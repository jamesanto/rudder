<!--
Copyright 2011 Normation SAS

This file is part of Rudder.

Rudder is free software: you can redistribute it and/or modify
it under the terms of the GNU General Public License as published by
the Free Software Foundation, either version 3 of the License, or
(at your option) any later version.

In accordance with the terms of section 7 (7. Additional Terms.) of
the GNU General Public License version 3, the copyright holders add
the following Additional permissions:
Notwithstanding to the terms of section 5 (5. Conveying Modified Source
Versions) and 6 (6. Conveying Non-Source Forms.) of the GNU General
Public License version 3, when you create a Related Module, this
Related Module is not considered as a part of the work and may be
distributed under the license agreement of your choice.
A "Related Module" means a set of sources files including their
documentation that, without modification of the Source Code, enables
supplementary functions or services in addition to those offered by
the Software.

Rudder is distributed in the hope that it will be useful,
but WITHOUT ANY WARRANTY; without even the implied warranty of
MERCHANTABILITY or FITNESS FOR A PARTICULAR PURPOSE.  See the
GNU General Public License for more details.

You should have received a copy of the GNU General Public License
along with Rudder.  If not, see <http://www.gnu.org/licenses/>.

-->
<project xmlns="http://maven.apache.org/POM/4.0.0" xmlns:xsi="http://www.w3.org/2001/XMLSchema-instance" xsi:schemaLocation="http://maven.apache.org/POM/4.0.0 http://maven.apache.org/maven-v4_0_0.xsd">

  <modelVersion>4.0.0</modelVersion>

  <parent>
    <groupId>com.normation.rudder</groupId>
    <artifactId>rudder-parent</artifactId>
    <version>3.2.2-SNAPSHOT</version>
  </parent>

  <artifactId>rudder-core</artifactId>
  <packaging>jar</packaging>

  <description>
    This is the API/Core lib module that writes the promises of machines
  </description>

  <dependencies>
    <dependency>
      <groupId>com.normation.inventory</groupId>
      <artifactId>inventory-api</artifactId>
      <version>${rudder-version}</version>
    </dependency>

    <dependency>
      <groupId>com.normation.inventory</groupId>
      <artifactId>inventory-repository</artifactId>
      <version>${rudder-version}</version>
    </dependency>

    <dependency>
      <groupId>com.normation</groupId>
      <artifactId>utils</artifactId>
      <version>${rudder-version}</version>
    </dependency>
    
    <dependency>
      <groupId>org.antlr</groupId>
      <artifactId>stringtemplate</artifactId>
      <version>3.2.1</version>
    </dependency>
    
    <dependency>
      <groupId>commons-io</groupId>
      <artifactId>commons-io</artifactId>
      <version>${commons-io-version}</version>
    </dependency>
    
    <dependency>
      <groupId>commons-codec</groupId>
      <artifactId>commons-codec</artifactId>
      <version>${commons-codec-version}</version>
    </dependency>
    
    <dependency>
      <groupId>org.eclipse.jgit</groupId>
      <artifactId>org.eclipse.jgit</artifactId>
      <version>${jgit-version}</version>
    </dependency>

    <dependency>
      <groupId>org.postgresql</groupId>
      <artifactId>postgresql</artifactId>
      <version>9.3-1101-jdbc4</version>
      <scope>runtime</scope>
    </dependency>

    <dependency>
      <groupId>org.squeryl</groupId>
      <artifactId>squeryl_${scala-binary-version}</artifactId>
      <version>${squeryl-version}</version>
    </dependency>

    <dependency>
      <groupId>com.typesafe.slick</groupId>
      <artifactId>slick_${scala-binary-version}</artifactId>
      <version>2.1.0</version>
    </dependency>
    <!-- slick postgresql support:  https://github.com/tminglei/slick-pg -->
    <dependency>
      <groupId>com.github.tminglei</groupId>
      <artifactId>slick-pg_${scala-binary-version}</artifactId>
      <version>0.6.3</version>
    </dependency>
    <dependency>
      <groupId>com.github.tminglei</groupId>
      <artifactId>slick-pg_joda-time_${scala-binary-version}</artifactId>
      <version>0.6.3</version>
    </dependency>

    <!-- pool connection: https://github.com/wwadge/bonecp/blob/master/bonecp/src/main/javadoc/overview.html -->
    <!-- We can't use HikariCP as it has different binaries for java6/7 and java8 -->
    <!-- http://blog.trustiv.co.uk/2014/06/battle-connection-pools -->
    <dependency>
      <groupId>com.jolbox</groupId>
      <artifactId>bonecp</artifactId>
      <version>0.8.0.RELEASE</version>
    </dependency>

    <dependency>
      <groupId>commons-net</groupId>
      <artifactId>commons-net</artifactId>
      <version>3.3</version>
    </dependency>

    <dependency>
      <groupId>net.liftweb</groupId>
      <artifactId>lift-webkit_${scala-binary-version}</artifactId>
      <version>${lift-version}</version>
      <exclusions>
        <exclusion>
          <artifactId>slf4j-log4j12</artifactId>
          <groupId>org.slf4j</groupId>
        </exclusion>
      </exclusions>
    </dependency>
    <dependency>
      <groupId>net.liftweb</groupId>
      <artifactId>lift-json-ext_${scala-binary-version}</artifactId>
      <version>${lift-version}</version>
<<<<<<< HEAD
    </dependency>  
=======
    </dependency>

>>>>>>> d4a5618a
  </dependencies>
</project><|MERGE_RESOLUTION|>--- conflicted
+++ resolved
@@ -65,25 +65,25 @@
       <artifactId>utils</artifactId>
       <version>${rudder-version}</version>
     </dependency>
-    
+
     <dependency>
       <groupId>org.antlr</groupId>
       <artifactId>stringtemplate</artifactId>
       <version>3.2.1</version>
     </dependency>
-    
+
     <dependency>
       <groupId>commons-io</groupId>
       <artifactId>commons-io</artifactId>
       <version>${commons-io-version}</version>
     </dependency>
-    
+
     <dependency>
       <groupId>commons-codec</groupId>
       <artifactId>commons-codec</artifactId>
       <version>${commons-codec-version}</version>
     </dependency>
-    
+
     <dependency>
       <groupId>org.eclipse.jgit</groupId>
       <artifactId>org.eclipse.jgit</artifactId>
@@ -150,11 +150,6 @@
       <groupId>net.liftweb</groupId>
       <artifactId>lift-json-ext_${scala-binary-version}</artifactId>
       <version>${lift-version}</version>
-<<<<<<< HEAD
-    </dependency>  
-=======
     </dependency>
-
->>>>>>> d4a5618a
   </dependencies>
 </project>