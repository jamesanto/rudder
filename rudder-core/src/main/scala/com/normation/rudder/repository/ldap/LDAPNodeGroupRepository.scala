--- conflicted
+++ resolved
@@ -100,18 +100,18 @@
   repo =>
 
   /**
-   * Find sub entries (children group categories and server groups for 
+   * Find sub entries (children group categories and server groups for
    * the given category which MUST be mapped to an entry with the given
-   * DN in the LDAP backend, accessible with the given connection. 
+   * DN in the LDAP backend, accessible with the given connection.
    */
   private[this] def addSubEntries(category:NodeGroupCategory, dn:DN, con:RoLDAPConnection) : NodeGroupCategory = {
-    val subEntries = con.searchOne(dn, OR(IS(OC_GROUP_CATEGORY),IS(OC_RUDDER_NODE_GROUP),IS(OC_SPECIAL_TARGET)), 
+    val subEntries = con.searchOne(dn, OR(IS(OC_GROUP_CATEGORY),IS(OC_RUDDER_NODE_GROUP),IS(OC_SPECIAL_TARGET)),
         A_OC, A_NODE_GROUP_UUID, A_NAME, A_RULE_TARGET, A_DESCRIPTION, A_IS_ENABLED, A_IS_SYSTEM).partition(e => e.isA(OC_GROUP_CATEGORY))
     category.copy(
       children = subEntries._1.sortBy(e => e(A_NAME)).map(e => mapper.dn2NodeGroupCategoryId(e.dn)).toList,
       items = subEntries._2.sortBy(e => e(A_NAME)).flatMap(entry => mapper.entry2RuleTargetInfo(entry) match {
         case Full(targetInfo) => Some(targetInfo)
-        case e:EmptyBox => 
+        case e:EmptyBox =>
           logger.error((e ?~! "Error when trying to get the child of group category '%s' with DN '%s'".format(category.id, entry.dn)).messageChain)
           None
       }).toList
@@ -124,7 +124,7 @@
    * We expect at most one result, more is a Failure
    */
   private[this] def getSGEntry[ID](
-      con:RoLDAPConnection, 
+      con:RoLDAPConnection,
       id:ID,
       filter: ID => Filter,
       attributes:String*) : Box[LDAPEntry] = {
@@ -193,7 +193,7 @@
   def getNodeGroup(id: NodeGroupId): Box[NodeGroup] = {
       groupLibMutex.readLock { this.getNodeGroup[NodeGroupId](id, { id => EQ(A_NODE_GROUP_UUID, id.value) } ) }
   }
-  
+
   def getAllGroupCategories(includeSystem:Boolean = false) : Box[List[NodeGroupCategory]] = {
     val list = groupLibMutex.readLock { for {
       con <- ldap
@@ -204,7 +204,7 @@
     } yield {
       result
     } }
-    
+
     list match {
       case Full(entries) => var result : List[NodeGroupCategory] = Nil
                             for (entry <- entries) {
@@ -219,11 +219,11 @@
       case x : Failure => x
     }
   }
-  
+
   /**
    * Root group category
    */
-  def getRootCategory(): NodeGroupCategory = { 
+  def getRootCategory(): NodeGroupCategory = {
     (for {
       con <- ldap
       rootCategoryEntry <- groupLibMutex.readLock { con.get(rudderDit.GROUP.dn) ?~! "The root category of the server group category seems to be missing in LDAP directory. Please check its content" }
@@ -285,7 +285,7 @@
   /**
    * Get a group category by its id
    * */
-  def getGroupCategory(id: NodeGroupCategoryId): Box[NodeGroupCategory] = { 
+  def getGroupCategory(id: NodeGroupCategoryId): Box[NodeGroupCategory] = {
     for {
       con <- ldap
       categoryEntry <- groupLibMutex.readLock { getCategoryEntry(con, id) ?~! "Entry with ID '%s' was not found".format(id) }
@@ -300,7 +300,7 @@
    * Return empty for root of the hierarchy, fails if the category
    * is not in the repository
    */
-  def getParentGroupCategory(id: NodeGroupCategoryId): Box[NodeGroupCategory] = { 
+  def getParentGroupCategory(id: NodeGroupCategoryId): Box[NodeGroupCategory] = {
     groupLibMutex.readLock { for {
       con <- ldap
       categoryEntry <- getCategoryEntry(con, id, "1.1") ?~! "Entry with ID '%s' was not found".format(id)
@@ -308,19 +308,19 @@
       parentCategory <- mapper.entry2NodeGroupCategory(parentCategoryEntry) ?~! "Error when transforming LDAP entry %s into an active technqiue category".format(parentCategoryEntry)
     } yield {
       addSubEntries(parentCategory, parentCategoryEntry.dn, con)
-    }  }  
-  }
-
-  
+    }  }
+  }
+
+
   def getParents_NodeGroupCategory(id:NodeGroupCategoryId) : Box[List[NodeGroupCategory]] = {
      //TODO : LDAPify that, we can have the list of all DN from id to root at the begining (just dn.getParent until rudderDit.NOE_GROUP.dn)
     if(id == getRootCategory.id) Full(Nil)
     else getParentGroupCategory(id) match {
       case Full(parent) => getParents_NodeGroupCategory(parent.id).map(parents => parent :: parents)
       case e:EmptyBox => e
-    }     
+    }
  }
-  
+
  /**
    * Returns all non system categories + the root category
    * Caution, they are "lightweight" group categories (no children)
@@ -336,7 +336,7 @@
       entries
     } }
   }
-  
+
   /**
    * Get all pairs of (categoryid, category)
    * in a map in which keys are the parent category of the
@@ -346,7 +346,7 @@
    *   "/cat1"       -> [cat1_details]
    *   "/cat1/cat11" -> [/cat1/cat11]
    *   "/cat2"       -> [/cat2_details]
-   *   ... 
+   *   ...
    */
   def getCategoryHierarchy : Box[SortedMap[List[NodeGroupCategoryId], NodeGroupCategory]] = {
     for {
@@ -364,16 +364,16 @@
       implicit val ordering = GroupCategoryRepositoryOrdering
       SortedMap[List[NodeGroupCategoryId], NodeGroupCategory]() ++ catsWithUPs
     }
-  }  
-
-  
+  }
+
+
   /**
    * Fetch the parent category of the NodeGroup
    * Caution, its a lightweight version of the entry (no children nor item)
    * @param id
    * @return
    */
-  def getParentGroupCategory(id: NodeGroupId): Box[NodeGroupCategory] = { 
+  def getParentGroupCategory(id: NodeGroupId): Box[NodeGroupCategory] = {
     groupLibMutex.readLock { for {
       con <- ldap
       groupEntry <- getSGEntry(con, id, "1.1") ?~! "Entry with ID '%s' was not found".format(id)
@@ -383,19 +383,19 @@
       parentCategory
     } }
   }
-  
+
   def getAll : Box[Seq[NodeGroup]] = {
     groupLibMutex.readLock { for {
       con <- ldap
       //for each directive entry, map it. if one fails, all fails
-      groups <- sequence(con.searchSub(rudderDit.GROUP.dn,  EQ(A_OC, OC_RUDDER_NODE_GROUP))) { groupEntry => 
+      groups <- sequence(con.searchSub(rudderDit.GROUP.dn,  EQ(A_OC, OC_RUDDER_NODE_GROUP))) { groupEntry =>
         mapper.entry2NodeGroup(groupEntry) ?~! "Error when transforming LDAP entry into a Group instance. Entry: %s".format(groupEntry)
       }
     } yield {
       groups
     } }
   }
-  
+
   private[this] def findGroupWithFilter(filter:Filter) : Box[Seq[NodeGroupId]] = {
     groupLibMutex.readLock { for {
       con <- ldap
@@ -406,7 +406,7 @@
       groupIds.map(id => NodeGroupId(id))
     } }
   }
-  
+
   /**
    * Retrieve all groups that have at least one of the given
    * node ID in there member list.
@@ -420,7 +420,7 @@
     )
     findGroupWithFilter(filter)
   }
-  
+
   /**
    * Retrieve all groups that have ALL given node ID in their
    * member list.
@@ -444,7 +444,7 @@
   , actionLogger      : EventLogRepository
   , gitArchiver       : GitNodeGroupArchiver
   , personIdentService: PersonIdentService
-  , autoExportOnModify: Boolean 
+  , autoExportOnModify: Boolean
 ) extends WoNodeGroupRepository with Loggable {
   repo =>
 
@@ -470,8 +470,8 @@
       case 1 => true
       case _ => logger.error("More than one nodeCategory has %s name under %s".format(name, parentDn)); true
     }
-  }  
-  
+  }
+
 
   /**
    * Check if a nodeGroup exist with the given name
@@ -495,7 +495,7 @@
     }
   }
 
-  
+
   private[this] def getContainerDn(con : RoLDAPConnection, id: NodeGroupCategoryId) : Box[DN] = {
     groupLibMutex.readLock { con.searchSub(rudderDit.GROUP.dn, AND(IS(OC_GROUP_CATEGORY), EQ(A_GROUP_CATEGORY_UUID, id.value)), A_GROUP_CATEGORY_UUID).toList match {
       case Nil => Empty
@@ -504,12 +504,12 @@
                 Failure("Too many NodeGroupCategory found with this id %s".format(id.value))
     } }
   }
-      
+
   /**
    * Add that group categoy into the given parent category
    * Fails if the parent category does not exists or
-   * if it already contains that category. 
-   * 
+   * if it already contains that category.
+   *
    * return the new category.
    */
   def addGroupCategorytoCategory(
@@ -519,9 +519,9 @@
     , actor:EventActor, reason: Option[String]
   ): Box[NodeGroupCategory] = {
     for {
-      con                 <- ldap 
+      con                 <- ldap
       parentCategoryEntry <- getCategoryEntry(con, into, "1.1") ?~! "The parent category '%s' was not found, can not add".format(into)
-      canAddByName        <- if (categoryExists(con, that.name, parentCategoryEntry.dn)) 
+      canAddByName        <- if (categoryExists(con, that.name, parentCategoryEntry.dn))
                                Failure("Cannot create the Node Group Category with name %s : a category with the same name exists at the same level".format(that.name))
                              else Full("OK, can add")
       categoryEntry       =  mapper.nodeGroupCategory2ldap(that,parentCategoryEntry.dn)
@@ -542,12 +542,12 @@
   /**
    * Update an existing group category
    */
-  def saveGroupCategory(category: NodeGroupCategory, modId : ModificationId, actor:EventActor, reason: Option[String]): Box[NodeGroupCategory] = { 
+  def saveGroupCategory(category: NodeGroupCategory, modId : ModificationId, actor:EventActor, reason: Option[String]): Box[NodeGroupCategory] = {
     repo.synchronized { for {
-      con              <- ldap 
+      con              <- ldap
       oldCategoryEntry <- getCategoryEntry(con, category.id, "1.1") ?~! "Entry with ID '%s' was not found".format(category.id)
       categoryEntry    =  mapper.nodeGroupCategory2ldap(category,oldCategoryEntry.dn.getParent)
-      canAddByName     <- if (categoryExists(con, category.name, oldCategoryEntry.dn.getParent, category.id)) 
+      canAddByName     <- if (categoryExists(con, category.name, oldCategoryEntry.dn.getParent, category.id))
                             Failure("Cannot update the Node Group Category with name %s : a category with the same name exists at the same level".format(category.name))
                           else Full("OK")
       result           <- groupLibMutex.writeLock { con.save(categoryEntry, removeMissingAttributes = true) }
@@ -575,18 +575,18 @@
                           } else Full(Nil)
       oldCategoryEntry <- getCategoryEntry(con, category.id, "1.1") ?~! "Entry with ID '%s' was not found".format(category.id)
       newParent        <- getCategoryEntry(con, containerId, "1.1") ?~! "Parent entry with ID '%s' was not found".format(containerId)
-      canAddByName     <- if (categoryExists(con, category.name, newParent.dn, category.id)) 
+      canAddByName     <- if (categoryExists(con, category.name, newParent.dn, category.id))
                             Failure("Cannot update the Node Group Category with name %s : a category with the same name exists at the same level".format(category.name))
                           else Full("OK")
       categoryEntry    =  mapper.nodeGroupCategory2ldap(category,newParent.dn)
-      moved            <- if (newParent.dn == oldCategoryEntry.dn.getParent) {  
+      moved            <- if (newParent.dn == oldCategoryEntry.dn.getParent) {
                             Full(LDIFNoopChangeRecord(oldCategoryEntry.dn))
                           } else { groupLibMutex.writeLock { con.move(oldCategoryEntry.dn, newParent.dn) } }
       result           <- groupLibMutex.writeLock { con.save(categoryEntry, removeMissingAttributes = true) }
       updated          <- getGroupCategory(category.id)
       autoArchive      <- (moved, result) match {
                             case (_:LDIFNoopChangeRecord, _:LDIFNoopChangeRecord) => Full("OK, nothing to archive")
-                            case _ if(autoExportOnModify) => 
+                            case _ if(autoExportOnModify) =>
                               (for {
                                 parents  <- getParents_NodeGroupCategory(updated.id)
                                 commiter <- personIdentService.getPersonIdentOrDefault(actor.name)
@@ -601,7 +601,7 @@
     } }
   }
 
-  
+
   /**
    * Delete the category with the given id.
    * If no category with such id exists, it is a success.
@@ -609,16 +609,16 @@
    * the category is empty (else, category and children are deleted).
    * @param id
    * @param checkEmtpy
-   * @return 
+   * @return
    *  - Full(category id) for a success
-   *  - Failure(with error message) iif an error happened. 
+   *  - Failure(with error message) iif an error happened.
    */
   def delete(id:NodeGroupCategoryId, modId : ModificationId, actor:EventActor, reason: Option[String], checkEmpty:Boolean = true) : Box[NodeGroupCategoryId] = {
     for {
       con <-ldap
       deleted <- {
         getCategoryEntry(con, id, "1.1") match {
-          case Full(entry) => 
+          case Full(entry) =>
             for {
               parents     <- if(autoExportOnModify) {
                                getParents_NodeGroupCategory(id)
@@ -635,7 +635,7 @@
                                  archive  <- gitArchiver.deleteNodeGroupCategory(id,parents.map( _.id), Some(modId, commiter, reason))
                                } yield {
                                  archive
-                               }                              
+                               }
                              } else Full("ok") )  ?~! "Error when trying to archive automatically the category deletion"
             } yield {
               id
@@ -648,7 +648,7 @@
       deleted
     }
   }
- 
+
   def createNodeGroup(name: String, description: String, q: Option[Query], isDynamic: Boolean, srvList: Set[NodeId], into: NodeGroupCategoryId, isEnabled : Boolean, modId: ModificationId, actor:EventActor, reason:Option[String]): Box[AddNodeGroupDiff] = {
     for {
       con           <- ldap
@@ -679,14 +679,9 @@
       diff
     }
   }
-<<<<<<< HEAD
-
-  def update(nodeGroup:NodeGroup, modId: ModificationId, actor:EventActor, reason:Option[String]): Box[Option[ModifyNodeGroupDiff]] = {
-=======
-  
+
 
   private[this] def internalUpdate(nodeGroup:NodeGroup, modId: ModificationId, actor:EventActor, reason:Option[String], systemCall:Boolean): Box[Option[ModifyNodeGroupDiff]] = {
->>>>>>> 5bba1b6f
     for {
       con          <- ldap
       existing     <- getSGEntry(con, nodeGroup.id) ?~! "Error when trying to check for existence of group with id %s. Can not update".format(nodeGroup.id)
@@ -695,7 +690,7 @@
                           case (true, false) => Failure("System group '%s' (%s) can not be modified".format(oldGroup.name, oldGroup.id.value))
                           case (false, true) => Failure("You can not modify a non system group (%s) with that method".format(oldGroup.name))
                           case _ => Full(oldGroup)
-                        } 
+                        }
       exists       <- if (nodeGroupExists(con, nodeGroup.name, nodeGroup.id)) Failure("Cannot change the group name to %s : there is already a group with the same name".format(nodeGroup.name))
                       else Full(Unit)
       entry        =  rudderDit.GROUP.groupModel(
@@ -726,15 +721,15 @@
       optDiff
     }
   }
-    
+
   def update(nodeGroup:NodeGroup, modId: ModificationId, actor:EventActor, reason:Option[String]): Box[Option[ModifyNodeGroupDiff]] = {
-    internalUpdate(nodeGroup, modId, actor, reason, false) 
-  }
-  
+    internalUpdate(nodeGroup, modId, actor, reason, false)
+  }
+
   def updateSystemGroup(nodeGroup:NodeGroup, modId: ModificationId, actor:EventActor, reason:Option[String]) : Box[Option[ModifyNodeGroupDiff]] = {
     internalUpdate(nodeGroup, modId, actor, reason, true)
   }
-  
+
   def move(nodeGroup:NodeGroup, containerId : NodeGroupCategoryId, modId: ModificationId, actor:EventActor, reason:Option[String]): Box[Option[ModifyNodeGroupDiff]] = {
 
     for {
@@ -748,7 +743,7 @@
       existing     <- getSGEntry(con, nodeGroup.id) ?~! "Error when trying to check for existence of group with id %s. Can not update".format(nodeGroup.id)
       oldGroup     <- mapper.entry2NodeGroup(existing) ?~! "Error when trying to get the existing group with id %s".format(nodeGroup.id.value)
       systemCheck  <- if(oldGroup.isSystem) Failure("You can not move system group") else Full("OK")
- 
+
       groupRDN     <- Box(existing.rdn) ?~! "Error when retrieving RDN for an exising group - seems like a bug"
       exists       <- if (nodeGroupExists(con, nodeGroup.name, nodeGroup.id)) Failure("Cannot change the group name to %s : there is already a group with the same name".format(nodeGroup.name))
                         else Full(Unit)
