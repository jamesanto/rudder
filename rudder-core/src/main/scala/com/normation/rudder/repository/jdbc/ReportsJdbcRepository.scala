/*
*************************************************************************************
* Copyright 2011 Normation SAS
*************************************************************************************
*
* This file is part of Rudder.
*
* Rudder is free software: you can redistribute it and/or modify
* it under the terms of the GNU General Public License as published by
* the Free Software Foundation, either version 3 of the License, or
* (at your option) any later version.
*
* In accordance with the terms of section 7 (7. Additional Terms.) of
* the GNU General Public License version 3, the copyright holders add
* the following Additional permissions:
* Notwithstanding to the terms of section 5 (5. Conveying Modified Source
* Versions) and 6 (6. Conveying Non-Source Forms.) of the GNU General
* Public License version 3, when you create a Related Module, this
* Related Module is not considered as a part of the work and may be
* distributed under the license agreement of your choice.
* A "Related Module" means a set of sources files including their
* documentation that, without modification of the Source Code, enables
* supplementary functions or services in addition to those offered by
* the Software.
*
* Rudder is distributed in the hope that it will be useful,
* but WITHOUT ANY WARRANTY; without even the implied warranty of
* MERCHANTABILITY or FITNESS FOR A PARTICULAR PURPOSE.  See the
* GNU General Public License for more details.
*
* You should have received a copy of the GNU General Public License
* along with Rudder.  If not, see <http://www.gnu.org/licenses/>.

*
*************************************************************************************
*/

package com.normation.rudder.repository.jdbc

import java.sql.ResultSet
import java.sql.Timestamp

import scala.collection.JavaConverters.asScalaBufferConverter

import com.normation.inventory.domain.NodeId
import com.normation.rudder.domain.policies.DirectiveId
import com.normation.rudder.domain.policies.RuleId
import com.normation.rudder.domain.reports._
import com.normation.rudder.domain.reports.Reports
import com.normation.rudder.reports.execution.AgentRun
import com.normation.rudder.reports.execution.AgentRunId
import com.normation.rudder.repository.ReportsRepository

import org.joda.time._
import org.slf4j.{Logger,LoggerFactory}
import org.springframework.jdbc.core._

import net.liftweb.common._
import net.liftweb.common.Box._
import org.springframework.dao.DataAccessException

class ReportsJdbcRepository(jdbcTemplate : JdbcTemplate) extends ReportsRepository with Loggable {

  val reportsTable = "ruddersysevents"
  val archiveTable = "archivedruddersysevents"

  private[this] val reportsExecutionTable = "reportsexecution"
  private[this] val common_reports_column = "executiondate, nodeid, ruleid, directiveid, serial, component, keyvalue, executiontimestamp, eventtype, policy, msg"

  //just an utility to remove multiple spaces in query so that we can vertically align them an see what part are changing - the use
  //of greek p is to discurage use elsewhere
  private[this] def þ(s: String) = s.replaceAll("""\s+""", " ")
  private[this] val baseQuery         = þ(s"select     ${common_reports_column} from RudderSysEvents         where 1=1 ")
  private[this] val idQuery           = þ(s"select id, ${common_reports_column} from ruddersysevents         where 1=1 ")
  private[this] val baseArchivedQuery = þ(s"select     ${common_reports_column} from archivedruddersysevents where 1=1 ")

  // find the last full run per node
  // we are not looking for older request than interval minutes
  private[this] def lastQuery(interval: Int)       = þ(s"select nodeid as Node, max(date) as Time from reportsexecution where date > (now() - interval '${interval} minutes') and complete = true                group by nodeid")
  private[this] def lastQueryByNode(interval: Int) = þ(s"select nodeid as Node, max(date) as Time from reportsexecution where date > (now() - interval '${interval} minutes') and nodeid = ? and complete = true group by nodeid")
  private[this] def joinQuery(interval: Int)       = þ(s"select ${common_reports_column} from RudderSysEvents join (" + lastQuery(interval) +" )       as Ordering on Ordering.Node = nodeid and executionTimeStamp = Ordering.Time where 1=1 ")
  private[this] def joinQueryByNode(interval: Int) = þ(s"select ${common_reports_column} from RudderSysEvents join (" + lastQueryByNode(interval) +" ) as Ordering on Ordering.Node = nodeid and executionTimeStamp = Ordering.Time where 1=1 ")

  private[this] def boxed[A](name: String)(body: => A): Box[A] = {
    try {
      Full(body)
    } catch {
      case ex: Exception =>
        val msg = "Error when trying to " + name
        logger.error(msg, ex)
        Failure(msg, Full(ex), Empty)
    }
  }

 override def getExecutionReports(runs: Set[AgentRunId], filterByRules: Set[RuleId]): Box[Map[NodeId, Seq[Reports]]] = {
   if(runs.isEmpty) Full(Map())
   else {
    val nodeParam = runs.map(x => s"('${x.nodeId.value}','${new Timestamp(x.date.getMillis)}'::timestamp)" ).mkString(",")
    val ruleClause = if(filterByRules.isEmpty) ""
                    else s"and ruleid in ${filterByRules.map(_.value).mkString("('", "','" , "')")}"
    /*
     * be careful in the number of parenthesis for "in values", it is:
     * ... in (VALUES ('a', 'b') );
     * ... in (VALUES ('a', 'b'), ('c', 'd') );
     * etc. No more, no less.
     */
    val query =
      s"""select ${common_reports_column}
          from RudderSysEvents
          where (nodeid, executiontimestamp) in (VALUES ${nodeParam})
      """ + ruleClause

      boxed(s"get last run reports for ${runs.size} nodes")(jdbcTemplate.query(query, ReportsMapper).asScala.groupBy( _.nodeId))
    }
  }

  override def findReportsByNode(nodeId   : NodeId) : Seq[Reports] = {
    jdbcTemplate.query(
        baseQuery + " and nodeId = ?  ORDER BY id desc LIMIT 1000"
      , Array[AnyRef](nodeId.value)
      , ReportsMapper
    ).asScala
  }

  override def findReportsByNode(
      nodeId   : NodeId
    , ruleId   : RuleId
    , serial   : Int
    , beginDate: DateTime
    , endDate  : Option[DateTime]
  ): Seq[Reports] = {
    import scala.collection.mutable.Buffer
    var query = baseQuery + " and nodeId = ?  and ruleId = ? and serial = ? and executionTimeStamp >= ?"
    var array = Buffer[AnyRef](nodeId.value,
        ruleId.value,
        new java.lang.Integer(serial),
        new Timestamp(beginDate.getMillis))

    endDate match {
      case None =>
      case Some(date) => query = query + " and executionTimeStamp < ?"; array += new Timestamp(date.getMillis)
    }

    query = query + " ORDER BY executionTimeStamp asc"
    jdbcTemplate.query(query,
          array.toArray[AnyRef],
          ReportsMapper).asScala

  }

  override def findExecutionTimeByNode(
      nodeId   : NodeId
    , beginDate: DateTime
    , endDate  : Option[DateTime]
  ) : Seq[DateTime] = {

    val array : List[AnyRef] = nodeId.value :: new Timestamp(beginDate.getMillis) :: endDate.map( endDate => new Timestamp(endDate.getMillis) :: Nil).getOrElse(Nil)

    val endQuery  : String =  endDate.map{_ => "and date < ?" }.getOrElse("")

    val query = s"select distinct date from reportsexecution where nodeId = ? and date >= ? ${endQuery} order by date"

    jdbcTemplate.query(
        query
      , array.toArray[AnyRef]
      , ExecutionTimeMapper
    ).asScala
  }

  override def getOldestReports() : Box[Option[Reports]] = {
    jdbcTemplate.query(baseQuery + " order by executionTimeStamp asc limit 1",
          ReportsMapper).asScala match {
      case seq if seq.size > 1 => Failure("Too many answer for the latest report in the database")
      case seq => Full(seq.headOption)

    }
  }

  override def getOldestArchivedReports() : Box[Option[Reports]] = {
    jdbcTemplate.query(baseArchivedQuery + " order by executionTimeStamp asc limit 1",
          ReportsMapper).asScala match {
      case seq if seq.size > 1 => Failure("Too many answer for the latest report in the database")
      case seq => Full(seq.headOption)

    }
  }

  override def getNewestReports() : Box[Option[Reports]] = {
    jdbcTemplate.query(baseQuery + " order by executionTimeStamp desc limit 1",
          ReportsMapper).asScala match {
      case seq if seq.size > 1 => Failure("Too many answer for the latest report in the database")
      case seq => Full(seq.headOption)

    }
  }

  override def getNewestArchivedReports() : Box[Option[Reports]] = {
    jdbcTemplate.query(baseArchivedQuery + " order by executionTimeStamp desc limit 1",
          ReportsMapper).asScala match {
      case seq if seq.size > 1 => Failure("Too many answer for the latest report in the database")
      case seq => Full(seq.headOption)

    }
  }

  override def getDatabaseSize(databaseName:String) : Box[Long] = {
    try {
      jdbcTemplate.query(
          s"""SELECT pg_total_relation_size('${databaseName}') as "size" """
        , DatabaseSizeMapper
      ).asScala match {
        case seq if seq.size > 1 => Failure(s"Too many answer for the latest report in the database '${databaseName}'")
        case seq  => seq.headOption ?~! s"The query used to find database '${databaseName}' size did not return any tuple"

      }
    } catch {
      case e: DataAccessException =>
        val msg ="Could not compute the size of the database, cause is " + e.getMessage()
        logger.error(msg)
        Failure(msg,Full(e),Empty)
    }
  }

  override def archiveEntries(date : DateTime) : Box[Int] = {
    try{
      val migrate = jdbcTemplate.execute(s"""
          insert into %s
                (id, ${common_reports_column})
          (select id, ${common_reports_column} from %s
        where executionTimeStamp < '%s')
        """.format(archiveTable,reportsTable,date.toString("yyyy-MM-dd") )
       )

      logger.debug(s"""Archiving report with SQL query: [[
                   | insert into %s (id, ${common_reports_column})
                   | (select id, ${common_reports_column} from %s
                   | where executionTimeStamp < '%s')
                   |]]""".stripMargin.format(archiveTable,reportsTable,date.toString("yyyy-MM-dd")))

      val delete = jdbcTemplate.update("""
        delete from %s  where executionTimeStamp < '%s'
        """.format(reportsTable,date.toString("yyyy-MM-dd") )
      )

      jdbcTemplate.execute("vacuum %s".format(reportsTable))

      Full(delete)
    } catch {
       case e: DataAccessException =>
         val msg ="Could not archive entries in the database, cause is " + e.getMessage()
         logger.error(msg)
         Failure(msg,Full(e),Empty)
     }

  }

  override def deleteEntries(date : DateTime) : Box[Int] = {

    logger.debug("""Deleting report with SQL query: [[
                   | delete from %s  where executionTimeStamp < '%s'
                   |]] and: [[
                   | delete from %s  where executionTimeStamp < '%s'
                   |]] and: [[
                   | delete from %s  where date < '%s'
                   |]]""".stripMargin.format(reportsTable, date.toString("yyyy-MM-dd")
                                           , archiveTable, date.toString("yyyy-MM-dd")
                                           , reportsExecutionTable, date.toString("yyyy-MM-dd")))
    try{

      val delete = jdbcTemplate.update("""
          delete from %s where executionTimeStamp < '%s'
          """.format(reportsTable,date.toString("yyyy-MM-dd") )
      ) + jdbcTemplate.update("""
          delete from %s  where executionTimeStamp < '%s'
          """.format(archiveTable,date.toString("yyyy-MM-dd") )
      )+ jdbcTemplate.update("""
          delete from %s  where date < '%s'
          """.format(reportsExecutionTable,date.toString("yyyy-MM-dd") )
      )

      jdbcTemplate.execute("vacuum %s".format(reportsTable))
      jdbcTemplate.execute("vacuum full %s".format(archiveTable))
      jdbcTemplate.execute("vacuum %s".format(reportsExecutionTable))

      Full(delete)
    } catch {
       case e: DataAccessException =>
         val msg ="Could not delete entries in the database, cause is " + e.getMessage()
         logger.error(msg)
         Failure(msg,Full(e),Empty)
     }
  }

  override def getHighestId() : Box[Long] = {
    val query = s"select id from RudderSysEvents order by id desc limit 1"
    try {
      jdbcTemplate.query(query, IdMapper).asScala match {
        case seq if seq.size > 1 => Failure("Too many answer for the highest id in the database")
        case seq                 => seq.headOption ?~! "No report where found in database (and so, we can not get highest id)"
      }
    } catch {
      case e:DataAccessException =>
        logger.error("Could not fetch highest id in the database. Reason is : %s".format(e.getMessage()))
        Failure(e.getMessage())
    }
  }

  override def getLastHundredErrorReports(kinds:List[String]) : Box[Seq[(Long, Reports)]] = {
    val query = "%s and (%s) order by executiondate desc limit 100".format(idQuery,kinds.map("eventtype='%s'".format(_)).mkString(" or "))
      try {
        Full(jdbcTemplate.query(query,ReportsWithIdMapper).asScala)
      } catch {
        case e:DataAccessException =>
        logger.error("Could not fetch last hundred reports in the database. Reason is : %s".format(e.getMessage()))
        Failure("Could not fetch last hundred reports in the database. Reason is : %s".format(e.getMessage()))
      }
  }

  override def getReportsWithLowestId : Box[Option[(Long, Reports)]] = {
    jdbcTemplate.query(s"${idQuery} order by id asc limit 1",
          ReportsWithIdMapper).asScala match {
      case seq if seq.size > 1 => Failure("Too many answer for the latest report in the database")
      case seq => Full(seq.headOption)

    }
  }

  /**
   * From an id and an end date, return a list of AgentRun, and the max ID that has been considered
   */
  override def getReportsfromId(lastProcessedId: Long, endDate: DateTime): Box[(Seq[AgentRun], Long)] = {

    def getMaxId(fromId: Long, before: DateTime): Box[Long] = {

        val queryForMaxId = "select max(id) as id from RudderSysEvents where id > ? and executionTimeStamp < ?"
        val params = Array[AnyRef](new java.lang.Long(fromId), new Timestamp(endDate.getMillis))

        try {
           jdbcTemplate.query(queryForMaxId, params, IdMapper).asScala match {
             case seq if seq.size > 1 => Failure("Too many answer for the highest id in the database")
             case seq =>
               //sometimes, max on postgres return 0
               val newId = scala.math.max(fromId, seq.headOption.getOrElse(0L))
               Full(newId)
           }
         } catch {
           case e:DataAccessException =>
             val msg = s"Could not fetch max id for execution in the database. Reason is : ${e.getMessage}"
             logger.error(msg)
             Failure(msg, Full(e), Empty)
         }
    }

    def getRuns(fromId: Long, toId: Long): Box[Seq[AgentRun]] = {
      import java.lang.{ Long => jLong }
      val getRunsQuery = """select distinct
                          |  T.nodeid, T.executiontimestamp, coalesce(C.iscomplete, false) as complete, coalesce(C.msg, '') as nodeconfigid, T.insertionid
                          |from
                          |  (select nodeid, executiontimestamp, min(id) as insertionid from ruddersysevents where id > ? and id <= ? group by nodeid, executiontimestamp) as T
                          |left join
                          |  (select
                          |    true as isComplete, nodeid, executiontimestamp, msg
                          |  from
                          |    ruddersysevents where id > ? and id <= ? and
                          |    ruleId like 'hasPolicyServer%' and
                          |    component = 'common' and keyValue = 'EndRun'
                          |  ) as C
                          |on T.nodeid = C.nodeid and T.executiontimestamp = C.executiontimestamp""".stripMargin
      if(fromId >= toId) {
        Full(Seq())
      } else {
        val params = Array[AnyRef](new jLong(fromId), new jLong(toId), new jLong(fromId), new jLong(toId))
        try {
          Full(jdbcTemplate.query(getRunsQuery, params, ReportsExecutionMapper).asScala)
        } catch {
          case e:DataAccessException =>
            val msg = s"Could not fetch agent executions in the database. Reason is : ${e.getMessage}"
            logger.error(msg)
            Failure(msg, Full(e), Empty)
        }
      }
    }

    /*
     * here, we may have several runs with same nodeId/timestamp
     * In that case, we need to keep the one with a configId, if such
     * exists.
     */
    def distinctRuns(seq: Seq[AgentRun]): Seq[AgentRun] = {
      //that one is for a list of agentRun with same id
      def recDisctinct(runs: List[AgentRun]): AgentRun = {
        runs match {
          case Nil => throw new IllegalArgumentException("Error in code: distinctRuns methods should never call the recDistinct one with an empty list")
          //easy, most common case
          case h :: Nil => h
          case a :: b :: t =>
            if(a == b) {
              recDisctinct(a :: t)
            } else (a, b) match {
              //by default, take the one with a configId.
              case (AgentRun(_, Some(idA), _, _), AgentRun(_, None, _, _)) => recDisctinct(a :: t)
              case (AgentRun(_, None, _, _), AgentRun(_, Some(idB), _, _)) => recDisctinct(b :: t)
              //this one, with two config id, should never happen, but still...
              //we don't care if they are the same, because we still prefer the one completed, and
              //the one with the higher serial.
              case (AgentRun(_, Some(idA), isCompleteA, serialA), AgentRun(_, Some(idB), isCompleteB, serialB)) =>
                if(isCompleteA && !isCompleteB) {
                  recDisctinct(a :: t)
                } else if(!isCompleteA && isCompleteB) {
                  recDisctinct(b :: t)
                } else { //ok.. use serial...
                  if(serialA <= serialB) {
                    recDisctinct(a :: t)
                  } else {
                    recDisctinct(b :: t)
                  }
                }
            }
        }
      }

      seq.groupBy { run => run.agentRunId }.mapValues { runs => recDisctinct(runs.toList) }.values.toSeq
    }

    //actual logic for getReportsfromId
    for {
      toId    <- getMaxId(lastProcessedId, endDate)
      reports <- getRuns(lastProcessedId, toId)
    } yield {
      (distinctRuns(reports), toId)
    }
  }

<<<<<<< HEAD
  override def getChangeReports(notBefore: DateTime): Box[Seq[ResultRepairedReport]] = {
    val query = s"${baseQuery} and eventtype='${Reports.RESULT_REPAIRED}' and executionTimeStamp > '${new Timestamp(notBefore.getMillis)}'::timestamp order by executionTimeStamp asc"
=======



  override def countChangeReports(startTime: DateTime, intervalInHour: Int): Box[Map[RuleId, Map[Interval, Int]]] = {
    //be careful, extract from 'epoch' gives seconds, not millis
    val mod = intervalInHour * 3600
    val start = startTime.getMillis / 1000
    val query = s"select ruleid, count(*) as number, ( extract('epoch' from executiontimestamp)::bigint - ${start})/${mod} as interval from ruddersysevents " +
                s"where eventtype = 'result_repaired' and executionTimeStamp > '${new Timestamp(startTime.getMillis)}'::timestamp group by ruleid, interval;"

    //that query will return interval number in the "interval" column. So interval=0 mean
    //interval from startTime to startTime + intervalInHour hours, etc.
    //=> little function to build an interval from its number
    def interval(t:DateTime, int: Int)(num: Int) = new Interval(t.plusHours(num*int), t.plusHours((num+1)*int))

>>>>>>> 11b51be1
    try {
      val res = jdbcTemplate.query(query, CountChangesMapper(interval(startTime, intervalInHour))).asScala
      //group by ruleId, and then interval
      val groups = res.groupBy(_._1).mapValues( _.groupBy(_._3).mapValues(_.map( _._2).head)) //head non empty due to groupBy, and seq == 1 by query
      Full(groups)
    } catch {
      case ex: Exception =>
        val error = Failure("Error when trying to retrieve change reports", Some(ex), Empty)
        logger.error(error)
        error
    }
  }


  override def getChangeReportsOnInterval(lowestId: Long, highestId: Long): Box[Seq[ResultRepairedReport]] = {
    val query = s"${baseQuery} and eventtype='${Reports.RESULT_REPAIRED}' and id >= ${lowestId} and id <= ${highestId} order by executionTimeStamp asc"
    transformJavaList(jdbcTemplate.query(query, ReportsMapper))
  }

  override def getChangeReportsByRuleOnInterval(ruleId: RuleId, interval: Interval, limit: Option[Int]): Box[Seq[ResultRepairedReport]] = {
    val l = limit match {
      case Some(i) if(i > 0) => s"limit ${i}"
      case _                 => ""
    }
    val query = s"${baseQuery} and eventtype='${Reports.RESULT_REPAIRED}' and ruleid='${ruleId.value}' " +
                s" and executionTimeStamp >  '${new Timestamp(interval.getStartMillis)}'::timestamp " +
                s" and executionTimeStamp <= '${new Timestamp(interval.getEndMillis)  }'::timestamp order by executionTimeStamp asc ${l}"

    transformJavaList(jdbcTemplate.query(query, ReportsMapper))
  }

<<<<<<< HEAD
=======
  private[this] def transformJavaList(l: java.util.List[Reports]) = {
      try {
        Full(l.asScala.collect{case r:ResultRepairedReport => r})
      } catch {
        case ex: Exception =>
          val error = Failure("Error when trying to retrieve change reports", Some(ex), Empty)
          logger.error(error)
          error
      }
    }


>>>>>>> 11b51be1
  override def getReportsByKindBeetween(lower: Long, upper: Long, limit: Int, kinds: List[String]) : Box[Seq[(Long,Reports)]] = {
    if (lower>=upper)
      Full(Nil)
    else{
      val query = s"${idQuery} and id between '${lower}' and '${upper}' and (${kinds.map(k => s"eventtype='${k}'").mkString(" or ")}) order by id asc limit ${limit}"
      try {
        Full(jdbcTemplate.query(query, ReportsWithIdMapper).asScala)
      } catch {
        case e:DataAccessException =>
        logger.error("Could not fetch reports between ids %d and %d in the database. Reason is : %s".format(lower,upper,e.getMessage()))
        Failure("Could not fetch reports between ids %d and %d in the database. Reason is : %s".format(lower,upper,e.getMessage()))
      }
    }
  }
}

final case class CountChangesMapper(intMapper: Int => Interval) extends RowMapper[(RuleId, Int, Interval)] {
   def mapRow(rs : ResultSet, rowNum: Int) : (RuleId, Int, Interval) = {
        (
          RuleId(rs.getString("ruleId"))
        , rs.getInt("number")
        , intMapper(rs.getInt("interval"))
      )
    }
}

object ReportsMapper extends RowMapper[Reports] {
   def mapRow(rs : ResultSet, rowNum: Int) : Reports = {
        Reports(
            new DateTime(rs.getTimestamp("executionDate"))
          , RuleId(rs.getString("ruleId"))
          , DirectiveId(rs.getString("directiveId"))
          , NodeId(rs.getString("nodeId"))
          , rs.getInt("serial")
          , rs.getString("component")
          , rs.getString("keyValue")
          , new DateTime(rs.getTimestamp("executionTimeStamp"))
          , rs.getString("eventType")
          , rs.getString("msg")
          //what about policy ? => contains the technique name, not used directly by Rudder
        )
    }
}

object ExecutionTimeMapper extends RowMapper[DateTime] {
   def mapRow(rs : ResultSet, rowNum: Int) : DateTime = {
        new DateTime(rs.getTimestamp("date"))
    }
}

object DatabaseSizeMapper extends RowMapper[Long] {
   def mapRow(rs : ResultSet, rowNum: Int) : Long = {
        rs.getLong("size")
    }
}

object IdMapper extends RowMapper[Long] {
   def mapRow(rs : ResultSet, rowNum: Int) : Long = {
        rs.getLong("id")
    }
}

object ReportsWithIdMapper extends RowMapper[(Long, Reports)] {
  def mapRow(rs : ResultSet, rowNum: Int) : (Long, Reports) = {
    (IdMapper.mapRow(rs, rowNum), ReportsMapper.mapRow(rs, rowNum))
    }
}

object ReportsExecutionMapper extends RowMapper[AgentRun] {

  //we want to match: """End execution with config [75rz605art18a05]"""
  // the (?s) allows . to match any characters, even non displayable ones
  val nodeConfigVersionRegex = """(?s).+\[([^\]]+)\].*""".r

   def mapRow(rs : ResultSet, rowNum: Int) : AgentRun = {
     AgentRun(
         AgentRunId(NodeId(rs.getString("nodeid")), new DateTime(rs.getTimestamp("executiontimestamp")))
       , {
           val s = rs.getString("nodeconfigid")
           if(s == null) {
             None
           } else {
             s match {
                //check if we have the version and modify the report accordingly
                case nodeConfigVersionRegex(v) =>
                  Some(NodeConfigId(v))
                case _ =>
                  None
             }
           }
         }
       , rs.getBoolean("complete")
       , rs.getLong("insertionid")
     )
    }
}<|MERGE_RESOLUTION|>--- conflicted
+++ resolved
@@ -431,13 +431,6 @@
     }
   }
 
-<<<<<<< HEAD
-  override def getChangeReports(notBefore: DateTime): Box[Seq[ResultRepairedReport]] = {
-    val query = s"${baseQuery} and eventtype='${Reports.RESULT_REPAIRED}' and executionTimeStamp > '${new Timestamp(notBefore.getMillis)}'::timestamp order by executionTimeStamp asc"
-=======
-
-
-
   override def countChangeReports(startTime: DateTime, intervalInHour: Int): Box[Map[RuleId, Map[Interval, Int]]] = {
     //be careful, extract from 'epoch' gives seconds, not millis
     val mod = intervalInHour * 3600
@@ -450,7 +443,6 @@
     //=> little function to build an interval from its number
     def interval(t:DateTime, int: Int)(num: Int) = new Interval(t.plusHours(num*int), t.plusHours((num+1)*int))
 
->>>>>>> 11b51be1
     try {
       val res = jdbcTemplate.query(query, CountChangesMapper(interval(startTime, intervalInHour))).asScala
       //group by ruleId, and then interval
@@ -482,8 +474,6 @@
     transformJavaList(jdbcTemplate.query(query, ReportsMapper))
   }
 
-<<<<<<< HEAD
-=======
   private[this] def transformJavaList(l: java.util.List[Reports]) = {
       try {
         Full(l.asScala.collect{case r:ResultRepairedReport => r})
@@ -496,7 +486,6 @@
     }
 
 
->>>>>>> 11b51be1
   override def getReportsByKindBeetween(lower: Long, upper: Long, limit: Int, kinds: List[String]) : Box[Seq[(Long,Reports)]] = {
     if (lower>=upper)
       Full(Nil)
