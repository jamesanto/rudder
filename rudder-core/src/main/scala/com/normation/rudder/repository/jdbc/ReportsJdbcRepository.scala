--- conflicted
+++ resolved
@@ -265,40 +265,23 @@
 
     }
   }
-<<<<<<< HEAD
 
   def getDatabaseSize(databaseName:String) : Box[Long] = {
     try {
       jdbcTemplate.query(
-        """SELECT  nspname ||  '.'  ||  relname AS  "relation",
-            pg_relation_size(C.oid)  AS  "size"
-          FROM  pg_class C
-          LEFT  JOIN  pg_namespace N ON  (N.oid=  C.relnamespace)
-          WHERE  nspname NOT  IN  ('pg_catalog',  'information_schema') and relname = '%s'
-          """.format(databaseName)
-          , DatabaseSizeMapper).toSeq match {
-        case seq if seq.size > 1 => Failure("Too many answer for the latest report in the database")
-        case seq  => seq.headOption ?~! "The query used to find database size did not return any tuple"
-
-       }
-     } catch {
-       case e: DataAccessException =>
-         val msg ="Could not compute the size of the database, cause is " + e.getMessage()
-         logger.error(msg)
-         Failure(msg,Full(e),Empty)
-     }
-=======
-  
-  def getDatabaseSize() : Box[Long] = {
-    jdbcTemplate.query(
-        """SELECT pg_total_relation_size('ruddersysevents') as "size" """
+          s"""SELECT pg_total_relation_size('${databaseName}') as "size" """
         , DatabaseSizeMapper
-    ).toSeq match {
-      case seq if seq.size > 1 => Failure("Too many answer for the latest report in the database")
-      case seq  => seq.headOption ?~! "The query used to find database size did not return any tuple"
-      
-    } 
->>>>>>> 140367d1
+      ).toSeq match {
+        case seq if seq.size > 1 => Failure(s"Too many answer for the latest report in the database '${databaseName}'")
+        case seq  => seq.headOption ?~! s"The query used to find database '${databaseName}' size did not return any tuple"
+
+      }
+    } catch {
+      case e: DataAccessException =>
+        val msg ="Could not compute the size of the database, cause is " + e.getMessage()
+        logger.error(msg)
+        Failure(msg,Full(e),Empty)
+    }
   }
 
   def archiveEntries(date : DateTime) : Box[Int] = {
