/*
*************************************************************************************
* Copyright 2011 Normation SAS
*************************************************************************************
*
* This program is free software: you can redistribute it and/or modify
* it under the terms of the GNU Affero General Public License as
* published by the Free Software Foundation, either version 3 of the
* License, or (at your option) any later version.
*
* In accordance with the terms of section 7 (7. Additional Terms.) of
* the GNU Affero GPL v3, the copyright holders add the following
* Additional permissions:
* Notwithstanding to the terms of section 5 (5. Conveying Modified Source
* Versions) and 6 (6. Conveying Non-Source Forms.) of the GNU Affero GPL v3
* licence, when you create a Related Module, this Related Module is
* not considered as a part of the work and may be distributed under the
* license agreement of your choice.
* A "Related Module" means a set of sources files including their
* documentation that, without modification of the Source Code, enables
* supplementary functions or services in addition to those offered by
* the Software.
*
* This program is distributed in the hope that it will be useful,
* but WITHOUT ANY WARRANTY; without even the implied warranty of
* MERCHANTABILITY or FITNESS FOR A PARTICULAR PURPOSE. See the
* GNU Affero General Public License for more details.
*
* You should have received a copy of the GNU Affero General Public License
* along with this program. If not, see <http://www.gnu.org/licenses/agpl.html>.
*
*************************************************************************************
*/

package com.normation.rudder.repository
package ldap

import com.normation.rudder.domain.policies._
import com.normation.inventory.ldap.core.LDAPConstants.{A_OC, A_NAME}
import com.unboundid.ldap.sdk.{DN,Filter}
import com.normation.ldap.sdk._
import BuildFilter._
import com.normation.rudder.domain.{RudderDit,RudderLDAPConstants}
import RudderLDAPConstants._
import net.liftweb.common._
import com.normation.utils.Control.sequence
import com.normation.eventlog.EventActor
import com.normation.rudder.domain.eventlog.{
  DeleteDirective,AddDirective,ModifyDirective
}
import com.normation.cfclerk.services.TechniqueRepository
import com.normation.cfclerk.domain.TechniqueId
import com.normation.utils.ScalaReadWriteLock
import com.normation.rudder.services.user.PersonIdentService
import com.normation.cfclerk.domain.Technique
import com.normation.eventlog.ModificationId
import com.normation.utils.Control._
import com.normation.ldap.ldif.LDIFNoopChangeRecord
import com.unboundid.ldap.sdk.LDAPException
import com.unboundid.ldap.sdk.ResultCode
import com.normation.cfclerk.domain.TechniqueName
import scala.collection.immutable.SortedMap
import com.normation.cfclerk.domain.TechniqueVersion
import com.normation.utils.StringUuidGenerator
import net.liftweb.json.Printer
import net.liftweb.json.JsonAST
import org.joda.time.DateTime


class RoLDAPDirectiveRepository(
    val rudderDit                     : RudderDit
  , val ldap                          : LDAPConnectionProvider[RoLDAPConnection]
  , val mapper                        : LDAPEntityMapper
  , val techniqueRepository           : TechniqueRepository
  , val userLibMutex                  : ScalaReadWriteLock //that's a scala-level mutex to have some kind of consistency with LDAP
) extends RoDirectiveRepository with Loggable {

  /**
   * Retrieve the directive entry for the given ID, with the given connection
   */
  def getDirectiveEntry(con:RoLDAPConnection, id:DirectiveId, attributes:String*) : Box[LDAPEntry] = {
    val piEntries = con.searchSub(rudderDit.ACTIVE_TECHNIQUES_LIB.dn,  EQ(A_DIRECTIVE_UUID, id.value), attributes:_*)
    piEntries.size match {
      case 0 => Empty
      case 1 => Full(piEntries(0))
      case _ => Failure("Error, the directory contains multiple occurrence of directive with id %s. DN: %s".format(id, piEntries.map( _.dn).mkString("; ")))
    }
  }


  private[this] def policyFilter(includeSystem:Boolean = false) = if(includeSystem) IS(OC_DIRECTIVE) else AND(IS(OC_DIRECTIVE), EQ(A_IS_SYSTEM,false.toLDAPString))


  /**
   * Try to find the directive with the given ID.
   * Empty: no directive with such ID
   * Full((parent,directive)) : found the directive (directive.id == directiveId) in given parent
   * Failure => an error happened.
   */
  override def getDirective(id:DirectiveId) : Box[Directive] = {
    for {
      locked    <- userLibMutex.readLock
      con       <- ldap
      piEntry   <- getDirectiveEntry(con, id) ?~! "Can not find directive with id %s".format(id)
      directive <- mapper.entry2Directive(piEntry) ?~! "Error when transforming LDAP entry into a directive for id %s. Entry: %s".format(id, piEntry)
    } yield {
      directive
    }
  }

  override def getDirectiveWithContext(directiveId:DirectiveId) : Box[(Technique, ActiveTechnique, Directive)] = {
    for {
      directive         <- this.getDirective(directiveId) ?~! "No user Directive with ID=%s.".format(directiveId)
      activeTechnique   <- this.getActiveTechnique(directiveId) ?~! "Can not find the Active Technique for Directive %s".format(directiveId)
      activeTechniqueId = TechniqueId(activeTechnique.techniqueName, directive.techniqueVersion)
      technique         <- Box(techniqueRepository.get(activeTechniqueId)) ?~! "No Technique with ID=%s found in reference library.".format(activeTechniqueId)
    } yield {
      (technique, activeTechnique, directive)
    }
  }


  override def getAll(includeSystem:Boolean = false) : Box[Seq[Directive]] = {
    for {
      locked     <- userLibMutex.readLock
      con        <- ldap
      //for each directive entry, map it. if one fails, all fails
      directives <- sequence(con.searchSub(rudderDit.ACTIVE_TECHNIQUES_LIB.dn,  policyFilter(includeSystem))) { piEntry =>
                      mapper.entry2Directive(piEntry) ?~! "Error when transforming LDAP entry into a directive. Entry: %s".format(piEntry)
                    }
    } yield {
      directives
    }
  }


  /**
   * Find the active technique for which the given policy
   * instance is an instance.
   *
   * Return empty if no such directive is known,
   * fails if no active technique match the directive.
   */
  override def getActiveTechnique(id:DirectiveId) : Box[ActiveTechnique] = {
    for {
      locked          <- userLibMutex.readLock
      con             <- ldap
      piEntry         <- getDirectiveEntry(con, id, "1.1") ?~! "Can not find directive with id %s".format(id)
      activeTechnique <- getActiveTechnique(mapper.dn2ActiveTechniqueId(piEntry.dn.getParent))
    } yield {
      activeTechnique
    }
  }
  
  /**
   * Find the active technique for which the given directive is an instance.
   *
   * Return empty if no such directive is known,
   * fails if no active technique match the directive.
   */
  override def getActiveTechniqueAndDirective(id:DirectiveId) : Box[(ActiveTechnique, Directive)] = {
    for {
      locked  <- userLibMutex.readLock
      con     <- ldap 
      piEntry <- getDirectiveEntry(con, id) ?~! "Can not find directive with id %s".format(id)
      uptEntry        <- getUPTEntry(con, mapper.dn2ActiveTechniqueId(piEntry.dn.getParent), { id:ActiveTechniqueId => EQ(A_ACTIVE_TECHNIQUE_UUID, id.value) }) ?~! "Can not find Active Technique entry in LDAP"
      activeTechnique <- mapper.entry2ActiveTechnique(uptEntry) ?~! "Error when mapping active technique entry to its entity. Entry: %s".format(uptEntry)
      directive       <- mapper.entry2Directive(piEntry) ?~! "Error when transforming LDAP entry into a directive for id %s. Entry: %s".format(id, piEntry)
    } yield {
      (activeTechnique, directive)
    }
  }
  /**
   * Get directives for given technique.
   * A not known technique id is a failure.
   */
  override def getDirectives(activeTechniqueId:ActiveTechniqueId, includeSystem:Boolean = false) : Box[Seq[Directive]] = {
    for {
      locked     <- userLibMutex.readLock
      con        <- ldap
      ptEntry    <- getUPTEntry(con, activeTechniqueId, "1.1")
      directives <- sequence(con.searchOne(ptEntry.dn, policyFilter(includeSystem))) { piEntry =>
                      mapper.entry2Directive(piEntry) ?~! "Error when transforming LDAP entry into a directive. Entry: %s".format(piEntry)
                    }
    } yield {
      directives
    }
  }

  /**
   * Return true if at least one directive exists in this category (or a sub category
   * of this category)
   */
  def containsDirective(id: ActiveTechniqueCategoryId) : Boolean = {
    (for {
      con               <- ldap
      locked            <- userLibMutex.readLock
      category          <- getCategoryEntry(con, id) ?~! "Entry with ID '%s' was not found".format(id)
    } yield {
      val results = con.searchSub(category.dn, IS(OC_DIRECTIVE), Seq[String]():_*)
      results.map( x => mapper.entry2Directive(x) ).flatten.size > 0
    }) match {
      case Full(x) => x
      case _ => false
    }
  }

  /**
   * Root user categories
   */
  def getActiveTechniqueLibrary : Box[ActiveTechniqueCategory] = {
    for {
      con               <- ldap
      locked            <- userLibMutex.readLock
      rootCategoryEntry <- con.get(rudderDit.ACTIVE_TECHNIQUES_LIB.dn) ?~! "The root category of the user library of techniques seems to be missing in LDAP directory. Please check its content"
      // look for sub category and technique
      rootCategory      <- mapper.entry2ActiveTechniqueCategory(rootCategoryEntry) ?~! "Error when mapping from an LDAP entry to an active technique Category: %s".format(rootCategoryEntry)
    } yield {
      addSubEntries(rootCategory,rootCategoryEntry.dn, con)
    }
  }


  /**
   * Return all categories (lightweight version, with no children)
   * @return
   */
  def getAllActiveTechniqueCategories(includeSystem:Boolean = false) : Box[Seq[ActiveTechniqueCategory]] = {
    (for {
      con               <- ldap
      locked            <- userLibMutex.readLock
      rootCategoryEntry <- con.get(rudderDit.ACTIVE_TECHNIQUES_LIB.dn) ?~! "The root category of the user library of techniques seems to be missing in LDAP directory. Please check its content"
      filter            =  if(includeSystem) IS(OC_TECHNIQUE_CATEGORY) else AND(NOT(EQ(A_IS_SYSTEM, true.toLDAPString)),IS(OC_TECHNIQUE_CATEGORY))
      entries           =  con.searchSub(rudderDit.ACTIVE_TECHNIQUES_LIB.dn, filter) //double negation is mandatory, as false may not be present
      allEntries        =  entries :+ rootCategoryEntry
      categories        <- boxSequence(allEntries.map(entry => mapper.entry2ActiveTechniqueCategory(entry) ?~! "Error when transforming LDAP entry %s into an active technique category".format(entry) ))
    } yield {
      categories
    })
  }
  /**
   * Get an active technique by its ID
   */
  def getActiveTechniqueCategory(id:ActiveTechniqueCategoryId) : Box[ActiveTechniqueCategory] = {
    for {
      con           <- ldap
      locked        <- userLibMutex.readLock
      categoryEntry <- getCategoryEntry(con, id) ?~! "Entry with ID '%s' was not found".format(id)
      category      <- mapper.entry2ActiveTechniqueCategory(categoryEntry) ?~! "Error when transforming LDAP entry %s into an active technique category".format(categoryEntry)
    } yield {
      addSubEntries(category,categoryEntry.dn, con)
    }
  }

  /**
   * Find sub entries (children categories and active techniques for
   * the given category which MUST be mapped to an entry with the given
   * DN in the LDAP backend, accessible with the given connection.
   */
  def addSubEntries(category:ActiveTechniqueCategory, dn:DN, con:RoLDAPConnection) : ActiveTechniqueCategory = {
    val subEntries = con.searchOne(dn, OR(EQ(A_OC, OC_TECHNIQUE_CATEGORY),EQ(A_OC, OC_ACTIVE_TECHNIQUE)), "objectClass").partition(e => e.isA(OC_TECHNIQUE_CATEGORY))
    category.copy(
      children = subEntries._1.map(e => mapper.dn2ActiveTechniqueCategoryId(e.dn)).toList,
      items = subEntries._2.map(e => mapper.dn2ActiveTechniqueId(e.dn)).toList
    )
  }



  /**
   * Retrieve the category entry for the given ID, with the given connection
   */
  def getCategoryEntry(con:RoLDAPConnection, id:ActiveTechniqueCategoryId, attributes:String*) : Box[LDAPEntry] = {
    userLibMutex.readLock {
      val categoryEntries = con.searchSub(rudderDit.ACTIVE_TECHNIQUES_LIB.dn,  EQ(A_TECHNIQUE_CATEGORY_UUID, id.value), attributes:_*)
      categoryEntries.size match {
        case 0 => Empty
        case 1 => Full(categoryEntries(0))
        case _ => Failure("Error, the directory contains multiple occurrence of category with id %s. DN: %s".format(id, categoryEntries.map( _.dn).mkString("; ")))
      }
    }
  }

  /**
   * Get the direct parent of the given category.
   * Return empty for root of the hierarchy, fails if the category
   * is not in the repository
   */
  def getParentActiveTechniqueCategory(id:ActiveTechniqueCategoryId) : Box[ActiveTechniqueCategory] = {
    for {
      con                 <- ldap
      locked              <- userLibMutex.readLock
      categoryEntry       <- getCategoryEntry(con, id, "1.1") ?~! "Entry with ID '%s' was not found".format(id)
      parentCategoryEntry <- con.get(categoryEntry.dn.getParent)
      parentCategory      <- mapper.entry2ActiveTechniqueCategory(parentCategoryEntry) ?~! "Error when transforming LDAP entry %s into an active technique category".format(parentCategoryEntry)
    } yield {
      addSubEntries(parentCategory, parentCategoryEntry.dn, con)
    }
  }

  /**
   * Return the list of parents for that category, the nearest parent
   * first, until the root of the library.
   * The the last parent is not the root of the library, return a Failure.
   * Also return a failure if the path to top is broken in any way.
   */
  def getParentsForActiveTechniqueCategory(id:ActiveTechniqueCategoryId) : Box[List[ActiveTechniqueCategory]] = {
    userLibMutex.readLock {
      //TODO : LDAPify that, we can have the list of all DN from id to root at the begining (just dn.getParent until rudderDit.ACTIVE_TECHNIQUES_LIB.dn)
      getActiveTechniqueLibrary.flatMap { root =>
        if(id == root.id) Full(Nil)
        else getParentActiveTechniqueCategory(id) match {
          case Full(parent) => getParentsForActiveTechniqueCategory(parent.id).map(parents => parent :: parents)
          case e:EmptyBox => e
        }
      }
    }
  }

  def getParentsForActiveTechnique(id:ActiveTechniqueId) : Box[ActiveTechniqueCategory] = {
    userLibMutex.readLock { for {
      con <- ldap
      uptEntries = con.searchSub(rudderDit.ACTIVE_TECHNIQUES_LIB.dn, EQ(A_ACTIVE_TECHNIQUE_UUID, id.value))
      uptEntry <- uptEntries.size match {
        case 0 => Failure("Can not find active technique with id '%s'".format(id))
        case 1 => Full(uptEntries(0))
        case _ => Failure("Found more than one active technique with id '%s' : %s".format(id, uptEntries.map(_.dn).mkString("; ")))
      }
      category <- getActiveTechniqueCategory(mapper.dn2ActiveTechniqueCategoryId(uptEntry.dn.getParent))
    } yield {
      category
    } }
  }



  def getActiveTechniqueByCategory(includeSystem:Boolean = false) : Box[SortedMap[List[ActiveTechniqueCategoryId], CategoryWithActiveTechniques]] = {
    for {
      locked       <- userLibMutex.readLock
      allCats      <- getAllActiveTechniqueCategories(includeSystem)
      catsWithUPs  <- sequence(allCats) { ligthCat =>
                        for {
                          category <- getActiveTechniqueCategory(ligthCat.id)
                          parents  <- getParentsForActiveTechniqueCategory(category.id)
                          upts     <- sequence(category.items) { uactiveTechniqueId => getActiveTechnique(uactiveTechniqueId) }
                        } yield {
                          ( (category.id :: parents.map(_.id)).reverse, CategoryWithActiveTechniques(category, upts.toSet))
                        }
                      }
    } yield {
      implicit val ordering = ActiveTechniqueCategoryOrdering
      SortedMap[List[ActiveTechniqueCategoryId], CategoryWithActiveTechniques]() ++ catsWithUPs
    }
  }

  def getActiveTechnique(id: ActiveTechniqueId): Box[ActiveTechnique] = {
    userLibMutex.readLock {
      getActiveTechnique[ActiveTechniqueId](id, { id => EQ(A_ACTIVE_TECHNIQUE_UUID, id.value) } )
    }
  }

  def getActiveTechnique(name: TechniqueName): Box[ActiveTechnique] = {
    userLibMutex.readLock {
      this.getActiveTechnique[TechniqueName](name, { name => EQ(A_TECHNIQUE_UUID, name.value) } )
    }
  }

  /**
   * Add directives ids for the given active technique which must
   * be mapped to the given dn in LDAP directory accessible by con
   */
  private[this] def addDirectives(activeTechnique:ActiveTechnique, dn:DN, con:RoLDAPConnection) : ActiveTechnique = {
    val piEntries = con.searchOne(dn, EQ(A_OC, OC_DIRECTIVE), "objectClass")
    activeTechnique.copy(
      directives = piEntries.map(e => mapper.dn2LDAPRuleID(e.dn)).toList
    )
  }

  private[this] def getActiveTechnique[ID](id: ID, filter: ID => Filter): Box[ActiveTechnique] = {
    for {
      con <- ldap
      uptEntry <- getUPTEntry(con, id, filter) ?~! "Can not find user policy entry in LDAP based on filter %s".format(filter(id))
      activeTechnique <- mapper.entry2ActiveTechnique(uptEntry) ?~! "Error when mapping active technique entry to its entity. Entry: %s".format(uptEntry)
    } yield {
      addDirectives(activeTechnique,uptEntry.dn,con)
    }
  }

  def getUPTEntry(con:RoLDAPConnection, id:ActiveTechniqueId, attributes:String*) : Box[LDAPEntry] = {
    userLibMutex.readLock {
      getUPTEntry[ActiveTechniqueId](con, id, { id => EQ(A_ACTIVE_TECHNIQUE_UUID, id.value) }, attributes:_*)
    }
  }

  /**
   * Look in the subtree with root=active technique library
   * for and entry with the given id.
   * We expect at most one result, more is a Failure
   */
  def getUPTEntry[ID](
      con:RoLDAPConnection,
      id:ID,
      filter: ID => Filter,
      attributes:String*) : Box[LDAPEntry] = {
    val uptEntries = con.searchSub(rudderDit.ACTIVE_TECHNIQUES_LIB.dn, filter(id), attributes:_*)
    uptEntries.size match {
      case 0 => Empty
      case 1 => Full(uptEntries(0))
      case _ => Failure("Error, the directory contains multiple occurrence of active technique with ID %s. DNs involved: %s".format(id, uptEntries.map( _.dn).mkString("; ")))
    }
  }

  def activeTechniqueBreadCrump(id: ActiveTechniqueId): Box[List[ActiveTechniqueCategory]] = {
    //find the active technique entry for that id, and from that, build the parent bread crump
    userLibMutex.readLock { for {
      cat  <- getParentsForActiveTechnique(id)
      cats <- getParentsForActiveTechniqueCategory(cat.id)
    } yield {
      cat :: cats
    } }
  }


}

class WoLDAPDirectiveRepository(
    roDirectiveRepos              : RoLDAPDirectiveRepository
  , ldap                          : LDAPConnectionProvider[RwLDAPConnection]
  , diffMapper                    : LDAPDiffMapper
  , actionLogger                  : EventLogRepository
  , uuidGen                       : StringUuidGenerator
  , gitPiArchiver                 : GitDirectiveArchiver
  , gitATArchiver                 : GitActiveTechniqueArchiver
  , gitCatArchiver                : GitActiveTechniqueCategoryArchiver
  , personIdentService            : PersonIdentService
  , autoExportOnModify            : Boolean
) extends WoDirectiveRepository with Loggable {


  import roDirectiveRepos.{ ldap => roLdap, _ }

  import scala.collection.mutable.{Map => MutMap}
  import scala.xml.Text


  /**
   * Save the given directive into given active technique
   * If the directive is already present in the system but not
   * in the given category, raise an error.
   * If the directive is already in the given technique,
   * update the directive.
   * If the directive is not in the system, add it.
   *
   * Returned the saved WBUserDirective
   */
  private[this] def internalSaveDirective(inActiveTechniqueId:ActiveTechniqueId,directive:Directive, modId: ModificationId, actor:EventActor, reason:Option[String], systemCall:Boolean) : Box[Option[DirectiveSaveDiff]] = {
    for {
      con         <- ldap
      uptEntry    <- getUPTEntry(con, inActiveTechniqueId, "1.1") ?~! "Can not find the User Policy Entry with id %s to add directive %s".format(inActiveTechniqueId, directive.id)
      canAdd      <- { //check if the directive already exists elsewhere
                        getDirectiveEntry(con, directive.id) match {
                          case f:Failure => f
                          case Empty => Full(None)
                          case Full(otherPi) =>
                            if(otherPi.dn.getParent == uptEntry.dn) Full(Some(otherPi))
                            if(otherPi.dn.getParent == uptEntry.dn) {
                              mapper.entry2Directive(otherPi).flatMap { x =>
                                (x.isSystem, systemCall) match {
                                  case (true, false) => Failure("System directive '%s' (%s) can't be updated".format(x.name, x.id.value))
                                  case (false, true) => Failure("Non-system directive can not be updated with that method")
                                  case _ => Full(Some(otherPi))
                                }
                              }
                            }

                            else Failure("An other directive with the id %s exists in an other category that the one with id %s : %s".format(directive.id, inActiveTechniqueId, otherPi.dn))
                        }
                     }
      // We have to keep the old rootSection to generate the event log
      oldRootSection     =  {
        getDirective(directive.id) match {
          case Full(oldDirective) => getActiveTechnique(directive.id) match {
            case Full(oldActiveTechnique) =>
              val oldTechniqueId     =  TechniqueId(oldActiveTechnique.techniqueName,oldDirective.techniqueVersion)
              techniqueRepository.get(oldTechniqueId).map(_.rootSection)
            case eb:EmptyBox =>
              // Directory did not exist before, this is a Rule addition. but this should not happen So reporting an error
              logger.error("The rule did not existe before")
              None
          }
          case eb:EmptyBox =>
            // Directory did not exist before, this is a Rule addition.
            None
        }
      }
      nameIsAvailable    <- if (directiveNameExists(con, directive.name, directive.id))
                              Failure("Cannot set directive with name \"%s\" : this name is already in use.".format(directive.name))
                            else
                              Full(Unit)
      piEntry            =  mapper.userDirective2Entry(directive, uptEntry.dn)
      result             <- userLibMutex.writeLock { con.save(piEntry, true) }
      //for log event - perhaps put that elsewhere ?
      activeTechnique    <- getActiveTechnique(inActiveTechniqueId) ?~! "Can not find the User Policy Entry with id %s to add directive %s".format(inActiveTechniqueId, directive.id)
      activeTechniqueId  =  TechniqueId(activeTechnique.techniqueName,directive.techniqueVersion)
      technique          <- Box(techniqueRepository.get(activeTechniqueId)) ?~! "Can not find the technique with ID '%s'".format(activeTechniqueId.toString)
      optDiff            <- diffMapper.modChangeRecords2DirectiveSaveDiff(
                                   technique.id.name
                                 , technique.rootSection
                                 , piEntry.dn
                                 , canAdd
                                 , result
                                 , oldRootSection
                               ) ?~! "Error when processing saved modification to log them"
      eventLogged <- optDiff match {
                       case None => Full("OK")
                       case Some(diff:AddDirectiveDiff) =>
                         actionLogger.saveAddDirective(
                             modId
                           , principal = actor
                           , addDiff = diff
                           , varsRootSectionSpec = technique.rootSection
                           , reason = reason
                         )
                       case Some(diff:ModifyDirectiveDiff) =>
                         actionLogger.saveModifyDirective(
                             modId
                           , principal = actor
                           , modifyDiff = diff
                           , reason = reason
                         )
                     }
      autoArchive <- if(autoExportOnModify && optDiff.isDefined && !directive.isSystem) {
                       for {
                         parents  <- activeTechniqueBreadCrump(activeTechnique.id)
                         commiter <- personIdentService.getPersonIdentOrDefault(actor.name)
                         archived <- gitPiArchiver.archiveDirective(directive, technique.id.name, parents.map( _.id), technique.rootSection, Some(modId,commiter, reason))
                       } yield archived
                     } else Full("ok")
    } yield {
      optDiff
    }
  }

  override def saveDirective(inActiveTechniqueId:ActiveTechniqueId,directive:Directive, modId: ModificationId, actor:EventActor, reason:Option[String]) : Box[Option[DirectiveSaveDiff]] = {
    internalSaveDirective(inActiveTechniqueId, directive, modId, actor, reason, false)
  }

  override def saveSystemDirective(inActiveTechniqueId:ActiveTechniqueId,directive:Directive, modId: ModificationId, actor:EventActor, reason:Option[String]) : Box[Option[DirectiveSaveDiff]] = {
    internalSaveDirective(inActiveTechniqueId, directive, modId, actor, reason, true)
  }


  private[this] def directiveNameExists(con:RoLDAPConnection, name : String, id:DirectiveId) : Boolean = {
    val filter = AND(AND(IS(OC_DIRECTIVE), EQ(A_NAME,name), NOT(EQ(A_DIRECTIVE_UUID, id.value))))
    con.searchSub(rudderDit.ACTIVE_TECHNIQUES_LIB.dn, filter).size match {
      case 0 => false
      case 1 => true
      case _ => logger.error("More than one directive has %s name".format(name)); true
    }
  }


  /**
   * Delete a directive.
   * No dependency check are done, and so you will have to
   * delete dependent rule (or other items) by
   * hand if you want.
   */
  override def delete(id:DirectiveId, modId: ModificationId, actor:EventActor, reason:Option[String]) : Box[DeleteDirectiveDiff] = {
    for {
      con             <- ldap
      entry           <- getDirectiveEntry(con, id)
      //for logging, before deletion
      directive       <- mapper.entry2Directive(entry)
      activeTechnique <- getActiveTechnique(id) ?~! "Can not find the User Policy Temple Entry for directive %s".format(id)
      technique       <- techniqueRepository.get(TechniqueId(activeTechnique.techniqueName,directive.techniqueVersion))
      //delete
      deleted         <- userLibMutex.writeLock { con.delete(entry.dn) }
      diff            =  DeleteDirectiveDiff(technique.id.name, directive)
      loggedAction    <- actionLogger.saveDeleteDirective(
                          modId, principal = actor, deleteDiff = diff, varsRootSectionSpec = technique.rootSection, reason = reason
                      )
<<<<<<< HEAD
      autoArchive     <- if(autoExportOnModify && deleted.size > 0) {
                        for {
                          parents  <- activeTechniqueBreadCrump(activeTechnique.id)
                          commiter <- personIdentService.getPersonIdentOrDefault(actor.name)
                          archived <- gitPiArchiver.deleteDirective(directive.id, activeTechnique.techniqueName, parents.map( _.id), Some(modId,commiter, reason))
                        } yield archived
                      } else Full("ok")
=======
      autoArchive     <- if (autoExportOnModify && deleted.size > 0 && !directive.isSystem) {
                           for {
                             parents  <- ldapActiveTechniqueRepository.activeTechniqueBreadCrump(activeTechnique.id)
                             commiter <- personIdentService.getPersonIdentOrDefault(actor.name)
                             archived <- gitPiArchiver.deleteDirective(directive.id, activeTechnique.techniqueName, parents.map( _.id), Some(modId,commiter, reason))
                           } yield archived
                         } else Full("ok")
>>>>>>> f531e1dd
    } yield {
      diff
    }
  }

  /**
   * Check if the given parent category has a child with the given name (exact) and
   * an id different from given id
   */
  private[this] def existsByName(con:RwLDAPConnection, parentDN:DN, subCategoryName:String, notId:String) : Boolean = {
    userLibMutex.readLock {
      con.searchOne(parentDN, AND(EQ(A_NAME,subCategoryName),NOT(EQ(A_TECHNIQUE_CATEGORY_UUID,notId))), "1.1" ).nonEmpty
    }
  }

  /**
   * Add the given category into the given parent category in the
   * user library.
   * Fails if the parent category does not exists in user lib or
   * if it already contains that category, or a category of the
   * same name (name must be unique for a given level)
   *
   * return the modified parent category.
   */
  def addActiveTechniqueCategory(
      that:ActiveTechniqueCategory
    , into:ActiveTechniqueCategory //parent category
    , modId : ModificationId
    , actor: EventActor
    , reason: Option[String]
  ) : Box[ActiveTechniqueCategory] = {
    for {
      con                 <- ldap
      parentCategoryEntry <- getCategoryEntry(con, into.id, "1.1") ?~! "The parent category '%s' was not found, can not add".format(into.id)
      categoryEntry       =  mapper.activeTechniqueCategory2ldap(that,parentCategoryEntry.dn)
      canAddByName        <- if(existsByName(con,parentCategoryEntry.dn, that.name, that.id.value)) {
                               Failure("A category with that name already exists in that category: category names must be unique for a given level")
                             } else {
                               Full("Can add, no sub categorie with that name")
                             }
      result              <- userLibMutex.writeLock { con.save(categoryEntry, removeMissingAttributes = true) }
      autoArchive         <- if(autoExportOnModify && !result.isInstanceOf[LDIFNoopChangeRecord]) {
                               for {
                                 parents  <- getParentsForActiveTechniqueCategory(that.id)
                                 commiter <- personIdentService.getPersonIdentOrDefault(actor.name)
                                 archive  <- gitCatArchiver.archiveActiveTechniqueCategory(that,parents.map( _.id), Some(modId,commiter, reason))
                               } yield archive
                             } else Full("ok")
    } yield {
      addSubEntries(into, parentCategoryEntry.dn, con)
    }
  }

  /**
   * Update an existing technique category
   * Return the updated policy category
   */
  def saveActiveTechniqueCategory(category:ActiveTechniqueCategory, modId : ModificationId, actor: EventActor, reason: Option[String]) : Box[ActiveTechniqueCategory] = {
    for {
      con              <- ldap
      oldCategoryEntry <- getCategoryEntry(con, category.id, "1.1") ?~! "Entry with ID '%s' was not found".format(category.id)
      categoryEntry    =  mapper.activeTechniqueCategory2ldap(category,oldCategoryEntry.dn.getParent)
      canAddByName     <- if(categoryEntry.dn != rudderDit.ACTIVE_TECHNIQUES_LIB.dn && existsByName(con,categoryEntry.dn.getParent, category.name, category.id.value)) {
                            Failure("A category with that name already exists in that category: category names must be unique for a given level")
                          } else {
                            Full("Can add, no sub categorie with that name")
                          }
      result           <- userLibMutex.writeLock { con.save(categoryEntry, removeMissingAttributes = true) }
      updated          <- getActiveTechniqueCategory(category.id)
      autoArchive      <- if(autoExportOnModify && !result.isInstanceOf[LDIFNoopChangeRecord]) {
                            for {
                              parents  <- getParentsForActiveTechniqueCategory(category.id)
                              commiter <- personIdentService.getPersonIdentOrDefault(actor.name)
                              archive  <- gitCatArchiver.archiveActiveTechniqueCategory(updated,parents.map( _.id), Some(modId,commiter, reason))
                            } yield archive
                          } else Full("ok")
    } yield {
      updated
    }
  }



  def delete(id:ActiveTechniqueCategoryId, modId : ModificationId, actor:EventActor, reason: Option[String], checkEmpty:Boolean = true) : Box[ActiveTechniqueCategoryId] = {
    for {
      con <-ldap
      deleted <- {
        getCategoryEntry(con, id, "1.1") match {
          case Full(entry) =>
            for {
              parents     <- if(autoExportOnModify) {
                               getParentsForActiveTechniqueCategory(id)
                             } else Full(Nil)
              ok          <- try {
                               userLibMutex.writeLock { con.delete(entry.dn, recurse = !checkEmpty) ?~! "Error when trying to delete category with ID '%s'".format(id) }
                             } catch {
                               case e:LDAPException if(e.getResultCode == ResultCode.NOT_ALLOWED_ON_NONLEAF) => Failure("Can not delete a non empty category")
                               case e:Exception => Failure("Exception when trying to delete category with ID '%s'".format(id), Full(e), Empty)
                             }
              autoArchive <- (if(autoExportOnModify && ok.size > 0) {
                               for {
                                 commiter <- personIdentService.getPersonIdentOrDefault(actor.name)
                                 archive  <- gitCatArchiver.deleteActiveTechniqueCategory(id,parents.map( _.id), Some(modId,commiter, reason))
                               } yield {
                                 archive
                               }
                             } else Full("ok") )  ?~! "Error when trying to archive automatically the category deletion"
            } yield {
              id
            }
          case Empty => Full(id)
          case f:Failure => f
        }
      }
    } yield {
      deleted
    }
  }

  /**
   * Move an existing category into a new one.
   * Both category to move and destination have to exists, else it is a failure.
   * The destination category can not be a child of the category to move.
   */
  def move(categoryId:ActiveTechniqueCategoryId, intoParent:ActiveTechniqueCategoryId, modId : ModificationId, actor: EventActor, reason: Option[String]) : Box[ActiveTechniqueCategoryId] = {
      for {
        con            <- ldap
        oldParents     <- if(autoExportOnModify) {
                            getParentsForActiveTechniqueCategory(categoryId)
                          } else Full(Nil)
        categoryEntry  <- getCategoryEntry(con, categoryId, A_NAME)
        newParentEntry <- getCategoryEntry(con, intoParent, "1.1")
        moveAuthorised <- if(newParentEntry.dn.isDescendantOf(categoryEntry.dn, true)) {
                            Failure("Can not move a category to itself or one of its children")
                          } else Full("Succes")
        canAddByName   <- (categoryEntry(A_TECHNIQUE_CATEGORY_UUID) , categoryEntry(A_NAME)) match {
                            case (Some(id),Some(name)) =>
                              if(existsByName(con, newParentEntry.dn, name, id)) {
                                Failure("A category with that name already exists in that category: category names must be unique for a given level")
                              } else {
                                Full("Can add, no sub categorie with that name")
                              }
                            case _ => Failure("Can not find the category entry name for category with ID %s. Name is needed to check unicity of categories by level")
                          }
        result         <- userLibMutex.writeLock { con.move(categoryEntry.dn, newParentEntry.dn) }
        autoArchive    <- (if(autoExportOnModify && !result.isInstanceOf[LDIFNoopChangeRecord]) {
                            for {
                              newCat   <- getActiveTechniqueCategory(categoryId)
                              parents  <- getParentsForActiveTechniqueCategory(categoryId)
                              commiter <- personIdentService.getPersonIdentOrDefault(actor.name)
                              moved    <- gitCatArchiver.moveActiveTechniqueCategory(newCat, oldParents.map( _.id), parents.map( _.id), Some(modId,commiter, reason))
                            } yield {
                              moved
                            }
                          } else Full("ok") ) ?~! "Error when trying to archive automatically the category move"
      } yield {
        categoryId
      }
  }



  def addTechniqueInUserLibrary(
      categoryId   : ActiveTechniqueCategoryId
    , techniqueName: TechniqueName
    , versions     : Seq[TechniqueVersion]
    , modId        : ModificationId
    , actor        : EventActor
    , reason: Option[String]
  ): Box[ActiveTechnique] = {
    //check if the technique is already in user lib, and if the category exists
    for {
      con                <- ldap
      noActiveTechnique  <- { //check that there is not already defined activeTechnique with such ref id
                              getUPTEntry[TechniqueName](
                                con, techniqueName,
                                { name => EQ(A_TECHNIQUE_UUID, name.value) },
                                "1.1") match {
                                  case Empty => Full("ok")
                                  case Full(uptEntry) => Failure("Can not add a technique with id %s in user library. active technique %s is already defined with such a reference technique.".format(techniqueName,uptEntry.dn))
                                  case f:Failure => f
                              }
                            }
      categoryEntry      <- getCategoryEntry(con, categoryId, "1.1") ?~! "Category entry with ID '%s' was not found".format(categoryId)
      newActiveTechnique =  ActiveTechnique(ActiveTechniqueId(uuidGen.newUuid),techniqueName, versions.map(x => x -> DateTime.now()).toMap)
      uptEntry           =  mapper.activeTechnique2Entry(newActiveTechnique,categoryEntry.dn)
      result             <- userLibMutex.writeLock { con.save(uptEntry, true) }
      autoArchive        <- if(autoExportOnModify && !result.isInstanceOf[LDIFNoopChangeRecord]) {
                              for {
                                parents  <- activeTechniqueBreadCrump(newActiveTechnique.id)
                                commiter <- personIdentService.getPersonIdentOrDefault(actor.name)
                                archive  <- gitATArchiver.archiveActiveTechnique(newActiveTechnique, parents.map( _.id), Some(modId,commiter, reason))
                              } yield archive
                            } else Full("ok")
    } yield {
      newActiveTechnique
    }
  }


  /**
   * Move a technique to a new category.
   * Failure if the given technique or category
   * does not exists.
   *
   */
  def move(uactiveTechniqueId:ActiveTechniqueId, newCategoryId:ActiveTechniqueCategoryId, modId: ModificationId, actor: EventActor, reason: Option[String]) : Box[ActiveTechniqueId] = {
     for {
      con             <- ldap
      oldParents      <- if(autoExportOnModify) {
                           activeTechniqueBreadCrump(uactiveTechniqueId)
                         } else Full(Nil)
      activeTechnique <- getUPTEntry(con, uactiveTechniqueId, "1.1") ?~! "Can not move non existing template in use library with ID %s".format(uactiveTechniqueId)
      newCategory     <- getCategoryEntry(con, newCategoryId, "1.1") ?~! "Can not move template with ID %s into non existing category of user library %s".format(uactiveTechniqueId, newCategoryId)
      moved           <- userLibMutex.writeLock { con.move(activeTechnique.dn, newCategory.dn) ?~! "Error when moving technique %s to category %s".format(uactiveTechniqueId, newCategoryId) }
      autoArchive     <- (if(autoExportOnModify && !moved.isInstanceOf[LDIFNoopChangeRecord]) {
                        for {
                          parents  <- activeTechniqueBreadCrump(uactiveTechniqueId)
                          newActiveTechnique   <- getActiveTechnique(uactiveTechniqueId)
                          commiter <- personIdentService.getPersonIdentOrDefault(actor.name)
                          moved    <- gitATArchiver.moveActiveTechnique(newActiveTechnique, oldParents.map( _.id), parents.map( _.id), Some(modId,commiter, reason))
                        } yield {
                          moved
                        }
                      } else Full("ok") ) ?~! "Error when trying to archive automatically the technique move"
    } yield {
      uactiveTechniqueId
    }
  }

  /**
   * Set the status of the technique to the new value
   */
  def changeStatus(uactiveTechniqueId:ActiveTechniqueId, status:Boolean, modId: ModificationId, actor: EventActor, reason: Option[String]) : Box[ActiveTechniqueId] = {
    for {
      con             <- ldap
      oldTechnique    <- getUPTEntry(con, uactiveTechniqueId)
      activeTechnique <- getUPTEntry(con, uactiveTechniqueId)
      saved           <- {
                           activeTechnique +=! (A_IS_ENABLED, status.toLDAPString)
                           userLibMutex.writeLock { con.save(activeTechnique) }
                         }
      optDiff         <- diffMapper.modChangeRecords2TechniqueDiff(oldTechnique, saved) ?~!
                           "Error when mapping technique '%s' update to an diff: %s".
                             format(uactiveTechniqueId.value, saved)
      loggedAction    <- optDiff match {
                           case None => Full("OK")
                           case Some(diff) => actionLogger.saveModifyTechnique(modId, principal = actor, modifyDiff = diff, reason = reason)
                         }
      autoArchive     <- if(autoExportOnModify && !saved.isInstanceOf[LDIFNoopChangeRecord]) {
                           for {
                             parents  <- activeTechniqueBreadCrump(uactiveTechniqueId)
                             newActiveTechnique   <- getActiveTechnique(uactiveTechniqueId)
                             commiter <- personIdentService.getPersonIdentOrDefault(actor.name)
                             archive  <- gitATArchiver.archiveActiveTechnique(newActiveTechnique, parents.map( _.id), Some(modId,commiter, reason))
                           } yield archive
                         } else Full("ok")
    } yield {
      uactiveTechniqueId
    }
  }

  def setAcceptationDatetimes(uactiveTechniqueId:ActiveTechniqueId, datetimes: Map[TechniqueVersion,DateTime], modId: ModificationId, actor: EventActor, reason: Option[String]) : Box[ActiveTechniqueId] = {
    for {
      con             <- ldap
      activeTechnique <- getUPTEntry(con, uactiveTechniqueId, A_ACCEPTATION_DATETIME)
      saved           <- {
                           val oldAcceptations = mapper.unserializeAcceptations(activeTechnique(A_ACCEPTATION_DATETIME).getOrElse(""))
                           val json = Printer.compact(JsonAST.render(mapper.serializeAcceptations(oldAcceptations ++ datetimes)))
                           activeTechnique.+=!(A_ACCEPTATION_DATETIME, json)
                           userLibMutex.writeLock { con.save(activeTechnique) }
                         }
      autoArchive     <- if(autoExportOnModify && !saved.isInstanceOf[LDIFNoopChangeRecord]) {
                           for {
                             parents <- activeTechniqueBreadCrump(uactiveTechniqueId)
                             newActiveTechnique  <- getActiveTechnique(uactiveTechniqueId)
                             commiter <- personIdentService.getPersonIdentOrDefault(actor.name)
                             archive <- gitATArchiver.archiveActiveTechnique(newActiveTechnique, parents.map( _.id), Some(modId,commiter, reason))
                           } yield archive
                         } else Full("ok")
    } yield {
      uactiveTechniqueId
    }
  }


  /**
   * Delete the technique in user library.
   * If no such element exists, it is a success.
   */
  def delete(uactiveTechniqueId:ActiveTechniqueId, modId: ModificationId, actor: EventActor, reason: Option[String]) : Box[ActiveTechniqueId] = {
     for {
      con                <- ldap
      oldParents         <- if(autoExportOnModify) {
                              activeTechniqueBreadCrump(uactiveTechniqueId)
                            } else Full(Nil)
      activeTechnique    <- getUPTEntry(con, uactiveTechniqueId, A_TECHNIQUE_UUID)
      ldapEntryTechnique <- getUPTEntry(con, uactiveTechniqueId)
      oldTechnique       <- mapper.entry2ActiveTechnique(ldapEntryTechnique)
      deleted            <- userLibMutex.writeLock { con.delete(activeTechnique.dn, false) }
      diff               =  DeleteTechniqueDiff(oldTechnique)
      loggedAction       <- actionLogger.saveDeleteTechnique(modId, principal = actor, deleteDiff = diff, reason = reason)
      autoArchive        <- (if(autoExportOnModify && deleted.size > 0) {
                               for {
                                 ptName   <- Box(activeTechnique(A_TECHNIQUE_UUID)) ?~! "Missing required reference technique name"
                                 commiter <- personIdentService.getPersonIdentOrDefault(actor.name)
                                 res      <- gitATArchiver.deleteActiveTechnique(TechniqueName(ptName),oldParents.map( _.id), Some(modId,commiter, reason))
                               } yield res
                              } else Full("ok") )  ?~! "Error when trying to archive automatically the category deletion"
    } yield {
      uactiveTechniqueId
    }
  }

}<|MERGE_RESOLUTION|>--- conflicted
+++ resolved
@@ -151,7 +151,7 @@
       activeTechnique
     }
   }
-  
+
   /**
    * Find the active technique for which the given directive is an instance.
    *
@@ -161,7 +161,7 @@
   override def getActiveTechniqueAndDirective(id:DirectiveId) : Box[(ActiveTechnique, Directive)] = {
     for {
       locked  <- userLibMutex.readLock
-      con     <- ldap 
+      con     <- ldap
       piEntry <- getDirectiveEntry(con, id) ?~! "Can not find directive with id %s".format(id)
       uptEntry        <- getUPTEntry(con, mapper.dn2ActiveTechniqueId(piEntry.dn.getParent), { id:ActiveTechniqueId => EQ(A_ACTIVE_TECHNIQUE_UUID, id.value) }) ?~! "Can not find Active Technique entry in LDAP"
       activeTechnique <- mapper.entry2ActiveTechnique(uptEntry) ?~! "Error when mapping active technique entry to its entity. Entry: %s".format(uptEntry)
@@ -580,23 +580,13 @@
       loggedAction    <- actionLogger.saveDeleteDirective(
                           modId, principal = actor, deleteDiff = diff, varsRootSectionSpec = technique.rootSection, reason = reason
                       )
-<<<<<<< HEAD
-      autoArchive     <- if(autoExportOnModify && deleted.size > 0) {
-                        for {
-                          parents  <- activeTechniqueBreadCrump(activeTechnique.id)
-                          commiter <- personIdentService.getPersonIdentOrDefault(actor.name)
-                          archived <- gitPiArchiver.deleteDirective(directive.id, activeTechnique.techniqueName, parents.map( _.id), Some(modId,commiter, reason))
-                        } yield archived
-                      } else Full("ok")
-=======
       autoArchive     <- if (autoExportOnModify && deleted.size > 0 && !directive.isSystem) {
                            for {
-                             parents  <- ldapActiveTechniqueRepository.activeTechniqueBreadCrump(activeTechnique.id)
+                             parents  <- activeTechniqueBreadCrump(activeTechnique.id)
                              commiter <- personIdentService.getPersonIdentOrDefault(actor.name)
                              archived <- gitPiArchiver.deleteDirective(directive.id, activeTechnique.techniqueName, parents.map( _.id), Some(modId,commiter, reason))
                            } yield archived
                          } else Full("ok")
->>>>>>> f531e1dd
     } yield {
       diff
     }
@@ -638,7 +628,7 @@
                                Full("Can add, no sub categorie with that name")
                              }
       result              <- userLibMutex.writeLock { con.save(categoryEntry, removeMissingAttributes = true) }
-      autoArchive         <- if(autoExportOnModify && !result.isInstanceOf[LDIFNoopChangeRecord]) {
+      autoArchive         <- if(autoExportOnModify && !result.isInstanceOf[LDIFNoopChangeRecord] && !that.isSystem) {
                                for {
                                  parents  <- getParentsForActiveTechniqueCategory(that.id)
                                  commiter <- personIdentService.getPersonIdentOrDefault(actor.name)
@@ -666,7 +656,7 @@
                           }
       result           <- userLibMutex.writeLock { con.save(categoryEntry, removeMissingAttributes = true) }
       updated          <- getActiveTechniqueCategory(category.id)
-      autoArchive      <- if(autoExportOnModify && !result.isInstanceOf[LDIFNoopChangeRecord]) {
+      autoArchive      <- if(autoExportOnModify && !result.isInstanceOf[LDIFNoopChangeRecord] && !category.isSystem) {
                             for {
                               parents  <- getParentsForActiveTechniqueCategory(category.id)
                               commiter <- personIdentService.getPersonIdentOrDefault(actor.name)
@@ -687,6 +677,7 @@
         getCategoryEntry(con, id, "1.1") match {
           case Full(entry) =>
             for {
+              category    <- mapper.entry2ActiveTechniqueCategory(entry)
               parents     <- if(autoExportOnModify) {
                                getParentsForActiveTechniqueCategory(id)
                              } else Full(Nil)
@@ -696,7 +687,7 @@
                                case e:LDAPException if(e.getResultCode == ResultCode.NOT_ALLOWED_ON_NONLEAF) => Failure("Can not delete a non empty category")
                                case e:Exception => Failure("Exception when trying to delete category with ID '%s'".format(id), Full(e), Empty)
                              }
-              autoArchive <- (if(autoExportOnModify && ok.size > 0) {
+              autoArchive <- (if(autoExportOnModify && ok.size > 0 && !category.isSystem) {
                                for {
                                  commiter <- personIdentService.getPersonIdentOrDefault(actor.name)
                                  archive  <- gitCatArchiver.deleteActiveTechniqueCategory(id,parents.map( _.id), Some(modId,commiter, reason))
@@ -742,7 +733,8 @@
                             case _ => Failure("Can not find the category entry name for category with ID %s. Name is needed to check unicity of categories by level")
                           }
         result         <- userLibMutex.writeLock { con.move(categoryEntry.dn, newParentEntry.dn) }
-        autoArchive    <- (if(autoExportOnModify && !result.isInstanceOf[LDIFNoopChangeRecord]) {
+        category       <- getActiveTechniqueCategory(categoryId)
+        autoArchive    <- (if(autoExportOnModify && !result.isInstanceOf[LDIFNoopChangeRecord] && !category.isSystem ) {
                             for {
                               newCat   <- getActiveTechniqueCategory(categoryId)
                               parents  <- getParentsForActiveTechniqueCategory(categoryId)
@@ -784,6 +776,8 @@
       newActiveTechnique =  ActiveTechnique(ActiveTechniqueId(uuidGen.newUuid),techniqueName, versions.map(x => x -> DateTime.now()).toMap)
       uptEntry           =  mapper.activeTechnique2Entry(newActiveTechnique,categoryEntry.dn)
       result             <- userLibMutex.writeLock { con.save(uptEntry, true) }
+      // a new active technique is never system, see constructor call, using defvault value,
+      // maybe we should check in its caller is the technique is system or not
       autoArchive        <- if(autoExportOnModify && !result.isInstanceOf[LDIFNoopChangeRecord]) {
                               for {
                                 parents  <- activeTechniqueBreadCrump(newActiveTechnique.id)
@@ -805,23 +799,23 @@
    */
   def move(uactiveTechniqueId:ActiveTechniqueId, newCategoryId:ActiveTechniqueCategoryId, modId: ModificationId, actor: EventActor, reason: Option[String]) : Box[ActiveTechniqueId] = {
      for {
-      con             <- ldap
-      oldParents      <- if(autoExportOnModify) {
-                           activeTechniqueBreadCrump(uactiveTechniqueId)
-                         } else Full(Nil)
-      activeTechnique <- getUPTEntry(con, uactiveTechniqueId, "1.1") ?~! "Can not move non existing template in use library with ID %s".format(uactiveTechniqueId)
-      newCategory     <- getCategoryEntry(con, newCategoryId, "1.1") ?~! "Can not move template with ID %s into non existing category of user library %s".format(uactiveTechniqueId, newCategoryId)
-      moved           <- userLibMutex.writeLock { con.move(activeTechnique.dn, newCategory.dn) ?~! "Error when moving technique %s to category %s".format(uactiveTechniqueId, newCategoryId) }
-      autoArchive     <- (if(autoExportOnModify && !moved.isInstanceOf[LDIFNoopChangeRecord]) {
-                        for {
-                          parents  <- activeTechniqueBreadCrump(uactiveTechniqueId)
-                          newActiveTechnique   <- getActiveTechnique(uactiveTechniqueId)
-                          commiter <- personIdentService.getPersonIdentOrDefault(actor.name)
-                          moved    <- gitATArchiver.moveActiveTechnique(newActiveTechnique, oldParents.map( _.id), parents.map( _.id), Some(modId,commiter, reason))
-                        } yield {
-                          moved
-                        }
-                      } else Full("ok") ) ?~! "Error when trying to archive automatically the technique move"
+      con                  <- ldap
+      oldParents           <- if(autoExportOnModify) {
+                                activeTechniqueBreadCrump(uactiveTechniqueId)
+                              } else Full(Nil)
+      activeTechnique      <- getUPTEntry(con, uactiveTechniqueId, "1.1") ?~! "Can not move non existing template in use library with ID %s".format(uactiveTechniqueId)
+      newCategory          <- getCategoryEntry(con, newCategoryId, "1.1") ?~! "Can not move template with ID %s into non existing category of user library %s".format(uactiveTechniqueId, newCategoryId)
+      moved                <- userLibMutex.writeLock { con.move(activeTechnique.dn, newCategory.dn) ?~! "Error when moving technique %s to category %s".format(uactiveTechniqueId, newCategoryId) }
+      movedActiveTechnique <- getActiveTechnique(uactiveTechniqueId)
+      autoArchive          <- ( if(autoExportOnModify && !moved.isInstanceOf[LDIFNoopChangeRecord] && !movedActiveTechnique.isSystem) {
+                                for {
+                                  parents  <- activeTechniqueBreadCrump(uactiveTechniqueId)
+                                  commiter <- personIdentService.getPersonIdentOrDefault(actor.name)
+                                  moved    <- gitATArchiver.moveActiveTechnique(movedActiveTechnique, oldParents.map( _.id), parents.map( _.id), Some(modId, commiter, reason))
+                                } yield {
+                                  moved
+                                }
+                              } else Full("ok") ) ?~! "Error when trying to archive automatically the technique move"
     } yield {
       uactiveTechniqueId
     }
@@ -846,13 +840,14 @@
                            case None => Full("OK")
                            case Some(diff) => actionLogger.saveModifyTechnique(modId, principal = actor, modifyDiff = diff, reason = reason)
                          }
-      autoArchive     <- if(autoExportOnModify && !saved.isInstanceOf[LDIFNoopChangeRecord]) {
+      newactiveTechnique <- getActiveTechnique(uactiveTechniqueId)
+      autoArchive     <- if(autoExportOnModify && !saved.isInstanceOf[LDIFNoopChangeRecord] && ! newactiveTechnique.isSystem) {
                            for {
-                             parents  <- activeTechniqueBreadCrump(uactiveTechniqueId)
-                             newActiveTechnique   <- getActiveTechnique(uactiveTechniqueId)
+                             parents  <- this.activeTechniqueBreadCrump(uactiveTechniqueId)
                              commiter <- personIdentService.getPersonIdentOrDefault(actor.name)
-                             archive  <- gitATArchiver.archiveActiveTechnique(newActiveTechnique, parents.map( _.id), Some(modId,commiter, reason))
+                             archive  <- gitATArchiver.archiveActiveTechnique(newactiveTechnique, parents.map( _.id), Some(modId, commiter, reason))
                            } yield archive
+                         } else Full("ok")
                          } else Full("ok")
     } yield {
       uactiveTechniqueId
@@ -869,14 +864,14 @@
                            activeTechnique.+=!(A_ACCEPTATION_DATETIME, json)
                            userLibMutex.writeLock { con.save(activeTechnique) }
                          }
-      autoArchive     <- if(autoExportOnModify && !saved.isInstanceOf[LDIFNoopChangeRecord]) {
-                           for {
-                             parents <- activeTechniqueBreadCrump(uactiveTechniqueId)
-                             newActiveTechnique  <- getActiveTechnique(uactiveTechniqueId)
-                             commiter <- personIdentService.getPersonIdentOrDefault(actor.name)
-                             archive <- gitATArchiver.archiveActiveTechnique(newActiveTechnique, parents.map( _.id), Some(modId,commiter, reason))
-                           } yield archive
-                         } else Full("ok")
+      newActiveTechnique  <- getActiveTechnique(uactiveTechniqueId)
+      autoArchive         <- if(autoExportOnModify && !saved.isInstanceOf[LDIFNoopChangeRecord] && !newActiveTechnique.isSystem) {
+                               for {
+                                 parents <- activeTechniqueBreadCrump(uactiveTechniqueId)
+                                 commiter <- personIdentService.getPersonIdentOrDefault(actor.name)
+                                 archive <- gitATArchiver.archiveActiveTechnique(newActiveTechnique, parents.map( _.id), Some(modId,commiter, reason))
+                               } yield archive
+                             } else Full("ok")
     } yield {
       uactiveTechniqueId
     }
@@ -899,7 +894,7 @@
       deleted            <- userLibMutex.writeLock { con.delete(activeTechnique.dn, false) }
       diff               =  DeleteTechniqueDiff(oldTechnique)
       loggedAction       <- actionLogger.saveDeleteTechnique(modId, principal = actor, deleteDiff = diff, reason = reason)
-      autoArchive        <- (if(autoExportOnModify && deleted.size > 0) {
+      autoArchive        <- (if(autoExportOnModify && deleted.size > 0 && !oldTechnique.isSystem) {
                                for {
                                  ptName   <- Box(activeTechnique(A_TECHNIQUE_UUID)) ?~! "Missing required reference technique name"
                                  commiter <- personIdentService.getPersonIdentOrDefault(actor.name)
