/*
*************************************************************************************
* Copyright 2011 Normation SAS
*************************************************************************************
*
* This program is free software: you can redistribute it and/or modify
* it under the terms of the GNU Affero General Public License as
* published by the Free Software Foundation, either version 3 of the
* License, or (at your option) any later version.
*
* In accordance with the terms of section 7 (7. Additional Terms.) of
* the GNU Affero GPL v3, the copyright holders add the following
* Additional permissions:
* Notwithstanding to the terms of section 5 (5. Conveying Modified Source
* Versions) and 6 (6. Conveying Non-Source Forms.) of the GNU Affero GPL v3
* licence, when you create a Related Module, this Related Module is
* not considered as a part of the work and may be distributed under the
* license agreement of your choice.
* A "Related Module" means a set of sources files including their
* documentation that, without modification of the Source Code, enables
* supplementary functions or services in addition to those offered by
* the Software.
*
* This program is distributed in the hope that it will be useful,
* but WITHOUT ANY WARRANTY; without even the implied warranty of
* MERCHANTABILITY or FITNESS FOR A PARTICULAR PURPOSE. See the
* GNU Affero General Public License for more details.
*
* You should have received a copy of the GNU Affero General Public License
* along with this program. If not, see <http://www.gnu.org/licenses/agpl.html>.
*
*************************************************************************************
*/

package com.normation.rudder.repository.jdbc


import org.joda.time.DateTime
import org.squeryl.PrimitiveTypeMode._
import org.squeryl.Schema
import org.squeryl.annotations.Column
import net.liftweb.common._
import org.squeryl.KeyedEntity
import java.sql.Timestamp
import com.normation.rudder.domain.nodes.NodeGroup
import com.normation.rudder.repository.HistorizationRepository
import com.normation.rudder.domain.policies.Directive
import com.normation.rudder.domain.policies.ActiveTechnique
import com.normation.utils.HashcodeCaching
import com.normation.cfclerk.domain.Technique
import org.squeryl.dsl.CompositeKey2
import com.normation.rudder.domain.policies.Rule
import com.normation.rudder.domain.policies.DirectiveId
import com.normation.rudder.domain.policies.RuleId
import com.normation.rudder.domain.policies.GroupTarget
import com.normation.rudder.domain.nodes.NodeGroupId
import com.normation.rudder.domain.nodes.Node
import com.normation.rudder.domain.nodes.NodeInfo


class HistorizationJdbcRepository(squerylConnectionProvider : SquerylConnectionProvider)  extends HistorizationRepository with  Loggable {

  def toTimeStamp(d:DateTime) : Timestamp = new Timestamp(d.getMillis)
  
   
  def getAllOpenedNodes() : Seq[SerializedNodes] = {
   
    squerylConnectionProvider.ourTransaction {
      val q = from(Nodes.nodes)(node => 
        where(node.endTime.isNull)
        select(node)
      )
      q.toList
    }
  }
 
  def getAllNodes(after : Option[DateTime]) : Seq[SerializedNodes] = {
    squerylConnectionProvider.ourTransaction {
      val q = from(Nodes.nodes)(node =>
        where(after.map(date => {
          node.startTime > toTimeStamp(date) or
          (node.endTime.isNotNull and node.endTime.>(Some(toTimeStamp(date))))
          
           
        }).getOrElse(1===1))
        select(node)
      )
      q.toList
    }
  }
  
  
  def updateNodes(nodes : Seq[NodeInfo], closable : Seq[String]) :Seq[SerializedNodes] = {
    squerylConnectionProvider.ourTransaction {
      // close the nodes
      val q = update(Nodes.nodes)(node => 
        where(node.endTime.isNull and node.nodeId.in(nodes.map(x => x.id.value) ++ closable))
        set(node.endTime := Some(toTimeStamp(DateTime.now())))
      )
      
      val insertion = Nodes.nodes.insert(nodes.map(SerializedNodes.fromNode(_)))
      // add the new ones
     Seq()
    }
  }
  
  def getAllOpenedGroups() : Seq[SerializedGroups] = {
    squerylConnectionProvider.ourTransaction {
      val q = from(Groups.groups)(group => 
        where(group.endTime.isNull)
        select(group)
      )
      q.toList
    }
  }
  
  def getAllGroups(after : Option[DateTime]) : Seq[SerializedGroups] = {
    squerylConnectionProvider.ourTransaction {
      val q = from(Groups.groups)(group =>
        where(after.map(date => {
          group.startTime > toTimeStamp(date) or
          (group.endTime.isNotNull and group.endTime.>(Some(toTimeStamp(date))))
          
           
        }).getOrElse(1===1))
        select(group)
      )
      q.toList
  
    }
  }
  
  
  
  def updateGroups(nodes : Seq[NodeGroup], closable : Seq[String]) :Seq[SerializedGroups] = {
    squerylConnectionProvider.ourTransaction {
      // close the nodes
      val q = update(Groups.groups)(group => 
        where(group.endTime.isNull and group.groupId.in(nodes.map(x => x.id.value) ++ closable))
        set(group.endTime := Some(toTimeStamp(DateTime.now())))
      )
      
      val insertion = Groups.groups.insert(nodes.map(SerializedGroups.fromNodeGroup(_)))
      // add the new ones
      Seq()
    }
  }
  
  
  def getAllOpenedDirectives() : Seq[SerializedDirectives] = {
   
    squerylConnectionProvider.ourTransaction {
      val q = from(Directives.directives)(directive => 
        where(directive.endTime.isNull)
        select(directive)
      )
      q.toList
      
    }
  }
  
   def getAllDirectives(after : Option[DateTime]) : Seq[SerializedDirectives] = {
    squerylConnectionProvider.ourTransaction {
      val q = from(Directives.directives)(directive =>
        where(after.map(date => {
          directive.startTime > toTimeStamp(date) or
          (directive.endTime.isNotNull and directive.endTime > toTimeStamp(date))
        }).getOrElse(1===1))
        select(directive)
      )
      q.toList

    }
  }

  def updateDirectives(directives : Seq[(Directive, ActiveTechnique, Technique)], 
              closable : Seq[String]) :Seq[SerializedDirectives] = {

    squerylConnectionProvider.ourTransaction {
      // close the directives
      val q = update(Directives.directives)(directive => 
        where(directive.endTime.isNull and directive.directiveId.in(directives.map(x => x._1.id.value) ++ closable))
        set(directive.endTime := toTimeStamp(DateTime.now()))
      )
      
      val insertion = Directives.directives.insert(directives.map(x => SerializedDirectives.fromDirective(x._1, x._2, x._3)))
      // add the new ones
     
     Seq()
    }
  }
  
  def getAllOpenedRules() : Seq[Rule] = {
    squerylConnectionProvider.ourTransaction {
      val q = from(Rules.rules)(rule => 
        where(rule.endTime.isNull)
        select(rule)
      )
      val rules = q.toList
      
      
      // Now that we have the opened CR, we must complete them
      val directives = from(Rules.directives)(directive => 
        where(directive.crid.in(rules.map(x => x.id)))
        select(directive)
      )
      val groups = from(Rules.groups)(group => 
        where(group.crid.in(rules.map(x => x.id)))
        select(group)
      )
      
      
      val (piSeq, groupSeq) = (directives.toList, groups.toList)
          
      rules.map ( rule => (rule, 
          groupSeq.filter(group => group.crid == rule.id),
          piSeq.filter(directive => directive.crid == rule.id)            
      )).map( x=> SerializedRules.fromSerialized(x._1, x._2, x._3) )
    }
    
  }

  def getAllRules(after : Option[DateTime]) : Seq[(SerializedRules, Seq[SerializedRuleGroups],  Seq[SerializedRuleDirectives])] = {
    squerylConnectionProvider.ourTransaction {
      val q = from(Rules.rules)(rule => 
         where(after.map(date => {
          rule.startTime > toTimeStamp(date) or
          (rule.endTime.isNotNull and rule.endTime > toTimeStamp(date))
        }).getOrElse(1===1))
        select(rule)
      )
      val rules = q.toList
      
      
      // Now that we have the opened CR, we must complete them
      val directives = from(Rules.directives)(directive => 
        where(directive.crid.in(rules.map(x => x.id)))
        select(directive)
      )
      val groups = from(Rules.groups)(group => 
        where(group.crid.in(rules.map(x => x.id)))
        select(group)
      )
      
      
      val (piSeq, groupSeq) = rules.size match {
        case 0 => (Seq(), Seq())
        case _ => (directives.toSeq, groups.toSeq)
      }
          
      rules.map ( rule => (rule, 
          groupSeq.filter(group => group.crid == rule.id),
          piSeq.filter(directive => directive.crid == rule.id)            
      ))
    }
    
  }
  
  
  def updateRules(rules : Seq[Rule], closable : Seq[String]) : Unit = {
    squerylConnectionProvider.ourTransaction {     
      // close the rules
      val q = update(Rules.rules)(rule => 
        where(rule.endTime.isNull and rule.ruleId.in(rules.map(x => x.id.value) ++ closable))
        set(rule.endTime := toTimeStamp(DateTime.now()))
      )
   
      rules.map( rule => {  
        val serialized = Rules.rules.insert(SerializedRules.toSerialized(rule))
        
        
        rule.directiveIds.map( directive => Rules.directives.insert(new SerializedRuleDirectives(serialized.id, directive.value)))
        
        rule.target.map(group => group match {
          case GroupTarget(groupId) => Rules.groups.insert(new SerializedRuleGroups(serialized.id, groupId.value))
          case _ => //
        })
      })
      
    }
  }
  
}





//// here are some utility classes to use with the service ////

case class SerializedGroups(
    @Column("groupid") groupId: String,
    @Column("groupname") groupName: String,
    @Column("groupdescription") groupDescription: String,
    @Column("nodecount") nodeCount: Int,
    @Column("groupstatus") groupStatus: Int,
    @Column("starttime") startTime: Timestamp,
    @Column("endtime") endTime: Option[Timestamp]
) extends KeyedEntity[Long] {
  @Column("id")
  val id = 0L
}

object SerializedGroups {
  def fromNodeGroup(nodeGroup : NodeGroup) : SerializedGroups = {
    new SerializedGroups(nodeGroup.id.value, 
            nodeGroup.name, 
            nodeGroup.description, 
            nodeGroup.serverList.size,
            isDynamicToSql(nodeGroup.isDynamic),
            new Timestamp(DateTime.now().getMillis), None )
  }
 
  def isDynamicToSql(boolean : Boolean) : Int = {
    boolean match {
      case true => 1;
      case false => 0;
    }
  }
  
  def fromSQLtoDynamic(value : Int) : Option[Boolean] = {
    value match {
      case 1 => Some(true)
      case 0 => Some(false)
      case _ => None
    }
  }
}


object Groups extends Schema {
  val groups = table[SerializedGroups]("groups")
  
  on(groups)(t => declare( 
      t.id.is(autoIncremented("groupsid"), primaryKey)))
}

case class SerializedNodes(
    @Column("nodeid") nodeId: String,
    @Column("nodename") nodeName: String,
    @Column("nodedescription") nodeDescription: String,
    @Column("starttime") startTime: Timestamp,
    @Column("endtime") endTime: Option[Timestamp]
) extends KeyedEntity[Long] {
  @Column("id")
  val id = 0L
}

object SerializedNodes {
  def fromNode(node : NodeInfo) : SerializedNodes = {
    new SerializedNodes(node.id.value, 
            node.hostname,
            node.description,
            new Timestamp(DateTime.now().getMillis), None )
  }
}


object Nodes extends Schema {
  val nodes = table[SerializedNodes]("nodes")
  
  on(nodes)(t => declare( 
      t.id.is(autoIncremented("nodesid"), primaryKey)))
}

<<<<<<< HEAD
case class SerializedDirectives(
    @Column("policyinstanceid") directiveId: String,
    @Column("policyinstancename") directiveName: String,
    @Column("policyinstancedescription") directiveDescription: String,
    @Column("priority") priority: Int,
    @Column("policypackagename") policyPackageName: String,
    @Column("policytemplatehumanname") techniqueHumanName: String,
    @Column("policypackagedescription") policyPackageDescription: String,
    @Column("policypackageversion") policyPackageVersion: String,
=======
case class SerializedPIs(
    @Column("directiveid") policyInstanceId: String,
    @Column("directivename") policyInstanceName: String,
    @Column("directivedescription") policyInstanceDescription: String,
    @Column("priority") priority: Int,
    @Column("techniquename") policyPackageName: String,
    @Column("techniquehumanname") policyTemplateHumanName: String,
    @Column("techniquedescription") policyPackageDescription: String,
    @Column("techniqueversion") policyPackageVersion: String,
>>>>>>> ed867864
    @Column("starttime") startTime: Timestamp,
    @Column("endtime") endTime: Timestamp
) extends KeyedEntity[Long]  {
  @Column("id")
  val id = 0L
}

object SerializedDirectives {
  def fromDirective(directive : Directive, 
      userPT : ActiveTechnique,
      policyPackage : Technique) : SerializedDirectives = {
    new SerializedDirectives(directive.id.value,
            directive.name,
            directive.shortDescription,
            directive.priority,
            userPT.techniqueName.value,
            policyPackage.name,
            policyPackage.description,
            directive.techniqueVersion.toString,
            new Timestamp(DateTime.now().getMillis), null )
  }
}

<<<<<<< HEAD
object Directives extends Schema {
  val directives = table[SerializedDirectives]("policyinstances")
  
  on(directives)(t => declare( 
      t.id.is(autoIncremented("policyinstancesid"), primaryKey)))
}

case class SerializedRules(
    @Column("configurationruleid") ruleId: String,
=======
object PolicyInstances extends Schema {
  val policyInstances = table[SerializedPIs]("directives")
  
  on(policyInstances)(t => declare( 
      t.id.is(autoIncremented("directivesid"), primaryKey)))
}

case class SerializedCRs(
    @Column("ruleid") configurationRuleId: String,
>>>>>>> ed867864
    @Column("serial") serial: Int,
    @Column("name") name: String,
    @Column("shortdescription") shortDescription: String,
    @Column("longdescription") longDescription: String,
    @Column("isactivated") isEnabledStatus: Boolean,
    @Column("starttime") startTime: Timestamp,
    @Column("endtime") endTime: Timestamp
) extends KeyedEntity[Long]  {
  @Column("rulepkeyid")
  val id = 0L
}

<<<<<<< HEAD
case class SerializedRuleGroups(
    @Column("crid") crid: Long,// really, the id (not the rule one)
=======
case class SerializedCRGroups(
    @Column("rulepkeyid") crid: Long,// really, the id (not the cr one)
>>>>>>> ed867864
    @Column("groupid") groupId: String
) extends KeyedEntity[CompositeKey2[Long,String]]  {
 
  def id = compositeKey(crid, groupId)
}

<<<<<<< HEAD
case class SerializedRuleDirectives(
    @Column("crid") crid: Long,// really, the id (not the rule one)
    @Column("policyinstanceid") directiveId: String
=======
case class SerializedCRPIs(
    @Column("rulepkeyid") crid: Long,// really, the id (not the cr one)
    @Column("directiveid") piid: String
>>>>>>> ed867864
) extends KeyedEntity[CompositeKey2[Long,String]]  {
 
  def id = compositeKey(crid, directiveId)
}

object SerializedRules {
  def fromSerialized(rule : SerializedRules, 
                    crgr : Seq[SerializedRuleGroups],
                    crpi : Seq[SerializedRuleDirectives] ) : Rule = {
    Rule(
        RuleId(rule.ruleId),
        rule.name, 
        rule.serial,
        crgr.headOption.map(x => new GroupTarget(new NodeGroupId(x.groupId))), 
        crpi.map(x => new DirectiveId(x.directiveId)).toSet,
        rule.shortDescription,
        rule.longDescription,
        rule.isEnabledStatus,
        false
    )
    
  }

  def toSerialized(rule : Rule) : SerializedRules = {
    new SerializedRules(rule.id.value,
        rule.serial,
        rule.name,
        rule.shortDescription,
        rule.longDescription, 
        rule.isEnabledStatus,
        new Timestamp(DateTime.now().getMillis), null)
  }
  
}

<<<<<<< HEAD
object Rules extends Schema {
  val rules = table[SerializedRules]("configurationrules")
  val groups = table[SerializedRuleGroups]("configurationrulesgroups")
  val directives = table[SerializedRuleDirectives]("configurationrulespolicyinstance")
  
  on(rules)(t => declare( 
      t.id.is(autoIncremented("configurationrulesid"), primaryKey)))
=======
object ConfigurationRules extends Schema {
  val configurationRules = table[SerializedCRs]("rules")
  val groups = table[SerializedCRGroups]("rulesgroupjoin")
  val pis = table[SerializedCRPIs]("rulesdirectivesjoin")
  
  on(configurationRules)(t => declare(
      t.id.is(autoIncremented("rulesid"), primaryKey)))
>>>>>>> ed867864

}
<|MERGE_RESOLUTION|>--- conflicted
+++ resolved
@@ -363,27 +363,15 @@
       t.id.is(autoIncremented("nodesid"), primaryKey)))
 }
 
-<<<<<<< HEAD
 case class SerializedDirectives(
-    @Column("policyinstanceid") directiveId: String,
-    @Column("policyinstancename") directiveName: String,
-    @Column("policyinstancedescription") directiveDescription: String,
-    @Column("priority") priority: Int,
-    @Column("policypackagename") policyPackageName: String,
-    @Column("policytemplatehumanname") techniqueHumanName: String,
-    @Column("policypackagedescription") policyPackageDescription: String,
-    @Column("policypackageversion") policyPackageVersion: String,
-=======
-case class SerializedPIs(
-    @Column("directiveid") policyInstanceId: String,
-    @Column("directivename") policyInstanceName: String,
-    @Column("directivedescription") policyInstanceDescription: String,
+    @Column("directiveid") directiveId: String,
+    @Column("directivename") directiveName: String,
+    @Column("directivedescription") directiveDescription: String,
     @Column("priority") priority: Int,
     @Column("techniquename") policyPackageName: String,
-    @Column("techniquehumanname") policyTemplateHumanName: String,
+    @Column("techniquehumanname") techniqueHumanName: String,
     @Column("techniquedescription") policyPackageDescription: String,
     @Column("techniqueversion") policyPackageVersion: String,
->>>>>>> ed867864
     @Column("starttime") startTime: Timestamp,
     @Column("endtime") endTime: Timestamp
 ) extends KeyedEntity[Long]  {
@@ -407,27 +395,15 @@
   }
 }
 
-<<<<<<< HEAD
 object Directives extends Schema {
   val directives = table[SerializedDirectives]("policyinstances")
   
   on(directives)(t => declare( 
-      t.id.is(autoIncremented("policyinstancesid"), primaryKey)))
+      t.id.is(autoIncremented("directivesid"), primaryKey)))
 }
 
 case class SerializedRules(
-    @Column("configurationruleid") ruleId: String,
-=======
-object PolicyInstances extends Schema {
-  val policyInstances = table[SerializedPIs]("directives")
-  
-  on(policyInstances)(t => declare( 
-      t.id.is(autoIncremented("directivesid"), primaryKey)))
-}
-
-case class SerializedCRs(
-    @Column("ruleid") configurationRuleId: String,
->>>>>>> ed867864
+    @Column("ruleid") ruleId: String,
     @Column("serial") serial: Int,
     @Column("name") name: String,
     @Column("shortdescription") shortDescription: String,
@@ -440,28 +416,17 @@
   val id = 0L
 }
 
-<<<<<<< HEAD
 case class SerializedRuleGroups(
-    @Column("crid") crid: Long,// really, the id (not the rule one)
-=======
-case class SerializedCRGroups(
     @Column("rulepkeyid") crid: Long,// really, the id (not the cr one)
->>>>>>> ed867864
     @Column("groupid") groupId: String
 ) extends KeyedEntity[CompositeKey2[Long,String]]  {
  
   def id = compositeKey(crid, groupId)
 }
 
-<<<<<<< HEAD
 case class SerializedRuleDirectives(
-    @Column("crid") crid: Long,// really, the id (not the rule one)
-    @Column("policyinstanceid") directiveId: String
-=======
-case class SerializedCRPIs(
     @Column("rulepkeyid") crid: Long,// really, the id (not the cr one)
     @Column("directiveid") piid: String
->>>>>>> ed867864
 ) extends KeyedEntity[CompositeKey2[Long,String]]  {
  
   def id = compositeKey(crid, directiveId)
@@ -497,22 +462,12 @@
   
 }
 
-<<<<<<< HEAD
 object Rules extends Schema {
-  val rules = table[SerializedRules]("configurationrules")
-  val groups = table[SerializedRuleGroups]("configurationrulesgroups")
-  val directives = table[SerializedRuleDirectives]("configurationrulespolicyinstance")
+  val rules = table[SerializedRules]("rules")
+  val groups = table[SerializedRuleGroups]("rulesgroupjoin")
+  val directives = table[SerializedRuleDirectives]("rulesdirectivesjoin")
   
   on(rules)(t => declare( 
-      t.id.is(autoIncremented("configurationrulesid"), primaryKey)))
-=======
-object ConfigurationRules extends Schema {
-  val configurationRules = table[SerializedCRs]("rules")
-  val groups = table[SerializedCRGroups]("rulesgroupjoin")
-  val pis = table[SerializedCRPIs]("rulesdirectivesjoin")
-  
-  on(configurationRules)(t => declare(
       t.id.is(autoIncremented("rulesid"), primaryKey)))
->>>>>>> ed867864
-
-}
+
+}
