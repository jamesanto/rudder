/*
*************************************************************************************
* Copyright 2012 Normation SAS
*************************************************************************************
*
* This program is free software: you can redistribute it and/or modify
* it under the terms of the GNU Affero General Public License as
* published by the Free Software Foundation, either version 3 of the
* License, or (at your option) any later version.
*
* In accordance with the terms of section 7 (7. Additional Terms.) of
* the GNU Affero GPL v3, the copyright holders add the following
* Additional permissions:
* Notwithstanding to the terms of section 5 (5. Conveying Modified Source
* Versions) and 6 (6. Conveying Non-Source Forms.) of the GNU Affero GPL v3
* licence, when you create a Related Module, this Related Module is
* not considered as a part of the work and may be distributed under the
* license agreement of your choice.
* A "Related Module" means a set of sources files including their
* documentation that, without modification of the Source Code, enables
* supplementary functions or services in addition to those offered by
* the Software.
*
* This program is distributed in the hope that it will be useful,
* but WITHOUT ANY WARRANTY; without even the implied warranty of
* MERCHANTABILITY or FITNESS FOR A PARTICULAR PURPOSE. See the
* GNU Affero General Public License for more details.
*
* You should have received a copy of the GNU Affero General Public License
* along with this program. If not, see <http://www.gnu.org/licenses/agpl.html>.
*
*************************************************************************************
*/

package com.normation.rudder.batch

import com.normation.rudder.domain.logger.AllReportLogger
import com.normation.rudder.domain.reports.bean.Reports
import com.normation.rudder.repository._
import com.normation.rudder.services.nodes.NodeInfoService
import net.liftweb.actor._
import net.liftweb.common._
import com.normation.utils.UuidRegex
import com.normation.rudder.domain.nodes.NodeInfo
import com.normation.inventory.domain.NodeId



/**
 * This object will be used as message for the non compliant reports logger
 */
object StartAutomaticReporting

/**
 * A class that periodically check if there is some new non compliant reports to log.
 *
 * parameter reportLogInterval define the interval between two reports check
 * Informations of logs a are taken from different repository
 */
class AutomaticReportLogger(
    propertyRepository    : RudderPropertiesRepository
  , reportsRepository   : ReportsRepository
  , ruleRepository      : RoRuleRepository
  , directiveRepository : RoDirectiveRepository
  , nodeInfoService     : NodeInfoService
  , reportLogInterval   : Int
) extends Loggable {

  private val propertyName = "rudder.batch.reports.logInterval"

  if (reportLogInterval < 1) {
    logger.info("Disable dynamic group updates sinces property %s is 0 or negative".format(propertyName))
  } else {
    logger.trace("***** starting Automatic Report Logger batch *****")
    (new LAAutomaticReportLogger) ! StartAutomaticReporting
  }

  /**
   * Actor for non compliant logging purpose
   */
  private class LAAutomaticReportLogger extends LiftActor with Loggable {

    /*
     * Last id processed
     */
    private[this] var lastId   = propertyRepository.getReportLoggerLastId
    /*
     * List of all reports kind processed by the logger
     */
    private[this] var Reportskind = List(Reports.LOG_REPAIRED,Reports.RESULT_ERROR,Reports.RESULT_REPAIRED,Reports.LOG_WARN)

    private[this] val reportLineTemplate = "[%s] N: %s S: [%s] R: %s D: %s T: %s C: [%s] V: [%s] %s"

    override protected def messageHandler = {
      case StartAutomaticReporting =>


      lastId match {
        // Report logger was not running before, try to log the last hundred reports and initialize lastId
        case Empty =>
          logger.warn("Automatic report logger has never run, logging latest 100 non compliant reports")
          reportsRepository.getLastHundredErrorReports(Reportskind) match {
            case Full(hundredReports) =>
              val id = hundredReports.headOption match {
                // None means this is a new rudder without any reports, don't log anything, current id is 0
                case None =>
                  logger.warn("There is no reports to log")
                  0

                  // return last id and report the latest 100 non compliant reports
                case Some(report) =>
                  logReports(hundredReports.map(_._1).reverse)
                  report._2
              }
              updateLastId(id)

            case eb:EmptyBox =>
              logger.error("report logger could not fetch latest 100 non compliant reports, retry on next run",eb)
          }

        case Full(last) =>
          logger.trace("***** get current log id")

          reportsRepository.getHighestId match {
            case Full(currentId) if (currentId > last) =>
              logger.trace("***** log report beetween ids %d and %d".format(last,currentId))
              reportsRepository.getErrorReportsBeetween(last,currentId,Reportskind) match {
                case Full(reports) =>
                  logReports(reports)
                  updateLastId(currentId)
                case eb:EmptyBox =>
                  logger.error("report logger could not fetch latest non compliant reports, try on next run",eb)
              }

            case _ =>
              logger.trace("***** no reports to log")
          }

        case Failure(message,_,_) =>
          logger.error("could not fetch last id, don't log anything, wait next run, cause is %s".format(message))
      }

      //schedule next log, every minute
      LAPinger.schedule(this, StartAutomaticReporting, reportLogInterval*1000L*60)
      () //ok for the unit value discarded

      case _ =>
        logger.error("Wrong message received by non compliant reports logger, do nothing")
    }


    def updateLastId(newId : Long) : Unit = {
      propertyRepository.updateReportLoggerLastId(newId) match {
        case f:Full[_]    =>
          lastId = f
        case eb:EmptyBox  =>
          logger.error("could not update last id with id %d, retry now".format(newId),eb)
          updateLastId(newId)
      }
    }

    def logReports(reports : Seq[Reports]) = {
      for {
        allNodes <- nodeInfoService.getAll
        report <- reports
      } logReport(report, allNodes)
    }
    /*
     * Transform to log line and log a report with the appropriate kind
     */
    def logReport(report:Reports, allNodes: Map[NodeId, NodeInfo]) = {
      val execDate = report.executionDate.toString("yyyy-MM-dd HH:mm:ssZ")

      val rule = "%s [%s]".format(
            report.ruleId.value
          , ruleRepository.get(report.ruleId).map(_.name).openOr("Unknown rule")
          )


      val node :String = "%s [%s]".format(
<<<<<<< HEAD
            nodeId
          , allNodes.get(report.nodeId).map(_.hostname).getOrElse("Unknown node")
=======
            report.nodeId.value
          , allNodes.find( _.id == report.nodeId).map(_.hostname).getOrElse("Unknown node")
>>>>>>> cd1003e3
          )


      val directive : String = "%s [%s]".format(
            report.directiveId.value
          , directiveRepository.getDirective(report.directiveId).map(_.name).openOr("Unknown directive")
          )

     val (techniqueName, techniqueVersion) = directiveRepository.getActiveTechniqueAndDirective(report.directiveId) match {
       case Full((at, d)) => (at.techniqueName, d.techniqueVersion.toString)
       case _ => ("Unknown technique id", "N/A")
     }
     val technique = "%s/%s".format(techniqueName,techniqueVersion)

      AllReportLogger.FindLogger(report.severity)(reportLineTemplate.format(execDate,node,report.severity,rule,directive,technique,report.component,report.keyValue,report.message))
    }
  }
}<|MERGE_RESOLUTION|>--- conflicted
+++ resolved
@@ -178,13 +178,8 @@
 
 
       val node :String = "%s [%s]".format(
-<<<<<<< HEAD
-            nodeId
+            report.nodeId.value
           , allNodes.get(report.nodeId).map(_.hostname).getOrElse("Unknown node")
-=======
-            report.nodeId.value
-          , allNodes.find( _.id == report.nodeId).map(_.hostname).getOrElse("Unknown node")
->>>>>>> cd1003e3
           )
 
 
