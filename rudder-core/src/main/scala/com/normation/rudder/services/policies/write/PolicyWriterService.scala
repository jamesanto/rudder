--- conflicted
+++ resolved
@@ -314,13 +314,8 @@
 
       promiseWritten   <- parrallelSequence(preparedPromises) { prepared =>
                             (for {
-<<<<<<< HEAD
-                              _ <- writePromises(prepared.paths, prepared.preparedTechniques)
+                              _ <- writePromises(prepared.paths, prepared.preparedTechniques, resources)
                               _ <- writeAllAgentSpecificFiles.write(prepared) ?~! s"Error with node '${prepared.paths.nodeId.value}'"
-=======
-                              _ <- writePromises(prepared.paths, prepared.preparedTechniques, resources)
-                              _ <- writeAllAgentSpecificFiles.write(prepared)
->>>>>>> 5ca20a2d
                               _ <- writeSystemVarJson(prepared.paths, prepared.systemVariables)
                             } yield {
                               "OK"
@@ -516,10 +511,11 @@
     res
   }
 
-<<<<<<< HEAD
+
   private[this] def writePromises(
       paths             : NodePromisesPaths
     , preparedTechniques: Seq[PreparedTechnique]
+    , resources         : Map[TechniqueResourceId, TechniqueResourceCopyInfo]
   ) : Box[NodePromisesPaths] = {
     // write the promises of the current machine and set correct permission
     for {
@@ -529,13 +525,17 @@
                                writePromisesFiles(template, preparedTechnique.environmentVariables, paths.newFolder, preparedTechnique.reportIdToReplace)
                              }
                files     <- sequence(preparedTechnique.filesToCopy.toSeq) { file =>
-                              copyResourceFile(file, paths.newFolder, preparedTechnique.reportIdToReplace)
+                              copyResourceFile(file, paths.newFolder, preparedTechnique.reportIdToReplace, resources)
                             }
              } yield {
                "OK"
              }
            }
-=======
+    } yield {
+      paths
+    }
+  }
+
   /*
    * We are returning a map where keys are (TechniqueResourceId, AgentType) because
    * for a given resource IDs, you can have different out path for different agent.
@@ -547,7 +547,6 @@
     val staticResourceToRead = for {
       technique      <- techniqueRepository.getByIds(techniqueIds.toSeq)
       staticResource <- technique.agentConfigs.flatMap(cfg => cfg.files.map(t => (t.id, t.outPath)))
->>>>>>> 5ca20a2d
     } yield {
       staticResource
     }
@@ -563,7 +562,7 @@
             case Some(inputStream) =>
               logger.trace(s"Loading template: ${templateId}")
               //string template does not allows "." in path name, so we are force to use a templateGroup by polity template (versions have . in them)
-              val content = IOUtils.toString(inputStream, Codec.UTF8.charSet)
+              val content = IOUtils.toString(inputStream, StandardCharsets.UTF_8)
               Full(TechniqueResourceCopyInfo(templateId, templateOutPath, content))
           }
         }
@@ -624,29 +623,6 @@
     prettyRender(JObject(systemVars))
   }
 
-  private[this] def writePromises(
-      paths             : NodePromisesPaths
-    , preparedTechniques: Seq[PreparedTechnique]
-    , resources         : Map[TechniqueResourceId, TechniqueResourceCopyInfo]
-  ) : Box[NodePromisesPaths] = {
-    // write the promises of the current machine and set correct permission
-    for {
-      _ <- sequence(preparedTechniques) { preparedTechnique =>
-             for {
-               templates <-  sequence(preparedTechnique.templatesToProcess.toSeq) { template =>
-                               writePromisesFiles(template, preparedTechnique.environmentVariables , paths.newFolder)
-                             }
-               files     <- sequence(preparedTechnique.filesToCopy.toSeq) { file =>
-                              copyResourceFile(file, paths.newFolder, resources)
-                            }
-             } yield {
-               "OK"
-             }
-           }
-    } yield {
-      paths
-    }
-  }
 
   /**
    * For agent needing it, copy licences to the correct path
@@ -739,10 +715,10 @@
    * Copy a resource file from a technique to the node promises directory
    */
   private[this] def copyResourceFile(
-<<<<<<< HEAD
       file             : TechniqueFile
     , rulePath         : String
     , reportIdToReplace: Option[PolicyId]
+    , resources        : Map[TechniqueResourceId, TechniqueResourceCopyInfo]
   ): Box[String] = {
     val destination = {
       val out = reportIdToReplace match {
@@ -751,19 +727,12 @@
       }
       new File(rulePath+"/"+out)
     }
-=======
-        file     : TechniqueFile
-      , rulePath : String
-      , resources: Map[TechniqueResourceId, TechniqueResourceCopyInfo]
-  ): Box[String] = {
-    val destination = new File(rulePath+"/"+file.outPath)
->>>>>>> 5ca20a2d
 
     resources.get(file.id) match {
       case None    => Failure(s"Can not open the technique resource file ${file.id} for reading")
       case Some(s) =>
         try {
-          FileUtils.writeStringToFile(destination, s.content, Codec.UTF8.charSet)
+          FileUtils.writeStringToFile(destination, s.content, StandardCharsets.UTF_8)
           Full(destination.getAbsolutePath)
         } catch {
           case ex: Exception => Failure(s"Error when copying technique resoure file '${file.id}' to '${destination.getAbsolutePath}')", Full(ex), Empty)
