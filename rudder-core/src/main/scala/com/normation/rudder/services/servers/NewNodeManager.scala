--- conflicted
+++ resolved
@@ -103,7 +103,7 @@
  * Rollback is always a "best effort" task.
  */
 class NewNodeManagerImpl(
-    override val ldap:LDAPConnectionProvider[RoLDAPConnection], 
+    override val ldap:LDAPConnectionProvider[RoLDAPConnection],
     override val pendingNodesDit:InventoryDit,
     override val acceptedNodesDit:InventoryDit,
     override val serverSummaryService:NodeSummaryServiceImpl,
@@ -597,7 +597,7 @@
 
 class RefuseGroups(
     override val name:String
-  , roGroupRepo: RoNodeGroupRepository 
+  , roGroupRepo: RoNodeGroupRepository
   , woGroupRepo: WoNodeGroupRepository
 ) extends UnitRefuseInventory with Loggable {
 
@@ -660,11 +660,7 @@
       group <- roGroupRepo.getNodeGroup(hasPolicyServerNodeGroup) ?~! "Technical group with ID '%s' was not found".format(hasPolicyServerNodeGroup)
       updatedGroup = group.copy( serverList = group.serverList + nodeId )
       msg = Some("Automatic update of system group due to acceptation of node "+ sm.node.main.id.value)
-<<<<<<< HEAD
-      saved<- woGroupRepo.update(updatedGroup, modId, actor, msg) ?~! "Could not update the technical group with ID '%s'".format(updatedGroup.id )
-=======
-      saved<- groupRepo.updateSystemGroup(updatedGroup, modId, actor, msg) ?~! "Could not update the technical group with ID '%s'".format(updatedGroup.id )
->>>>>>> 649e596b
+      saved<- woGroupRepo.updateSystemGroup(updatedGroup, modId, actor, msg) ?~! "Could not update the technical group with ID '%s'".format(updatedGroup.id )
     } yield {
       nodeId
     }
@@ -680,11 +676,7 @@
         group <- roGroupRepo.getNodeGroup(buildHasPolicyServerGroupId(sm.node.main.policyServerId)) ?~! "Can not find group with id: %s".format(sm.node.main.policyServerId)
         updatedGroup = group.copy( serverList = group.serverList.filter(x => x != sm.node.main.id ) )
         msg = Some("Automatic update of system group due to rollback of acceptation of node "+ sm.node.main.id.value)
-<<<<<<< HEAD
-        saved<- woGroupRepo.update(updatedGroup, modId, actor, msg)?~! "Error when trying to update dynamic group %s with member %s".format(updatedGroup.id,sm.node.main.id.value)
-=======
-        saved<- groupRepo.updateSystemGroup(updatedGroup, modId, actor, msg)?~! "Error when trying to update dynamic group %s with member %s".format(updatedGroup.id,sm.node.main.id.value)
->>>>>>> 649e596b
+        saved<- woGroupRepo.updateSystemGroup(updatedGroup, modId, actor, msg)?~! "Error when trying to update dynamic group %s with member %s".format(updatedGroup.id,sm.node.main.id.value)
       } yield {
         sm
       }) match {
