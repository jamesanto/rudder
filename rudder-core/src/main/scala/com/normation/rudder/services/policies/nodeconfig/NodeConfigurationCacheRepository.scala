/*
*************************************************************************************
* Copyright 2014 Normation SAS
*************************************************************************************
*
* This file is part of Rudder.
*
* Rudder is free software: you can redistribute it and/or modify
* it under the terms of the GNU General Public License as published by
* the Free Software Foundation, either version 3 of the License, or
* (at your option) any later version.
*
* In accordance with the terms of section 7 (7. Additional Terms.) of
* the GNU General Public License version 3, the copyright holders add
* the following Additional permissions:
* Notwithstanding to the terms of section 5 (5. Conveying Modified Source
* Versions) and 6 (6. Conveying Non-Source Forms.) of the GNU General
* Public License version 3, when you create a Related Module, this
* Related Module is not considered as a part of the work and may be
* distributed under the license agreement of your choice.
* A "Related Module" means a set of sources files including their
* documentation that, without modification of the Source Code, enables
* supplementary functions or services in addition to those offered by
* the Software.
*
* Rudder is distributed in the hope that it will be useful,
* but WITHOUT ANY WARRANTY; without even the implied warranty of
* MERCHANTABILITY or FITNESS FOR A PARTICULAR PURPOSE.  See the
* GNU General Public License for more details.
*
* You should have received a copy of the GNU General Public License
* along with Rudder.  If not, see <http://www.gnu.org/licenses/>.

*
*************************************************************************************
*/

package com.normation.rudder.services.policies.nodeconfig

import com.normation.rudder.domain.policies.RuleId
import com.normation.inventory.domain.NodeId
import net.liftweb.common.Box
import net.liftweb.common.Full
import org.joda.time.DateTime
import com.normation.rudder.domain.RudderDit
import com.normation.rudder.domain.RudderLDAPConstants.{OC_NODES_CONFIG, A_NODE_CONFIG}
import com.normation.ldap.sdk.LDAPConnectionProvider
import com.normation.ldap.sdk.RwLDAPConnection
import com.normation.ldap.sdk.LDAPEntry
import net.liftweb.common.Failure
import net.liftweb.common.Loggable
import com.normation.cfclerk.domain.Variable
import com.normation.rudder.services.policies.write.Cf3PolicyDraftId
import com.normation.rudder.services.policies.write.Cf3PolicyDraft


case class PolicyCache(
    draftId   : Cf3PolicyDraftId
  , cacheValue: Int
)

case class NodeConfigurationCache(
    id: NodeId
  , writtenDate: Option[DateTime]
  , nodeInfoCache: Int
  , parameterCache: Int
  , nodeContextCache: Int
  , policyCache: Set[PolicyCache]

) {
  // We need a method to correctly compare a NodeConfigurationCache that was serialized
  // from a NodeconfigurationCache created from a NodeConfiguration (so without writtenDate)
  def equalWithoutWrittenDate(other: NodeConfigurationCache) : Boolean = {
    id               == other.id &&
    nodeInfoCache    == other.nodeInfoCache &&
    parameterCache   == other.parameterCache &&
    nodeContextCache == other.nodeContextCache &&
    policyCache      == other.policyCache
  }
}

/*
 * That object should be a service, no ?
 */
object NodeConfigurationCache {

  def apply(nodeConfig: NodeConfiguration): NodeConfigurationCache = {


    /*
     * Compute the hash cash value for a set of variables:
     * - the order does not matter
     * - duplicate (same name) variable make no sense, so we remove them
     * - only the ORDERED values matters
     *
     * Also, variable with no values are equivalent to no variable, so we
     * remove them.
     */
    def variablesToHash(variables: Iterable[Variable]): Int = {
      val z = variables.map( x => (x.spec.name, x.values) ).filterNot( _._2.isEmpty ).toSet
      z.hashCode
    }


    /*
     * for node info, only consider:
     * name, hostname, agentsName, policyServerId, localAdministratorAccountName
     */
    val nodeInfoCacheValue = {
      val i = nodeConfig.nodeInfo
      List(
        i.name.hashCode
      , i.hostname.hashCode
      , i.agentsName.hashCode
      , i.policyServerId.hashCode
      , i.localAdministratorAccountName.hashCode
      ).hashCode
    }

    /*
     * For policy draft, we want to check
     * - technique name / version
     * - variables
     * - seriale
     */
    val policyCacheValue = {
      nodeConfig.policyDrafts.map { case r:Cf3PolicyDraft =>
        //don't take into account "overrides" in cache: having more or less
        //ignored things must not impact the cache computation
        PolicyCache(
<<<<<<< HEAD
            r.id
          , r.serial + r.technique.id.hashCode + variablesToHash(r.variableMap.values)
=======
            r.ruleId
          , r.draftId
          , (   r.cf3PolicyDraft.serial
              + r.cf3PolicyDraft.technique.id.hashCode
              + r.cf3PolicyDraft.priority
              + r.ruleOrder.hashCode + r.directiveOrder.hashCode
              + variablesToHash(r.cf3PolicyDraft.variableMap.values)
            )
>>>>>>> 86b5e112
        )
      }.toSet
    }

    /*
     * For parameters, do not consider:
     * - overridable
     * - description
     * But as ParameterForConfiguration only has relevant information,
     * we can simply take the hashcode.
     * Also, don't depend of the datastructure used, nor
     * of the order of the variables (so is set is good ?)
     */
    val parameterCache: Int = {
      nodeConfig.parameters.hashCode
    }

    /*
     * System variables are variables.
     */
    val nodeContextCache: Int = {
      variablesToHash(nodeConfig.nodeContext.values)
    }

    new NodeConfigurationCache(
        id = nodeConfig.nodeInfo.id
      , writtenDate = nodeConfig.writtenDate
      , nodeInfoCache = nodeInfoCacheValue
      , parameterCache = parameterCache
      , nodeContextCache = nodeContextCache
      , policyCache = policyCacheValue
    )
  }
}


/**
 * A class that keep minimum information
 * to track changement in node configuration.
 */
trait NodeConfigurationCacheRepository {

  /**
   * Delete node config by its id
   */
  def deleteNodeConfigurations(nodeIds:Set[NodeId]) :  Box[Set[NodeId]]

  /**
   * delete all node configuration
   */
  def deleteAllNodeConfigurations() : Box[Unit]

  /**
   * Inverse of delete: delete all node configuration not
   * given in the argument.
   */
  def onlyKeepNodeConfiguration(nodeIds:Set[NodeId]) : Box[Set[NodeId]]

  /**
   * Return all known NodeConfigurationCache
   */
  def getAll() : Box[Map[NodeId, NodeConfigurationCache]]

  /**
   * Update or add NodeConfigurationCache from parameters.
   * No existing NodeConfigurationCache is deleted.
   * Return newly cache node configuration.
   */
  def save(nodeConfigurationCache: Set[NodeConfigurationCache]): Box[Set[NodeId]]
}


class InMemoryNodeConfigurationCacheRepository extends NodeConfigurationCacheRepository {

  private[this] val repository = scala.collection.mutable.Map[NodeId, NodeConfigurationCache]()

  /**
   * Delete a node by its id
   */
  def deleteNodeConfigurations(nodeIds:Set[NodeId]) :  Box[Set[NodeId]] = {
    repository --= nodeIds
    Full(nodeIds)
  }

  /**
   * delete all node configuration
   */
  def deleteAllNodeConfigurations() : Box[Unit] = {
    val values = repository.keySet
    repository.clear

    Full(values.toSet)
  }

  /**
   * Inverse of delete: delete all node configuration not
   * given in the argument.
   */
  def onlyKeepNodeConfiguration(nodeIds:Set[NodeId]) : Box[Set[NodeId]] = {
    val remove = repository.keySet -- nodeIds
    repository --= remove
    Full(nodeIds)
  }

  def getAll() : Box[Map[NodeId, NodeConfigurationCache]] = Full(repository.toMap)

  def save(nodeConfigurationCache: Set[NodeConfigurationCache]): Box[Set[NodeId]] = {
    val toAdd = nodeConfigurationCache.map(c => (c.id, c)).toMap
    repository ++= toAdd
    Full(toAdd.keySet)
  }
}

/**
 * An implementation into LDAP
 */
class LdapNodeConfigurationCacheRepository(
    rudderDit: RudderDit
  , ldapCon  : LDAPConnectionProvider[RwLDAPConnection]
) extends NodeConfigurationCacheRepository with Loggable {

  import net.liftweb.json._
  import net.liftweb.json.Serialization.{read, write}
  implicit val formats = Serialization.formats(NoTypeHints) ++ net.liftweb.json.ext.JodaTimeSerializers.all

  /*
   * Logic: there is only one object that contains all node config cache.
   * Each node config cache is store in one value of the "nodeConfig" attribute.
   * The serialisation is simple json.
   * We won't be able to simply delete one value with that method, but it is not
   * the principal use case.
   */

  /**
   * That mapping ignore malformed node configuration and work in a
   * "best effort" way. Bad config are logged as error.
   * We fail if the entry is not of the expected type
   */
  private[this] def fromLdap(e:LDAPEntry): Box[Set[NodeConfigurationCache]] = {
     for {
       typeOk <- if(e.isA(OC_NODES_CONFIG)) {
                   Full("ok")
                 } else {
                   Failure(s"Entry ${e.dn} is not a '${OC_NODES_CONFIG}', can not find node configuration caches. Entry details: ${e}")
                 }
     } yield {
       e.valuesFor(A_NODE_CONFIG).flatMap { json =>
         try {
           Some(read[NodeConfigurationCache](json))
         } catch {
           case e: Exception =>
             //try to get the nodeid from what should be some json
             try {
               for {
                 JString(id) <- parse(json) \\ "id" \ "value"
               } yield {
                 logger.info(s"Ignoring following node configuration cache info because of deserialisation error: ${id}. Policies will be regenerated for it.")
               }
             } catch {
               case e:Exception => //ok, that's does not seem to be json
                 logger.info(s"Ignoring an unknown node configuration cache info because of deserialisation problem.")
             }

             logger.debug(s"Faulty json and exception was: ${json}", e)

             None
         }
       }
     }
  }

  private[this] def toLdap(nodeConfigs: Set[NodeConfigurationCache]): LDAPEntry = {
    val caches = nodeConfigs.map{ x => write(x) }
    val entry = rudderDit.NODE_CONFIGS.model
    entry +=! (A_NODE_CONFIG, caches.toSeq:_*)
    entry
  }


  /*
   * Delete node config matching predicate.
   * Return the list of remaining ids.
   */
  private[this] def deleteCacheMatching( shouldDeleteConfig: NodeConfigurationCache => Boolean): Box[Set[NodeId]] = {
     for {
       ldap         <- ldapCon
       currentEntry <- ldap.get(rudderDit.NODE_CONFIGS.dn)
       nodeConfigs  <- fromLdap(currentEntry)
       remaining    =  nodeConfigs.filterNot(shouldDeleteConfig)
       newEntry     =  toLdap(remaining)
       saved        <- ldap.save(newEntry)
     } yield {
       remaining.map( _.id )
     }
   }

  /**
   * Delete node config by its id
   */
  def deleteNodeConfigurations(nodeIds:Set[NodeId]) :  Box[Set[NodeId]] = {
     for {
       _ <- deleteCacheMatching(nodeConfig => nodeIds.contains(nodeConfig.id))
     } yield {
       nodeIds
     }
   }

  /**
   * Inverse of delete: delete all node configuration not
   * given in the argument.
   */
  def onlyKeepNodeConfiguration(nodeIds:Set[NodeId]) : Box[Set[NodeId]] = {
     for {
       _ <- deleteCacheMatching(nodeConfig => !nodeIds.contains(nodeConfig.id))
     } yield {
       nodeIds
     }
   }


  /**
   * delete all node configuration
   */
  def deleteAllNodeConfigurations() : Box[Unit] = {
     for {
       ldap    <- ldapCon
       deleted <- ldap.delete(rudderDit.NODE_CONFIGS.dn)
       cleaned <- ldap.save(rudderDit.NODE_CONFIGS.model)
     } yield {
       ()
     }
  }


  def getAll() : Box[Map[NodeId, NodeConfigurationCache]] = {
    for {
      ldap    <- ldapCon
      entry   <- ldap.get(rudderDit.NODE_CONFIGS.dn)
      nodeConfigs <- fromLdap(entry)
    } yield {
      nodeConfigs.map(x => (x.id, x)).toMap
    }
  }

  def save(caches: Set[NodeConfigurationCache]): Box[Set[NodeId]] = {
    val updatedIds = caches.map(_.id)
    for {
      ldap          <- ldapCon
      existingEntry <- ldap.get(rudderDit.NODE_CONFIGS.dn)
      existingCache <- fromLdap(existingEntry)
      //only update and add, keep existing config cache not updated
      keptConfigs   =  existingCache.map(x => (x.id, x)).toMap.filterKeys( k => !updatedIds.contains(k) )
      entry         =  toLdap(caches ++ keptConfigs.values)
      saved         <- ldap.save(entry)
    } yield {
      updatedIds
    }
  }
}
<|MERGE_RESOLUTION|>--- conflicted
+++ resolved
@@ -128,19 +128,14 @@
         //don't take into account "overrides" in cache: having more or less
         //ignored things must not impact the cache computation
         PolicyCache(
-<<<<<<< HEAD
             r.id
-          , r.serial + r.technique.id.hashCode + variablesToHash(r.variableMap.values)
-=======
-            r.ruleId
-          , r.draftId
-          , (   r.cf3PolicyDraft.serial
-              + r.cf3PolicyDraft.technique.id.hashCode
-              + r.cf3PolicyDraft.priority
-              + r.ruleOrder.hashCode + r.directiveOrder.hashCode
-              + variablesToHash(r.cf3PolicyDraft.variableMap.values)
+          , (
+              r.serial
+            + r.technique.id.hashCode
+            + r.priority
+            + r.ruleOrder.hashCode + r.directiveOrder.hashCode
+            + variablesToHash(r.variableMap.values)
             )
->>>>>>> 86b5e112
         )
       }.toSet
     }
