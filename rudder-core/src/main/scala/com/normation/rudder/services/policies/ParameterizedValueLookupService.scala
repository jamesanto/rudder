--- conflicted
+++ resolved
@@ -113,9 +113,6 @@
 
   /**
    * Replace all parameterization of the form ${rudder.node.XXX}
-<<<<<<< HEAD
-   * by their values
-=======
    * and ${rudder.param.XXX} by their values
    *
    * Here, we expect to always have only ONE value for each parametrization,
@@ -127,7 +124,6 @@
    * "/tmp/${rudder.param.root_of_nodes}/${rudder.node.id}"
    * will become:
    * "/tmp/something/3720814d-7d2c-41eb-b730-804701c2f398
->>>>>>> 8a04be7a
    *
    * We are in the context of a node, given by the id.
    * We can provide a NodeInfo as cache for the node.
@@ -175,49 +171,26 @@
   abstract class NodeParametrization extends Parametrization
 
   abstract class NodePsParametrization extends Parametrization
-<<<<<<< HEAD
-  object NodePsParametrization {
-    def r = """\$\{rudder\.node\.policyserver\..*\}""".r
-  }
-  case object ParamNodeId extends NodeParametrization {
-    def r = """\$\{rudder\.node\.id\}""".r
-  }
-  case object ParamNodeHostname extends NodeParametrization {
-    def r = """\$\{rudder\.node\.hostname\}""".r
-  }
-  case object ParamNodeAdmin extends NodeParametrization {
-    def r = """\$\{rudder\.node\.admin\}""".r
-  }
-  case object ParamNodePsId extends NodeParametrization {
-    def r = """\$\{rudder\.node\.policyserver\.id\}""".r
-  }
-  case object ParamNodePsHostname extends NodeParametrization {
-    def r = """\$\{rudder\.node\.policyserver\.hostname\}""".r
-  }
-  case object ParamNodePsAdmin extends NodeParametrization {
-    def r = """\$\{rudder\.node\.policyserver\.admin\}""".r
-=======
   object NodePsParametrization extends RegexParameterTest {
-    override val regex = """\$\{node\.policyserver\..*\}"""
+    override val regex = """\$\{rudder\.node\.policyserver\..*\}"""
   }
   case object ParamNodeId extends NodeParametrization with RegexParameterTest {
-    override val regex = """\$\{node\.id\}"""
+    override val regex = """\$\{rudder\.node\.id\}"""
   }
   case object ParamNodeHostname extends NodeParametrization with RegexParameterTest {
-    override val regex = """\$\{node\.hostname\}"""
+    override val regex = """\$\{rudder\.node\.hostname\}"""
   }
   case object ParamNodeAdmin extends NodeParametrization with RegexParameterTest {
-    override val regex = """\$\{node\.admin\}"""
+    override val regex = """\$\{rudder\.node\.admin\}"""
   }
   case object ParamNodePsId extends NodeParametrization with RegexParameterTest {
-    override val regex = """\$\{node\.policyserver\.id\}"""
+    override val regex = """\$\{rudder\.node\.policyserver\.id\}"""
   }
   case object ParamNodePsHostname extends NodeParametrization with RegexParameterTest {
-    override val regex = """\$\{node\.policyserver\.hostname\}"""
+    override val regex = """\$\{rudder\.node\.policyserver\.hostname\}"""
   }
   case object ParamNodePsAdmin extends NodeParametrization with RegexParameterTest {
-    override val regex = """\$\{node\.policyserver\.admin\}"""
->>>>>>> 8a04be7a
+    override val regex = """\$\{rudder\.node\.policyserver\.admin\}"""
   }
 
   case object NodeParam extends NodeParametrization
@@ -227,33 +200,18 @@
 
   case class CrVarParametrization(crName:String, accessor:String) extends CrParametrization with HashcodeCaching
   case class CrTargetParametrization(crName:String, accessor:String) extends CrParametrization with HashcodeCaching
-<<<<<<< HEAD
-  object CrTargetParametrization {
-    def r = """\$\{rudder\.([\-_a-zA-Z0-9]+)\.target\.([\-_a-zA-Z0-9]+)\}""".r
-  }
-
-
-
-  object Parametrization {
-    def r = """\$\{rudder\.(.*)\}""".r
-  }
-
-  object CrParametrization {
-    def r = """\$\{rudder\.([\-_a-zA-Z0-9]+)\.([\-_a-zA-Z0-9]+)\}""".r
-=======
   object CrTargetParametrization extends RegexParameterTest {
-    override val regex = """\$\{([\-_a-zA-Z0-9]+)\.target\.([\-_a-zA-Z0-9]+)\}"""
+    override val regex = """\$\{rudder\.([\-_a-zA-Z0-9]+)\.target\.([\-_a-zA-Z0-9]+)\}"""
   }
 
 
 
   object Parametrization extends RegexParameterTest {
-    override val regex = """\$\{(.*)\}"""
+    override val regex = """\$\{rudder\.(.*)\}"""
   }
 
   object CrParametrization extends RegexParameterTest {
-    override val regex = """\$\{([\-_a-zA-Z0-9]+)\.([\-_a-zA-Z0-9]+)\}"""
->>>>>>> 8a04be7a
+    override val regex = """\$\{rudder\.([\-_a-zA-Z0-9]+)\.([\-_a-zA-Z0-9]+)\}"""
 
     def unapply(value:String) : Option[Parametrization] = {
         //start by the most specific and go up
@@ -267,13 +225,8 @@
     }
   }
 
-<<<<<<< HEAD
-  object NodeParametrization {
-    def r = """\$\{rudder\.node\..*\}""".r
-=======
   object NodeParametrization extends RegexParameterTest {
-    override val regex = """\$\{node\..*\}"""
->>>>>>> 8a04be7a
+    override val regex = """\$\{rudder\.node\..*\}"""
 
     def unapply(value:String) : Option[Parametrization] = {
         //start by the most specific and go up
