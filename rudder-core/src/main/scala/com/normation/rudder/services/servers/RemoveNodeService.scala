package com.normation.rudder.services.servers
import net.liftweb.common._
import com.normation.inventory.domain.NodeId
import com.unboundid.ldif.LDIFChangeRecord
import com.normation.rudder.domain.NodeDit
import com.normation.ldap.sdk.LDAPConnectionProvider
import com.normation.rudder.repository.ldap.LDAPEntityMapper
import net.liftweb.common.Loggable
import com.normation.rudder.domain.RudderDit
import com.normation.rudder.repository.NodeGroupRepository
import com.normation.eventlog.EventActor
import com.normation.rudder.domain.nodes.ModifyNodeGroupDiff
import com.normation.inventory.ldap.core.LDAPFullInventoryRepository
import com.normation.inventory.domain.InventoryStatus
import com.normation.inventory.domain.{AcceptedInventory,RemovedInventory}
import com.normation.rudder.repository.EventLogRepository
import com.normation.rudder.services.nodes.NodeInfoService
import com.normation.rudder.domain.eventlog._
import com.normation.utils.ScalaReadWriteLock
import com.normation.rudder.domain.nodes.NodeInfo
import com.normation.inventory.services.core.MachineRepository
import com.normation.inventory.services.core.WriteOnlyMachineRepository
import com.normation.inventory.services.core.ReadOnlyMachineRepository
import com.normation.eventlog.ModificationId
import com.normation.inventory.ldap.core.InventoryHistoryLogRepository
import com.normation.inventory.ldap.core.InventoryDit
<<<<<<< HEAD
import com.normation.utils.Control.sequence
=======
import net.liftweb.util.Helpers.tryo
>>>>>>> c4c137d9

trait RemoveNodeService {

  /**
   * Remove a node from the Rudder
   * For the moment, it really deletes it, later it would be useful to actually move it
   * What it does :
   * - clean the ou=Nodes
   * - clean the ou=Nodesconfiguration
   * - clean the groups
   * - clean the AcceptedNodeConfiguration
   */
<<<<<<< HEAD
  def removeNode(nodeId : NodeId, modId: ModificationId, actor:EventActor) : Box[Seq[LDIFChangeRecord]]
=======
  def removeNode(nodeId : NodeId, actor:EventActor) : (Box[Seq[LDIFChangeRecord]],Box[Unit])
>>>>>>> c4c137d9
}


class RemoveNodeServiceImpl(
      nodeDit                   : NodeDit
    , rudderDit                 : RudderDit
    , ldap                      : LDAPConnectionProvider
    , ldapEntityMapper          : LDAPEntityMapper
    , nodeGroupRepository       : NodeGroupRepository
    , nodeConfigurationService  : NodeConfigurationService
    , nodeInfoService           : NodeInfoService
    , fullNodeRepo              : LDAPFullInventoryRepository
    , actionLogger              : EventLogRepository
    , groupLibMutex             : ScalaReadWriteLock //that's a scala-level mutex to have some kind of consistency with LDAP
) extends RemoveNodeService with Loggable {


  /**
   * the removal of a node is a multi-step system
   * First, fetch the node, then remove it from groups, and clear all node configurations
   * Move the node to the removed inventory (and don't forget to change its container dn)
   * Then find its container, to see if it has others nodes on it
   *        if so, copy the container to the removed inventory
   *        if not, move the container to the removed inventory
<<<<<<< HEAD
   *
   */
  def removeNode(nodeId : NodeId, modId: ModificationId, actor:EventActor) : Box[Seq[LDIFChangeRecord]] = {
=======
   * 
   * Return a couple with 2 boxes, one about the LDIF change, and one containing the result of the clear cache
   * The main goal is to separate the clear cache as it could fail while the node is correctly deleted.
   * A failing clear cache should not be considered an error when deleting a Node.
   */
  def removeNode(nodeId : NodeId, actor:EventActor) : (Box[Seq[LDIFChangeRecord]],Box[Unit]) = {
>>>>>>> c4c137d9
    logger.debug("Trying to remove node %s from the LDAP".format(nodeId.value))
    nodeId.value match {
      case "root" => (Failure("The root node cannot be deleted from the nodes list."),Full(()))
      case _ => {
        val moved = for {
          nodeInfo <- nodeInfoService.getNodeInfo(nodeId)

          moved <- groupLibMutex.writeLock {atomicDelete(nodeId, modId, actor) } ?~!
                   "Error when archiving a node"

          eventLogged <- {
            val invLogDetails = InventoryLogDetails(
                            nodeId           = nodeInfo.id
                          , inventoryVersion = nodeInfo.inventoryDate
                          , hostname         = nodeInfo.hostname
                          , fullOsName       = nodeInfo.os
                          , actorIp          = actor.name
                        )
            val eventlog = DeleteNodeEventLog.fromInventoryLogDetails(
                principal = actor
              , inventoryDetails = invLogDetails )
            actionLogger.saveEventLog(modId, eventlog)
          }
        } yield {
          moved
        }
        val cacheCleared = deleteNodeConfiguration(nodeId)
        (moved,cacheCleared)
      }
    }
  }


  private[this] def atomicDelete(nodeId : NodeId, modId: ModificationId, actor:EventActor) : Box[Seq[LDIFChangeRecord]] = {
    for {
      cleanGroup            <- deleteFromGroups(nodeId, modId, actor) ?~! "Could not remove the node '%s' from the groups".format(nodeId.value)
      cleanNode             <- deleteFromNodes(nodeId) ?~! "Could not remove the node '%s' from the nodes list".format(nodeId.value)
      moveNodeInventory     <- fullNodeRepo.move(nodeId, AcceptedInventory, RemovedInventory)
    } yield {
      cleanNode ++ moveNodeInventory
    }
  }

  /**
   * Deletes from ou=Node
   */
  private def deleteFromNodes(nodeId:NodeId) : Box[Seq[LDIFChangeRecord]]= {
    logger.debug("Trying to remove node %s from ou=Nodes".format(nodeId.value))
    for {
      con    <- ldap
      dn     =  nodeDit.NODES.NODE.dn(nodeId.value)
      result <- con.delete(dn)
    } yield {
      result
    }
  }

   /**
   * Delete all node cnfiguration
   */
  private def deleteAllNodesConfiguration() : Box[Unit]= {
    logger.debug("Trying to clear all Nodes Configuration")
    for {
      result  <-  nodeConfigurationService.deleteAllNodeConfigurations()
    } yield {
      () // unit is expected
    }
  }

<<<<<<< HEAD
=======
  private def deleteNodeConfiguration(nodeId:NodeId) : Box[Unit]= {
    logger.debug("Trying to clear node %s configuration".format(nodeId.value))
    tryo {
      nodeConfigurationService.deleteNodeConfiguration(nodeId.value)
    }
  }

>>>>>>> c4c137d9
  /**
   * Look for the groups containing this node in their nodes list, and remove the node
   * from the list
   */
  private def deleteFromGroups(nodeId: NodeId, modId: ModificationId, actor:EventActor): Box[Seq[ModifyNodeGroupDiff]]= {
    logger.debug("Trying to remove node %s from all the groups were it is referenced".format(nodeId.value))
    for {
      nodeGroupIds <- nodeGroupRepository.findGroupWithAnyMember(Seq(nodeId))
      deleted      <- sequence(nodeGroupIds) { nodeGroupId =>
                        for {
                          nodeGroup    <- nodeGroupRepository.getNodeGroup(nodeGroupId)
                          updatedGroup =  nodeGroup.copy(serverList = nodeGroup.serverList - nodeId)
                          msg          =  Some("Automatic update of group due to deletion of node " + nodeId.value)
                          diff         <- (if(nodeGroup.isSystem) {
                                            nodeGroupRepository.updateSystemGroup(updatedGroup, modId, actor, msg)
                                          } else {
                                            nodeGroupRepository.update(updatedGroup, modId, actor, msg)
                                          }) ?~! "Could not update group %s to remove node '%s'".format(nodeGroup.id.value, nodeId.value)
                        } yield {
                          diff
                        }
                      }
    } yield {
      deleted.flatten
    }
  }


}<|MERGE_RESOLUTION|>--- conflicted
+++ resolved
@@ -24,11 +24,8 @@
 import com.normation.eventlog.ModificationId
 import com.normation.inventory.ldap.core.InventoryHistoryLogRepository
 import com.normation.inventory.ldap.core.InventoryDit
-<<<<<<< HEAD
 import com.normation.utils.Control.sequence
-=======
 import net.liftweb.util.Helpers.tryo
->>>>>>> c4c137d9
 
 trait RemoveNodeService {
 
@@ -41,11 +38,7 @@
    * - clean the groups
    * - clean the AcceptedNodeConfiguration
    */
-<<<<<<< HEAD
-  def removeNode(nodeId : NodeId, modId: ModificationId, actor:EventActor) : Box[Seq[LDIFChangeRecord]]
-=======
-  def removeNode(nodeId : NodeId, actor:EventActor) : (Box[Seq[LDIFChangeRecord]],Box[Unit])
->>>>>>> c4c137d9
+  def removeNode(nodeId : NodeId, modId: ModificationId, actor:EventActor) : (Box[Seq[LDIFChangeRecord]],Box[Unit])
 }
 
 
@@ -70,18 +63,12 @@
    * Then find its container, to see if it has others nodes on it
    *        if so, copy the container to the removed inventory
    *        if not, move the container to the removed inventory
-<<<<<<< HEAD
-   *
-   */
-  def removeNode(nodeId : NodeId, modId: ModificationId, actor:EventActor) : Box[Seq[LDIFChangeRecord]] = {
-=======
    * 
    * Return a couple with 2 boxes, one about the LDIF change, and one containing the result of the clear cache
    * The main goal is to separate the clear cache as it could fail while the node is correctly deleted.
    * A failing clear cache should not be considered an error when deleting a Node.
    */
-  def removeNode(nodeId : NodeId, actor:EventActor) : (Box[Seq[LDIFChangeRecord]],Box[Unit]) = {
->>>>>>> c4c137d9
+  def removeNode(nodeId : NodeId, modId: ModificationId, actor:EventActor) : (Box[Seq[LDIFChangeRecord]],Box[Unit]) = {
     logger.debug("Trying to remove node %s from the LDAP".format(nodeId.value))
     nodeId.value match {
       case "root" => (Failure("The root node cannot be deleted from the nodes list."),Full(()))
@@ -151,8 +138,6 @@
     }
   }
 
-<<<<<<< HEAD
-=======
   private def deleteNodeConfiguration(nodeId:NodeId) : Box[Unit]= {
     logger.debug("Trying to clear node %s configuration".format(nodeId.value))
     tryo {
@@ -160,7 +145,6 @@
     }
   }
 
->>>>>>> c4c137d9
   /**
    * Look for the groups containing this node in their nodes list, and remove the node
    * from the list
