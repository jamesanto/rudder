--- conflicted
+++ resolved
@@ -361,17 +361,14 @@
   , override val ruleApplicationStatusService: RuleApplicationStatusService
   , override val parameterService : RoParameterService
   , override val interpolatedValueCompiler:InterpolatedValueCompiler
-<<<<<<< HEAD
   , override val roInventoryRepository: ReadOnlyFullInventoryRepository
   , override val complianceModeService : ComplianceModeService
   , override val agentRunService : AgentRunIntervalService
   , override val complianceCache  : CachedFindRuleNodeStatusReports
-=======
   , override val getAgentRunInterval: () => Int
   , override val getAgentRunSplaytime: () => Box[Int]
   , override val getAgentRunStartHour: () => Box[Int]
   , override val getAgentRunStartMinute: () => Box[Int]
->>>>>>> defc4551
 ) extends DeploymentService with
   DeploymentService_findDependantRules_bruteForce with
   DeploymentService_buildRuleVals with
