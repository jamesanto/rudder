--- conflicted
+++ resolved
@@ -204,16 +204,7 @@
    * rules.
    * These objects are a cache of all rules
    */
-<<<<<<< HEAD
   def buildRuleVals(rules: Seq[Rule], directiveLib: FullActiveTechniqueCategory, groupLib: FullNodeGroupCategory, allNodeInfos: Map[NodeId, NodeInfo]) : Box[Seq[RuleVal]]
-=======
-  def buildRuleVals(rules:Seq[Rule], directiveLib: FullActiveTechniqueCategory, groupLib: FullNodeGroupCategory, allNodeInfos: Set[NodeInfo]) : Box[Seq[RuleVal]]
-
-  /**
-   * Expand the ${rudder.confRule.varName} in ruleVals
-   */
-  def expandRuleVal(rawRuleVals:Seq[RuleVal], allNodeInfos: Set[NodeInfo], groupLib: FullNodeGroupCategory, directiveLib: FullActiveTechniqueCategory, rules: Map[RuleId, Rule]) : Box[Seq[RuleVal]]
->>>>>>> f6c40c96
 
   /**
    * Compute all the global system variable
@@ -283,20 +274,16 @@
   /**
    * Store groups and directive in the database
    */
-<<<<<<< HEAD
-  def historizeData(rules:Seq[Rule], directiveLib: FullActiveTechniqueCategory, groupLib: FullNodeGroupCategory, allNodeInfos: Map[NodeId, NodeInfo]) : Box[Unit]
-=======
   def historizeData(
-      rules:Seq[Rule]
+      rules            : Seq[Rule]
     , directiveLib     : FullActiveTechniqueCategory
     , groupLib         : FullNodeGroupCategory
-    , allNodeInfos     : Set[NodeInfo]
+    , allNodeInfos     : Map[NodeId, NodeInfo]
     , globalInterval   : Int
     , globalSplaytime  : Int
     , globalStartHour  : Int
     , globalStartMinute: Int
   ) : Box[Unit]
->>>>>>> f6c40c96
 
 }
 
@@ -317,14 +304,11 @@
   , override val roDirectiveRepository: RoDirectiveRepository
   , override val ruleApplicationStatusService: RuleApplicationStatusService
   , override val parameterService : RoParameterService
-<<<<<<< HEAD
   , override val interpolatedValueCompiler:InterpolatedValueCompiler
-=======
   , override val getAgentRunInterval: () => Int
   , override val getAgentRunSplaytime: () => Box[Int]
   , override val getAgentRunStartHour: () => Box[Int]
   , override val getAgentRunStartMinute: () => Box[Int]
->>>>>>> f6c40c96
 ) extends DeploymentService with
   DeploymentService_findDependantRules_bruteForce with
   DeploymentService_buildRuleVals with
@@ -804,20 +788,16 @@
 trait DeploymentService_historization extends DeploymentService {
   def historizationService : HistorizationService
 
-<<<<<<< HEAD
-  def historizeData(rules:Seq[Rule], directiveLib: FullActiveTechniqueCategory, groupLib: FullNodeGroupCategory, allNodeInfos: Map[NodeId, NodeInfo]) : Box[Unit] = {
-=======
   def historizeData(
-        rules            :Seq[Rule]
+        rules            : Seq[Rule]
       , directiveLib     : FullActiveTechniqueCategory
       , groupLib         : FullNodeGroupCategory
-      , allNodeInfos     : Set[NodeInfo]
+      , allNodeInfos     : Map[NodeId, NodeInfo]
       , globalInterval   : Int
       , globalSplaytime  : Int
       , globalStartHour  : Int
       , globalStartMinute: Int
     ) : Box[Unit] = {
->>>>>>> f6c40c96
     for {
       _ <- historizationService.updateNodes(allNodeInfos.values.toSet)
       _ <- historizationService.updateGroups(groupLib)
