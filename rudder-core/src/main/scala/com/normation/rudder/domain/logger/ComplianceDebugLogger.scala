/*
*************************************************************************************
* Copyright 2015 Normation SAS
*************************************************************************************
*
* This file is part of Rudder.
*
* Rudder is free software: you can redistribute it and/or modify
* it under the terms of the GNU General Public License as published by
* the Free Software Foundation, either version 3 of the License, or
* (at your option) any later version.
*
* In accordance with the terms of section 7 (7. Additional Terms.) of
* the GNU General Public License version 3, the copyright holders add
* the following Additional permissions:
* Notwithstanding to the terms of section 5 (5. Conveying Modified Source
* Versions) and 6 (6. Conveying Non-Source Forms.) of the GNU General
* Public License version 3, when you create a Related Module, this
* Related Module is not considered as a part of the work and may be
* distributed under the license agreement of your choice.
* A "Related Module" means a set of sources files including their
* documentation that, without modification of the Source Code, enables
* supplementary functions or services in addition to those offered by
* the Software.
*
* Rudder is distributed in the hope that it will be useful,
* but WITHOUT ANY WARRANTY; without even the implied warranty of
* MERCHANTABILITY or FITNESS FOR A PARTICULAR PURPOSE.  See the
* GNU General Public License for more details.
*
* You should have received a copy of the GNU General Public License
* along with Rudder.  If not, see <http://www.gnu.org/licenses/>.

*
*************************************************************************************
*/

package com.normation.rudder.domain.logger

import org.slf4j.LoggerFactory
import net.liftweb.common.Logger
import com.normation.rudder.services.reports._
import com.normation.rudder.repository.NodeConfigIdInfo
import com.normation.inventory.domain.NodeId
import com.normation.rudder.reports.ComplianceMode
import com.normation.rudder.reports.ResolvedAgentRunInterval
import com.normation.rudder.reports.ComplianceMode
import com.normation.rudder.reports.FullCompliance
import com.normation.rudder.reports.ChangesOnly
import com.google.common.cache.CacheBuilder
import java.util.concurrent.TimeUnit
import com.google.common.cache.CacheLoader

/**
 * Log information about compliance.
 * This log is intended to be used in debug & trace level.
 * It allows to get trace explaining why the compliance is what it
 * is.
 */
object ComplianceDebugLogger extends Logger {
  override protected def _logger = LoggerFactory.getLogger("explain_compliance")

  //we have one logger defined by node.
  //they automatically expires after some time.

  val nodeCache = CacheBuilder.newBuilder().maximumSize(1000).expireAfterWrite(10, TimeUnit.MINUTES).build(
                    new CacheLoader[String, Logger]() {
                      def load(key: String) = {
                        new Logger() {
                          override protected def _logger = LoggerFactory.getLogger(s"explain_compliance.${key}")
                        }
                      }
                    }
                  )

  def node(id: NodeId) : Logger = nodeCache.get(id.value)

  implicit class NodeConfigIdInfoToLog(n: NodeConfigIdInfo) {
    val toLog: String = s"${n.configId.value}/[${n.creation}-${n.endOfLife.fold("now")(_.toString)}]"
  }

  implicit class RunAndConfigInfoToLog(c: RunAndConfigInfo) {

    val logDetails: String = c match {
      case NoRunNoExpectedReport =>
        "expected NodeConfigId: not found | last run: not found"

      case NoExpectedReport(lastRunDateTime, lastRunConfigId) =>
         s"expected NodeConfigId: not found |"+
         s" last run: nodeConfigId: ${lastRunConfigId.fold("none")(_.value)} received at ${lastRunDateTime}"

      case NoReportInInterval(expectedConfigId) =>
         s"expected NodeConfigId: ${expectedConfigId.toLog}|"+
         s" last run: none available (or too old)"

      case ReportsDisabledInInterval(expectedConfigId) =>
         s"expected NodeConfigId: ${expectedConfigId.toLog}|"+
         s" last run: none available (compliance mode is reports-disabled)]"

      case Pending(expectedConfigId, optLastRun, expirationDateTime, missingStatus) =>
        s"until ${expirationDateTime} expected NodeConfigId: ${expectedConfigId.toLog} |"+
        s" last run: ${optLastRun.fold("none (or too old)")(x => s"nodeConfigId: ${x._2.toLog} received at ${x._1}")}"

      case UnexpectedVersion(lastRunDateTime, Some(lastRunConfigInfo), lastRunExpiration, expectedConfigId, expectedExpiration) =>
        s"expected NodeConfigId: ${expectedConfigId.toLog} |"+
        s" last run: nodeConfigInfo: ${lastRunConfigInfo.toLog} received at ${lastRunDateTime} |"+
        s" expired at ${lastRunExpiration}"

      case UnexpectedNoVersion(lastRunDateTime, Some(lastRunConfigInfo), lastRunExpiration, expectedConfigInfo, expectedExpiration) =>
        s"expected NodeConfigId: ${expectedConfigInfo.toLog} |"+
        s" last run: no configId, received at ${lastRunDateTime} |"+
        s" expired at ${lastRunExpiration}"

      case x@ComputeCompliance(lastRunDateTime, expectedConfigInfo, expirationDateTime, missingStatus) =>
        s"expected NodeConfigId: ${expectedConfigInfo.toLog} |"+
        s" last run: nodeConfigId: ${x.lastRunConfigId.value} received at ${lastRunDateTime} |"+
        s" expired at ${expirationDateTime}"

    }

    val logName =  c match {
<<<<<<< HEAD
      case    NoRunNoInit               => "NoRunNoInit"
      case _: VersionNotFound           => "VersionNotFound"
      case _: NoReportInInterval        => "NoReportInInterval"
      case _: ReportsDisabledInInterval => "ReportsDisabledInInterval"
      case _: Pending                   => "Pending"
      case _: UnexpectedVersion         => "UnexpectedVersion"
      case _: UnexpectedNoVersion       => "UnexpectedNoVersion"
      case _: ComputeCompliance         => "ComputeCompliance"
=======
      case    NoRunNoExpectedReport   => "NoRunNoExpectedReport"
      case _: NoExpectedReport        => "NoRunNoExpectedReport"
      case _: NoReportInInterval      => "NoReportInInterval"
      case _: UnexpectedVersion       => "UnexpectedVersion"
      case _: UnexpectedNoVersion     => "UnexpectedNoVersion"
      case _: UnexpectedUnknowVersion => "UnexpectedUnknowVersion"
      case _: Pending                 => "Pending"
      case _: ComputeCompliance       => "ComputeCompliance"
>>>>>>> b17849b2
    }

    val toLog: String = logName + ": " + logDetails
  }

  implicit class AgentRunConfigurationToLog(info: (NodeId, ComplianceMode, ResolvedAgentRunInterval)) {

    private[this] def log(c: ComplianceMode, r: ResolvedAgentRunInterval): String = {
      val h = c.mode match {
        case ChangesOnly => s", hearbeat every ${r.heartbeatPeriod} run(s)"
        case _ => ""
      }
      s"run interval: ${r.interval.toStandardMinutes.getMinutes} min${h}"
    }

    val (id, c, r) = info

    val toLog: String = {
      s"[${id.value}:${c.name}, ${log(c, r)}]"
    }
  }

}<|MERGE_RESOLUTION|>--- conflicted
+++ resolved
@@ -106,6 +106,11 @@
         s" last run: nodeConfigInfo: ${lastRunConfigInfo.toLog} received at ${lastRunDateTime} |"+
         s" expired at ${lastRunExpiration}"
 
+      case UnexpectedUnknowVersion(lastRunDateTime, lastRunConfigId, expectedConfigInfo, expectedExpiration) =>
+        s"expected NodeConfigId: ${expectedConfigInfo.toLog} |"+
+        s" last run: nodeConfigId: ${lastRunConfigId.value} received at ${lastRunDateTime} |"+
+        s" expired at ${expectedExpiration}"
+
       case UnexpectedNoVersion(lastRunDateTime, Some(lastRunConfigInfo), lastRunExpiration, expectedConfigInfo, expectedExpiration) =>
         s"expected NodeConfigId: ${expectedConfigInfo.toLog} |"+
         s" last run: no configId, received at ${lastRunDateTime} |"+
@@ -119,25 +124,15 @@
     }
 
     val logName =  c match {
-<<<<<<< HEAD
-      case    NoRunNoInit               => "NoRunNoInit"
-      case _: VersionNotFound           => "VersionNotFound"
+      case    NoRunNoExpectedReport     => "NoRunNoExpectedReport"
+      case _: NoExpectedReport          => "NoRunNoExpectedReport"
       case _: NoReportInInterval        => "NoReportInInterval"
+      case _: UnexpectedVersion         => "UnexpectedVersion"
+      case _: UnexpectedNoVersion       => "UnexpectedNoVersion"
+      case _: UnexpectedUnknowVersion   => "UnexpectedUnknowVersion"
       case _: ReportsDisabledInInterval => "ReportsDisabledInInterval"
       case _: Pending                   => "Pending"
-      case _: UnexpectedVersion         => "UnexpectedVersion"
-      case _: UnexpectedNoVersion       => "UnexpectedNoVersion"
       case _: ComputeCompliance         => "ComputeCompliance"
-=======
-      case    NoRunNoExpectedReport   => "NoRunNoExpectedReport"
-      case _: NoExpectedReport        => "NoRunNoExpectedReport"
-      case _: NoReportInInterval      => "NoReportInInterval"
-      case _: UnexpectedVersion       => "UnexpectedVersion"
-      case _: UnexpectedNoVersion     => "UnexpectedNoVersion"
-      case _: UnexpectedUnknowVersion => "UnexpectedUnknowVersion"
-      case _: Pending                 => "Pending"
-      case _: ComputeCompliance       => "ComputeCompliance"
->>>>>>> b17849b2
     }
 
     val toLog: String = logName + ": " + logDetails
