--- conflicted
+++ resolved
@@ -96,19 +96,6 @@
 
 
   def convertToTag(jsonTag : JValue): Box[M[Tag]] = {
-<<<<<<< HEAD
-      for {
-        tagName <- extractJsonString(jsonTag, "key", s => Full(TagName(s)))
-        tagValue <- extractJsonString(jsonTag, "value", s => Full(TagValue(s)))
-      } yield {
-        monad.map2(tagName, tagValue)( (k,v) => Tag(k,v))
-      }
-  }
-
-  def extractTags(value:JValue): Box[M[Tags]] = {
-
-    extractJsonArray(value)(convertToTag).map(monad.map(_)(tags => Tags(tags.toSet))) ?~! s"Invalid JSON serialization for Tags ${value}"
-=======
     for {
       tagName <- extractJsonString(jsonTag, "key", s => Full(TagName(s)))
       tagValue <- extractJsonString(jsonTag, "value", s => Full(TagValue(s)))
@@ -119,6 +106,5 @@
 
   def extractTags(value:JValue): Box[M[Tags]] = {
     extractJsonArray(value)(convertToTag).map(monad.apply(_)(tags => Tags(tags.toSet))) ?~! s"Invalid JSON serialization for Tags ${value}"
->>>>>>> 3f53c08e
   }
 }