--- conflicted
+++ resolved
@@ -199,21 +199,12 @@
    */
   def getSuccessNodeIds() : Seq[NodeId] = {
     cache.getOrElseUpdate("Success", {
-<<<<<<< HEAD
 	    (for {server <- expectedNodeIds;
 	    	 val nodeFilteredReports = executionReports.filter(x => (x.nodeId==server))
 	       if (nodeFilteredReports.filter(x => (( x.isInstanceOf[ResultErrorReport] || x.isInstanceOf[ResultRepairedReport] ) )).size == 0)
 	       if (directiveExpectedReports.forall { directive => 
 	         val linearised = linearisePolicyExpectedReports(directive)
 	         val filteredReports = nodeFilteredReports.filter(x => x.directiveId == directive.directiveId && x.isInstanceOf[ResultSuccessReport])
-=======
-      (for {server <- allExpectedServer;
-         val nodeFilteredReports = executionReports.filter(x => (x.nodeId==server))
-         if (nodeFilteredReports.filter(x => (( x.isInstanceOf[ResultErrorReport] || x.isInstanceOf[ResultRepairedReport] ) )).size == 0)
-         if (policies.forall { policy => 
-           val linearised = linearisePolicyExpectedReports(policy)
-           val filteredReports = nodeFilteredReports.filter(x => x.policyInstanceId == policy.policyInstanceId && x.isInstanceOf[ResultSuccessReport])
->>>>>>> 2eab99f8
 
            // we expect exactly as much reports (success that is) that the one we are having, or else it's wrong
            filteredReports.size == linearised.size &&
@@ -237,23 +228,12 @@
    */
   def getRepairedNodeIds() : Seq[NodeId] = {
     cache.getOrElseUpdate("Repaired", {
-<<<<<<< HEAD
 	    (for {server <- expectedNodeIds;
 	    	val nodeFilteredReports = executionReports.filter(x => (x.nodeId==server))
 		    if (nodeFilteredReports.filter(x => ( x.isInstanceOf[ResultErrorReport]  ) ).size == 0)
 		    if (nodeFilteredReports.filter(x => ( x.isInstanceOf[ResultRepairedReport]  ) ).size > 0)
 		    if (directiveExpectedReports.forall { directive =>
-
 		      val linearised = linearisePolicyExpectedReports(directive)
-=======
-      (for {server <- allExpectedServer;
-        val nodeFilteredReports = executionReports.filter(x => (x.nodeId==server))
-        if (nodeFilteredReports.filter(x => ( x.isInstanceOf[ResultErrorReport]  ) ).size == 0)
-        if (nodeFilteredReports.filter(x => ( x.isInstanceOf[ResultRepairedReport]  ) ).size > 0)
-        if (policies.forall { policy =>
-
-          val linearised = linearisePolicyExpectedReports(policy)
->>>>>>> 2eab99f8
           val filteredReports = nodeFilteredReports.filter(x => 
             x.directiveId == directive.directiveId && 
             ( x.isInstanceOf[ResultSuccessReport] ||  x.isInstanceOf[ResultRepairedReport])
@@ -276,13 +256,7 @@
   }
   
   /**
-<<<<<<< HEAD
    * a warn node have all the expected success report, and warn or error 
-   */
- 
-=======
-   * a warn server have all the expected success report, and warn or error 
-   *//*
   def getWarnServer() : Seq[NodeId] = {
     (for {server <- allExpectedServer;
       policy <- policies
@@ -293,14 +267,13 @@
            (x.nodeId==server && x.component == component.componentName && (x.isInstanceOf[WarnReport]  || x.isInstanceOf[ErrorReport]))).size > 0)
     } yield server).distinct
   }*/
->>>>>>> 2eab99f8
+
   
   /**
    * a error node have not all the expected success report, and/or error 
    */
   def getErrorNodeIds() : Seq[NodeId] = {
     cache.getOrElseUpdate("Error", {
-<<<<<<< HEAD
 	    (for {server <- expectedNodeIds;
 	       val nodeFilteredReports = executionReports.filter(x => (x.nodeId==server))
 	       // if there is an error report, then it's an error
@@ -310,51 +283,10 @@
 	           val linearised = linearisePolicyExpectedReports(directive)
 	           val filteredReports = nodeFilteredReports.filter(x => 
                 x.directiveId == directive.directiveId && 
-=======
-      (for {server <- allExpectedServer;
-         val nodeFilteredReports = executionReports.filter(x => (x.nodeId==server))
-         // if there is an error report, then it's an error
-         if ( (nodeFilteredReports.filter( x => x.isInstanceOf[ResultErrorReport] ).size > 0 ) ||
-           // or if there is at least a policy instance that is not valid
-           (policies.exists { policy =>
-             val linearised = linearisePolicyExpectedReports(policy)
-             val filteredReports = nodeFilteredReports.filter(x => 
-                x.policyInstanceId == policy.policyInstanceId && 
->>>>>>> 2eab99f8
                 ( x.isInstanceOf[ResultSuccessReport] ||  x.isInstanceOf[ResultRepairedReport])
               )
               // we shouldn't have less reports that those we really expected (repaired and success)
               filteredReports.size < linearised.size ||
-<<<<<<< HEAD
-              linearised.exists(expected =>
-                expected.componentValue match {
-                 case "None" =>
-                   filteredReports.filter( x=> 
-                       x.component == expected.componentName).size < expected.cardinality
-                 case matchCFEngineVars(someValue) =>
-                   // this is a case when we have a CFEngine Variable
-                   val matchableExpected = expected.componentValue.replaceAll(replaceCFEngineVars, ".*")
-                   // We've converted the string into a regexp, by replacing ${} and $() by .*
-                   filteredReports.filter( x => 
-                     x.component == expected.componentName &&
-                     x.keyValue.matches(matchableExpected)).size == 0 // no match
-
-                 case string:String =>
-                   filteredReports.filter( x=> 
-                     x.component == expected.componentName &&
-                     x.keyValue == expected.componentValue).size == 0 // no match                   
-               }
-                  
-              )
-	         }) && // must have results (otherwise it's a no answer)
-	         nodeFilteredReports.filter ( x =>  x.isInstanceOf[ResultSuccessReport] || 
-	           																x.isInstanceOf[ResultRepairedReport] || 
-	           																x.isInstanceOf[ResultErrorReport]
-	           													).size > 0 ) 
-
-	    } yield server).distinct
-	   }) 
-=======
                checkExpectedComponentValueSize(
                   linearised
                 , filteredReports
@@ -370,28 +302,18 @@
                                        ).size > 0 ) 
       } yield server).distinct
      }) 
->>>>>>> 2eab99f8
   }
   
   /**
    * A pending node is a node that was just configured, and we don't 
    * have answer yet
    */
-<<<<<<< HEAD
   def getPendingNodeIds() : Seq[NodeId] = {
     if (beginDate.plus(Constants.pendingDuration).isAfter(DateTime.now())) {
       cache.getOrElseUpdate("Pending", {
         (for {nodeId <- expectedNodeIds;
            if (executionReports.filter(x => (x.nodeId==nodeId)).size == 0)
         } yield nodeId).distinct
-=======
-  def getPendingServer() : Seq[NodeId] = {
-    if (beginDate.plus(Constants.pendingDuration).isAfter(new DateTime())) {
-      cache.getOrElseUpdate("Pending", {
-        (for {server <- allExpectedServer;
-           if (executionReports.filter(x => (x.nodeId==server)).size == 0)
-        } yield server).distinct
->>>>>>> 2eab99f8
       })
     } else {
       Seq()
@@ -401,21 +323,12 @@
   /**
    * A node with no reports should have send reports, but didn't
    */
-<<<<<<< HEAD
   def getNoReportNodeIds() : Seq[NodeId] = {
     if (beginDate.plus(Constants.pendingDuration).isBefore(DateTime.now())) {
       cache.getOrElseUpdate("NoAnswer", {
         (for {nodeId <- expectedNodeIds;
            if (executionReports.filter(x => (x.nodeId==nodeId)).size == 0)
         } yield nodeId).distinct
-=======
-  def getServerWithNoReports() : Seq[NodeId] = {
-    if (beginDate.plus(Constants.pendingDuration).isBefore(new DateTime())) {
-      cache.getOrElseUpdate("NoAnswer", {
-        (for {server <- allExpectedServer;
-           if (executionReports.filter(x => (x.nodeId==server)).size == 0)
-        } yield server).distinct
->>>>>>> 2eab99f8
       })
     } else {
       Seq()
@@ -426,23 +339,14 @@
   /**
    * An unknown node isn't success, repaired, error, pending nor no reports
    */
-<<<<<<< HEAD
   def getUnknownNodeIds() : Seq[NodeId] = {
-    expectedNodeIds.filter(nodeId => !(getSuccessNodeIds().contains(nodeId)))
-                   .filter(nodeId => !(getRepairedNodeIds().contains(nodeId)))
-                   .filter(nodeId => !(getErrorNodeIds().contains(nodeId)))
-                   .filter(nodeId => !(getPendingNodeIds().contains(nodeId)))
-                   .filter(nodeId => !(getNoReportNodeIds().contains(nodeId)))
-=======
-  def getUnknownNodes() : Seq[NodeId] = {
-    allExpectedServer.filter(node => 
-                           !(getSuccessServer().contains(node))
-                        && !(getRepairedServer().contains(node))
-                        && !(getErrorServer().contains(node))
-                        && !(getPendingServer().contains(node))
-                        && !(getServerWithNoReports().contains(node))
+    expectedNodeIds.filter(node => 
+                           !(getSuccessNodeIds().contains(node))
+                        && !(getRepairedNodeIds().contains(node))
+                        && !(getErrorNodeIds().contains(node))
+                        && !(getPendingNodeIds().contains(node))
+                        && !(getNoReportNodeIds().contains(node))
                       )
->>>>>>> 2eab99f8
     
   }
   
