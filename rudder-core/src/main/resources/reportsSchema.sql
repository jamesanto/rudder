/*
*************************************************************************************
* Copyright 2011 Normation SAS
*************************************************************************************
*
* This file is part of Rudder.
* 
* Rudder is free software: you can redistribute it and/or modify
* it under the terms of the GNU General Public License as published by
* the Free Software Foundation, either version 3 of the License, or
* (at your option) any later version.
* 
* In accordance with the terms of section 7 (7. Additional Terms.) of
* the GNU General Public License version 3, the copyright holders add
* the following Additional permissions:
* Notwithstanding to the terms of section 5 (5. Conveying Modified Source
* Versions) and 6 (6. Conveying Non-Source Forms.) of the GNU General
* Public License version 3, when you create a Related Module, this
* Related Module is not considered as a part of the work and may be
* distributed under the license agreement of your choice.
* A "Related Module" means a set of sources files including their
* documentation that, without modification of the Source Code, enables
* supplementary functions or services in addition to those offered by
* the Software.
* 
* Rudder is distributed in the hope that it will be useful,
* but WITHOUT ANY WARRANTY; without even the implied warranty of
* MERCHANTABILITY or FITNESS FOR A PARTICULAR PURPOSE.  See the
* GNU General Public License for more details.
* 
* You should have received a copy of the GNU General Public License
* along with Rudder.  If not, see <http://www.gnu.org/licenses/>.

*
*************************************************************************************
*/

-- SQL schema for the reports data

-- set the report to warnings
SET client_min_messages='warning';


-- Enforce support for standart string (unescaped \)
ALTER database rudder SET standard_conforming_strings=true;


/*
 *************************************************************************************
 * The following tables are used as input from agent 
 * action. 
 * We store execution reports, historize them, and
 * also store each run in a dedicated tables. 
 * 
 * These tables are (should) be independant from
 * rudder-the-webapp and should be directly 
 * feeded by syslog. 
 *************************************************************************************
 */


-- create the table for the reports sent

CREATE SEQUENCE serial START 101;

CREATE TABLE RudderSysEvents (
  id                 bigint PRIMARY KEY default nextval('serial')
, executionDate      timestamp with time zone NOT NULL
, nodeId             text NOT NULL CHECK (nodeId <> '')
, directiveId        text NOT NULL CHECK (directiveId <> '')
, ruleId             text NOT NULL CHECK (ruleId <> '')
, serial             integer NOT NULL
, component          text NOT NULL CHECK (component <> '')
, keyValue           text
, executionTimeStamp timestamp with time zone NOT NULL
, eventType          text
, policy             text
, msg                text
);


CREATE INDEX nodeid_idx                   ON RudderSysEvents (nodeId);
CREATE INDEX executionTimeStamp_idx       ON RudderSysEvents (executionTimeStamp);
CREATE INDEX composite_node_execution_idx ON RudderSysEvents (nodeId, executionTimeStamp);
CREATE INDEX component_idx                ON RudderSysEvents (component);
CREATE INDEX keyValue_idx                 ON RudderSysEvents (keyValue);
CREATE INDEX ruleId_idx                   ON RudderSysEvents (ruleId);

CREATE INDEX changes_executionTimeStamp_idx ON RudderSysEvents (executionTimeStamp) WHERE eventType = 'result_repaired';


<<<<<<< HEAD
/*
 * The table used to store archived agent execution reports. 
 */
CREATE TABLE ArchivedRudderSysEvents (
  id                 bigint PRIMARY KEY
, executionDate      timestamp with time zone NOT NULL
, nodeId             text NOT NULL CHECK (nodeId <> '')
, directiveId        text NOT NULL CHECK (directiveId <> '')
, ruleId             text NOT NULL CHECK (ruleId <> '')
, serial             integer NOT NULL
, component          text NOT NULL CHECK (component <> '')
, keyValue           text
, executionTimeStamp timestamp with time zone NOT NULL
, eventType          text
, policy             text
, msg                text
=======
CREATE TABLE EventLog (
    id integer PRIMARY KEY  DEFAULT nextval('eventLogIdSeq'),
    creationDate timestamp with time zone NOT NULL DEFAULT 'now',
    severity integer,
    causeId integer,
    modificationId text,
    principal text,
    reason text,
    eventType varchar(64),
    data xml
); 

create index eventType_idx on EventLog (eventType);
create index creationDate_idx on EventLog (creationDate);
CREATE INDEX eventlog_fileFormat_idx ON eventlog (((((xpath('/entry//@fileFormat',data))[1])::text)));


create sequence GroupsId START 101;


CREATE TABLE Groups (
id integer PRIMARY KEY default nextval('GroupsId'),
groupId text NOT NULL CHECK (groupId <> ''),
groupName text,
groupDescription text,
nodeCount int,
groupStatus int default 2,
startTime timestamp with time zone default now(),
endTime timestamp with time zone
);


CREATE TABLE GroupsNodesJoin (
groupPkeyId integer, -- really the id of the table Groups
nodeId text NOT NULL CHECK (nodeid <> ''),
PRIMARY KEY(groupPkeyId, nodeId)
>>>>>>> db798ac9
);

CREATE INDEX executionTimeStamp_archived_idx ON ArchivedRudderSysEvents (executionTimeStamp);

/*
 * That table store the agent execution times for each nodes. 
 * We keep the starting time of the given run and the fact 
 * that the run completed (we got an "execution END" report) 
 * or not. 
 */
CREATE TABLE ReportsExecution (
  nodeId       text NOT NULL
, date         timestamp with time zone NOT NULL
, complete     boolean NOT NULL
, nodeConfigId text
, insertionId  bigint
, PRIMARY KEY(nodeId, date)
);

CREATE INDEX reportsexecution_date_idx ON ReportsExecution (date);
CREATE INDEX reportsexecution_insertionid_idx ON ReportsExecution (insertionId);

/* 
 *************************************************************************************
 * The following tables store what Rudder expects from agent. 
 * The are used to store rules versions and corresponding expected datas. 
 *************************************************************************************
 */

-- Create the sequences
CREATE SEQUENCE ruleSerialId START 1;

-- that sequence is used for nodeJoinKey value
CREATE SEQUENCE ruleVersionId START 1;


-- Create the table for the reports information
CREATE TABLE expectedReports (
  pkId                       integer PRIMARY KEY DEFAULT nextval('ruleSerialId')
, nodeJoinKey                integer NOT NULL
, ruleId                     text NOT NULL CHECK (ruleId <> '')
, serial                     integer NOT NULL
, directiveId                text NOT NULL CHECK (directiveId <> '')
, component                  text NOT NULL CHECK (component <> '')
, cardinality                integer NOT NULL
, componentsValues           text NOT NULL -- this is the serialisation of the expected values 
, unexpandedComponentsValues text -- this is the serialisatin of the unexpanded expected values. It may be null for pre-2.6 entries
, beginDate                  timestamp with time zone NOT NULL
, endDate                    timestamp with time zone
);

CREATE INDEX expectedReports_versionId ON expectedReports (nodeJoinKey);
CREATE INDEX expectedReports_serialId ON expectedReports (ruleId, serial);

CREATE TABLE expectedReportsNodes (
  nodeJoinKey   integer NOT NULL 
, nodeId        text NOT NULL CHECK (nodeId <> '')
  /*
   * NodeConfigIds is an array of string  used for node 
   * config version id. It can be null or empty to accomodate 
   * pre-2.12 behaviour. 
   * 
   * The most recent version is put in first place of the
   * array, so that in
   * [v5, v4, v3, v2]
   * v5 is the newest. Space will be trim in the id. 
   * 
   */
, nodeConfigIds text[]
  /*
   * Denote that the expected report is actually not expected, 
   * because the directive is derived from an Unique Technique
   * and an other more priorised one was chosen. 
   */
, overriden text
, PRIMARY KEY (nodeJoinKey, nodeId)
);
CREATE INDEX expectedReportsNodes_versionId ON expectedReportsNodes (nodeJoinKey);


/*
 * We also have a table of the list of node with configId / generationDate
 * so what we can answer the question: what is the last config id for that node ?
 * The date helps now if we should have received report for that node. 
 */
CREATE TABLE nodes_info (
  node_id    text PRIMARY KEY CHECK (node_id <> '')
  -- configs ids are a dump of json: [{"configId":"xxxx", "dateTime": "iso-date-time"} ]
, config_ids text
);



/* 
 *************************************************************************************
 * The following tables stores "event logs", i.e logs action about user and 
 * system event that can leads to configuration changes and are needed to allows
 * audit track logs. 
 *************************************************************************************
 */

CREATE SEQUENCE eventLogIdSeq START 1;

CREATE TABLE EventLog (
  id             integer PRIMARY KEY  DEFAULT nextval('eventLogIdSeq')
, creationDate   timestamp with time zone NOT NULL DEFAULT 'now'
, severity       integer
, causeId        integer
, modificationId text
, principal      text
, reason         text
, eventType      text
, data           xml
); 

CREATE INDEX eventType_idx ON EventLog (eventType);
CREATE INDEX creationDate_idx ON EventLog (creationDate);

/*
 * That table is used when a migration between 
 * event log format is needed. 
 */
CREATE SEQUENCE MigrationEventLogId start 1;
CREATE TABLE MigrationEventLog (
  id                  integer PRIMARY KEY default(nextval('MigrationEventLogId'))
, detectionTime       timestamp with time zone NOT NULL
, detectedFileFormat  integer
, migrationStartTime  timestamp with time zone
, migrationEndTime    timestamp with time zone 
, migrationFileFormat integer
, description         text
);


/*
 *************************************************************************************
 * A table used to store generic properties related to the database and that could not
 * go the the LDAP backend. Typically, that's property that must be updated during a 
 * transaction or are really frequently written. 
 *************************************************************************************
 */


CREATE TABLE RudderProperties(
  name  text PRIMARY KEY
, value text
);


/*
 *************************************************************************************
 * The following tables are used to manage
 * validation workflows and change requests 
 *************************************************************************************
 */

CREATE TABLE gitCommit(
  gitcommit text PRIMARY KEY
, modificationid text
);

CREATE SEQUENCE ChangeRequestId start 1;

CREATE TABLE ChangeRequest(
  id        integer PRIMARY KEY default(nextval('ChangeRequestId'))
, name text CHECK (name <> '')
, description text
, creationTime timestamp with time zone
, content xml
, modificationId text
);

CREATE TABLE Workflow(
  id integer references ChangeRequest(id)
, state text
);

CREATE TABLE StatusUpdate (
  key    text PRIMARY KEY
, lastId bigint NOT NULL
, date   timestamp with time zone NOT NULL
);


/* 
 *************************************************************************************
 * The following tables stores names about object to be able to historize them
 * and present them back to the user in a meaningful way. 
 *************************************************************************************
 */

CREATE SEQUENCE GroupsId START 101;

CREATE TABLE Groups (
  id               integer PRIMARY KEY default nextval('GroupsId')
, groupId          text NOT NULL CHECK (groupId <> '')
, groupName        text
, groupDescription text
, nodeCount        int
, groupStatus      int default 2
, startTime        timestamp with time zone default now()
, endTime          timestamp with time zone
);

CREATE TABLE GroupsNodesJoin (
  groupPkeyId integer -- really the id of the table Groups
, nodeId      text NOT NULL CHECK (nodeid <> '')
, PRIMARY KEY(groupPkeyId, nodeId)
);

CREATE INDEX groups_id_start ON Groups (groupId, startTime);
CREATE INDEX groups_end ON Groups (endTime);

CREATE SEQUENCE directivesId START 101;

CREATE TABLE Directives (
  id                   integer PRIMARY KEY default nextval('directivesId')
, directiveId          text NOT NULL CHECK (directiveId <> '')
, directiveName        text
, directiveDescription text
, priority             integer NOT NULL
, techniqueName        text
, techniqueVersion     text
, techniqueDescription text
, techniqueHumanName   text
, startTime            timestamp with time zone NOT NULL
, endTime              timestamp with time zone
);

CREATE INDEX directive_id_start ON Directives (directiveId, startTime);
CREATE INDEX directive_end ON Directives (endTime);

CREATE SEQUENCE rulesId START 101;

CREATE TABLE Rules (
  rulePkeyId       integer PRIMARY KEY default nextval('rulesId')
, ruleId           text NOT NULL CHECK (ruleId <> '')
, serial           integer NOT NULL
, categoryid       text
, name             text
, shortdescription text
, longdescription  text
, isEnabled        boolean
, startTime        timestamp with time zone NOT NULL
, endTime          timestamp with time zone
);

CREATE TABLE RulesGroupJoin (
  rulePkeyId integer -- really the id of the table Rules
, targetSerialisation text
, PRIMARY KEY(rulePkeyId, targetSerialisation)
);

CREATE TABLE RulesDirectivesJoin (
  rulePkeyId integer -- really the id of the table Rules
, directiveId text NOT NULL CHECK (directiveId <> '')
, PRIMARY KEY(rulePkeyId, directiveId)
);

CREATE INDEX rule_id_start ON Rules (ruleId, startTime);
CREATE INDEX rule_end      ON Rules (endTime);

CREATE SEQUENCE NodesId START 101;

CREATE TABLE Nodes (
  id              integer PRIMARY KEY default nextval('NodesId')
, nodeId          text NOT NULL CHECK (nodeId <> '')
, nodeName        text
, nodeDescription text
, startTime       timestamp with time zone default now()
, endTime         timestamp with time zone
);

CREATE INDEX nodes_id_start ON Nodes (nodeId, startTime);
CREATE INDEX nodes_end      ON Nodes (endTime);


-- Historize the agent run global schedule
CREATE SEQUENCE globalscheduleid START 101;

CREATE TABLE GlobalSchedule (
id integer PRIMARY KEY default nextval('globalscheduleid'),
interval int,
splaytime int,
start_hour int,
start_minute int,
startTime timestamp with time zone default now(),
endTime timestamp with time zone
);
/*
 *************************************************************************************
 * end
 *************************************************************************************
 */<|MERGE_RESOLUTION|>--- conflicted
+++ resolved
@@ -89,7 +89,6 @@
 CREATE INDEX changes_executionTimeStamp_idx ON RudderSysEvents (executionTimeStamp) WHERE eventType = 'result_repaired';
 
 
-<<<<<<< HEAD
 /*
  * The table used to store archived agent execution reports. 
  */
@@ -106,44 +105,6 @@
 , eventType          text
 , policy             text
 , msg                text
-=======
-CREATE TABLE EventLog (
-    id integer PRIMARY KEY  DEFAULT nextval('eventLogIdSeq'),
-    creationDate timestamp with time zone NOT NULL DEFAULT 'now',
-    severity integer,
-    causeId integer,
-    modificationId text,
-    principal text,
-    reason text,
-    eventType varchar(64),
-    data xml
-); 
-
-create index eventType_idx on EventLog (eventType);
-create index creationDate_idx on EventLog (creationDate);
-CREATE INDEX eventlog_fileFormat_idx ON eventlog (((((xpath('/entry//@fileFormat',data))[1])::text)));
-
-
-create sequence GroupsId START 101;
-
-
-CREATE TABLE Groups (
-id integer PRIMARY KEY default nextval('GroupsId'),
-groupId text NOT NULL CHECK (groupId <> ''),
-groupName text,
-groupDescription text,
-nodeCount int,
-groupStatus int default 2,
-startTime timestamp with time zone default now(),
-endTime timestamp with time zone
-);
-
-
-CREATE TABLE GroupsNodesJoin (
-groupPkeyId integer, -- really the id of the table Groups
-nodeId text NOT NULL CHECK (nodeid <> ''),
-PRIMARY KEY(groupPkeyId, nodeId)
->>>>>>> db798ac9
 );
 
 CREATE INDEX executionTimeStamp_archived_idx ON ArchivedRudderSysEvents (executionTimeStamp);
@@ -261,6 +222,8 @@
 
 CREATE INDEX eventType_idx ON EventLog (eventType);
 CREATE INDEX creationDate_idx ON EventLog (creationDate);
+CREATE INDEX eventlog_fileFormat_idx ON eventlog (((((xpath('/entry//@fileFormat',data))[1])::text)));
+
 
 /*
  * That table is used when a migration between 
