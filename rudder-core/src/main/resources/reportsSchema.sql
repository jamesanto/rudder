--- conflicted
+++ resolved
@@ -217,27 +217,8 @@
 , data           xml
 ); 
 
-<<<<<<< HEAD
 CREATE INDEX eventType_idx ON EventLog (eventType);
 CREATE INDEX creationDate_idx ON EventLog (creationDate);
-=======
-
--- Historize the agent run global schedule
-create sequence globalscheduleid START 101;
-
-CREATE TABLE GlobalSchedule (
-id integer PRIMARY KEY default nextval('globalscheduleid'),
-interval int,
-splaytime int,
-start_hour int,
-start_minute int,
-startTime timestamp with time zone default now(),
-endTime timestamp with time zone
-);
-
-
-create sequence MigrationEventLogId start 1;
->>>>>>> 2dbcb9ad
 
 /*
  * That table is used when a migration between 
@@ -396,6 +377,19 @@
 CREATE INDEX nodes_id_start ON Nodes (nodeId, startTime);
 CREATE INDEX nodes_end      ON Nodes (endTime);
 
+
+-- Historize the agent run global schedule
+CREATE SEQUENCE globalscheduleid START 101;
+
+CREATE TABLE GlobalSchedule (
+id integer PRIMARY KEY default nextval('globalscheduleid'),
+interval int,
+splaytime int,
+start_hour int,
+start_minute int,
+startTime timestamp with time zone default now(),
+endTime timestamp with time zone
+
 /*
  *************************************************************************************
  * end
