/*
*************************************************************************************
* Copyright 2011 Normation SAS
*************************************************************************************
*
* This program is free software: you can redistribute it and/or modify
* it under the terms of the GNU Affero General Public License as
* published by the Free Software Foundation, either version 3 of the
* License, or (at your option) any later version.
*
* In accordance with the terms of section 7 (7. Additional Terms.) of
* the GNU Affero GPL v3, the copyright holders add the following
* Additional permissions:
* Notwithstanding to the terms of section 5 (5. Conveying Modified Source
* Versions) and 6 (6. Conveying Non-Source Forms.) of the GNU Affero GPL v3
* licence, when you create a Related Module, this Related Module is
* not considered as a part of the work and may be distributed under the
* license agreement of your choice.
* A "Related Module" means a set of sources files including their
* documentation that, without modification of the Source Code, enables
* supplementary functions or services in addition to those offered by
* the Software.
*
* This program is distributed in the hope that it will be useful,
* but WITHOUT ANY WARRANTY; without even the implied warranty of
* MERCHANTABILITY or FITNESS FOR A PARTICULAR PURPOSE. See the
* GNU Affero General Public License for more details.
*
* You should have received a copy of the GNU Affero General Public License
* along with this program. If not, see <http://www.gnu.org/licenses/agpl.html>.
*
*************************************************************************************
*/

package com.normation.rudder.services.policies.write

import org.specs2.runner.JUnitRunner
import org.junit.runner.RunWith
import com.normation.BoxSpecMatcher
import com.normation.cfclerk.domain.TechniqueResourceId
import com.normation.cfclerk.domain.TechniqueTemplate
import com.normation.inventory.domain.NodeId
import com.normation.rudder.domain.nodes.NodeInfo
import com.normation.rudder.domain.parameters.ParameterName
import com.normation.rudder.domain.policies.GlobalPolicyMode
import com.normation.rudder.domain.policies.PolicyMode
import com.normation.rudder.domain.policies.PolicyModeOverrides
import com.normation.rudder.domain.reports.NodeConfigId
import com.normation.rudder.repository.FullNodeGroupCategory
import com.normation.rudder.repository.xml.LicenseRepositoryXML
import com.normation.rudder.services.policies.BuildNodeConfiguration
import com.normation.rudder.services.policies.NodeConfigData
import com.normation.rudder.services.policies.NodeConfigData.root
import com.normation.rudder.services.policies.NodeConfigData.rootNodeConfig
import com.normation.rudder.services.policies.TestNodeConfiguration
import com.normation.rudder.services.policies.nodeconfig.NodeConfigurationLoggerImpl
import com.normation.templates.FillTemplatesService
import java.io.File
import net.liftweb.common.Loggable
import org.apache.commons.io.FileUtils
import org.apache.commons.io.IOUtils
import org.joda.time.DateTime
import org.specs2.io.FileLinesContent
import org.specs2.matcher.ContentMatchers
import org.specs2.mutable.Specification
import org.specs2.specification.AfterAll
import org.specs2.text.LinesContent
<<<<<<< HEAD
import com.normation.rudder.services.policies.ParameterForConfiguration
import com.normation.rudder.services.policies.Policy
import java.nio.charset.StandardCharsets
import com.normation.rudder.services.policies.MergePolicyService
import com.normation.rudder.services.policies.BoundPolicyDraft
import com.normation.rudder.services.servers.ClassicSynchronization
=======
import net.liftweb.common.Box
import net.liftweb.common.Full
import net.liftweb.common.Loggable
import com.normation.rudder.repository.FullNodeGroupCategory
import com.normation.rudder.repository.FullNodeGroupCategory
import com.normation.rudder.domain.nodes.NodeGroupCategoryId
import com.normation.rudder.domain.policies.FullOtherTarget
import com.normation.rudder.domain.nodes.NodeGroup
import com.normation.rudder.domain.policies.AllTargetExceptPolicyServers
import com.normation.rudder.domain.policies.PolicyServerTarget
import com.normation.rudder.domain.nodes.NodeGroupId
import com.normation.rudder.domain.policies.GroupTarget
import com.normation.rudder.domain.policies.FullGroupTarget
import com.normation.rudder.domain.policies.AllTarget
import com.normation.rudder.domain.policies.FullRuleTargetInfo
import com.normation.rudder.domain.licenses.CfeEnterpriseLicense
import com.normation.templates.FillTemplatesService
import com.normation.rudder.domain.policies.GlobalPolicyMode
import com.normation.rudder.domain.policies.PolicyMode
import com.normation.rudder.domain.policies.PolicyModeOverrides
import com.normation.BoxSpecMatcher
import com.normation.rudder.services.policies.NodeConfigData
import com.normation.rudder.domain.nodes.NodeInfo
import com.normation.rudder.services.policies.NodeConfigData.{root, node1, rootNodeConfig}
import com.normation.cfclerk.domain.Technique
import com.normation.cfclerk.domain.Variable
import com.normation.cfclerk.domain.TrackerVariable
import com.normation.inventory.domain.AgentType
import com.normation.rudder.services.servers.RelaySynchronizationMethod.Classic
>>>>>>> 5156643a


/**
 * Details of tests executed in each instances of
 * the test.
 * To see values for gitRoot, ptLib, etc, see at the end
 * of that file.
 */
object TestSystemData {
  //make tests more similar than default rudder install
  val hookIgnore = """.swp, ~, .bak,
 .cfnew   , .cfsaved  , .cfedited, .cfdisabled, .cfmoved,
 .dpkg-old, .dpkg-dist, .dpkg-new, .dpkg-tmp,
 .disable , .disabled , _disable , _disabled,
 .ucf-old , .ucf-dist , .ucf-new ,
 .rpmnew  , .rpmsave  , .rpmorig""".split(",").map( _.trim).toList

  //////////// init ////////////
  val data = new TestNodeConfiguration()
  import data._

  val licenseRepo = new LicenseRepositoryXML("we_don_t_have_license")
  val logNodeConfig = new NodeConfigurationLoggerImpl(abstractRoot + "/lognodes")
<<<<<<< HEAD
=======
  val policyServerManagement = new PolicyServerManagementService() {
    override def setAuthorizedNetworks(policyServerId:NodeId, networks:Seq[String], modId: ModificationId, actor:EventActor) = ???
    override def getAuthorizedNetworks(policyServerId:NodeId) : Box[Seq[String]] = Full(List("192.168.49.0/24"))
  }
  val systemVariableService = new SystemVariableServiceImpl(
      systemVariableServiceSpec
    , policyServerManagement
    , toolsFolder              = "tools_folder"
    , cmdbEndPoint             = "http://localhost:8080/endpoint/upload/"
    , communityPort            = 5309
    , sharedFilesFolder        = "/var/rudder/configuration-repository/shared-files"
    , webdavUser               = "rudder"
    , webdavPassword           = "rudder"
    , reportsDbUri             = "rudder"
    , reportsDbUser            = "rudder"
    , syslogPort               = 514
    , configurationRepository  = configurationRepositoryRoot.getAbsolutePath
    , serverRoles              = Seq(
                                     RudderServerRole("rudder-ldap"                   , "rudder.server-roles.ldap")
                                   , RudderServerRole("rudder-inventory-endpoint"     , "rudder.server-roles.inventory-endpoint")
                                   , RudderServerRole("rudder-db"                     , "rudder.server-roles.db")
                                   , RudderServerRole("rudder-relay-top"              , "rudder.server-roles.relay-top")
                                   , RudderServerRole("rudder-web"                    , "rudder.server-roles.web")
                                   , RudderServerRole("rudder-relay-promises-only"    , "rudder.server-roles.relay-promises-only")
                                   , RudderServerRole("rudder-cfengine-mission-portal", "rudder.server-roles.cfengine-mission-portal")
                                 )

    //denybadclocks and skipIdentify are runtime properties
    , getDenyBadClocks         = () => Full(true)
    , getSkipIdentify          = () => Full(false)
      // relay synchronisation method
    , getSyncMethod            = () => Full(Classic)
    , getSyncPromises          = () => Full(false)
    , getSyncSharedFiles       = () => Full(false)
    // TTLs are runtime properties too
    , getModifiedFilesTtl             = () => Full(30)
    , getCfengineOutputsTtl           = () => Full(7)
    , getStoreAllCentralizedLogsInFile= () => Full(true)
    , getSendMetrics                  = () => Full(None)
    , getSyslogProtocol               = () => Full(SyslogUDP)
  )
>>>>>>> 5156643a

  lazy val writeAllAgentSpecificFiles = new WriteAllAgentSpecificFiles()


  val prepareTemplateVariable = new PrepareTemplateVariablesImpl(
      techniqueRepository
    , systemVariableServiceSpec
    , new BuildBundleSequence(systemVariableServiceSpec, writeAllAgentSpecificFiles)
  )

  /*
   * We parametrize the output of file writing with a sub-directory name,
   * so that we can keep each write in it's own directory for debug.
   */
  def getPromiseWritter(label: String) = {

    //where the "/var/rudder/share" file is for tests:
    val SHARE = abstractRoot/s"share-${label}"

    val rootGeneratedPromisesDir = SHARE/"root"

    val pathComputer = new PathComputerImpl(
        SHARE.getParent + "/"
      , SHARE.getName
      , abstractRoot.getAbsolutePath + "/backup"
      , rootGeneratedPromisesDir.getAbsolutePath // community will go under our share
      , "/" // we don't want to use entreprise agent root path
    )

    val promiseWritter = new PolicyWriterServiceImpl(
        techniqueRepository
      , pathComputer
      , logNodeConfig
      , prepareTemplateVariable
      , new FillTemplatesService()
      , writeAllAgentSpecificFiles
      , "/we-don-t-want-hooks-here"
      , hookIgnore
    )

    (rootGeneratedPromisesDir, promiseWritter)
  }

  //////////// end init ////////////

  //an utility class for filtering file lines given a regex,
  //used in the file content matcher
  case class RegexFileContent(regex: List[String]) extends LinesContent[File] {
    val patterns = regex.map(_.r.pattern)

    override def lines(f: File): Seq[String] = {
      FileLinesContent.lines(f).filter { line => !patterns.exists { _.matcher(line).matches() } }
    }

    override def name(f: File) = FileLinesContent.name(f)
  }

<<<<<<< HEAD
=======
  /////////////////////////////////////////////////////////////////////////////////////////////////////////////////////
  // set up root node configuration
  /////////////////////////////////////////////////////////////////////////////////////////////////////////////////////

  //a test node - CFEngine
  val nodeId = NodeId("c8813416-316f-4307-9b6a-ca9c109a9fb0")
  val cfeNode = node1.copy(node = node1.node.copy(id = nodeId, name = nodeId.value))

  val allNodesInfo_rootOnly = Map(root.id -> root)
  val allNodesInfo_cfeNode = Map(root.id -> root, cfeNode.id -> cfeNode)

  //the group lib
  val emptyGroupLib = FullNodeGroupCategory(
      NodeGroupCategoryId("/")
    , "/"
    , "root of group categories"
    , List()
    , List()
    , true
  )

  val groupLib = emptyGroupLib.copy(
      targetInfos = List(
          FullRuleTargetInfo(
              FullGroupTarget(
                  GroupTarget(NodeGroupId("a-group-for-root-only"))
                , NodeGroup(NodeGroupId("a-group-for-root-only")
                    , "Serveurs [€ðŋ] cassés"
                    , "Liste de l'ensemble de serveurs cassés à réparer"
                    , None
                    , true
                    , Set(NodeId("root"))
                    , true
                    , false
                  )
              )
              , "Serveurs [€ðŋ] cassés"
              , "Liste de l'ensemble de serveurs cassés à réparer"
              , true
              , false
            )
        , FullRuleTargetInfo(
              FullOtherTarget(PolicyServerTarget(NodeId("root")))
            , "special:policyServer_root"
            , "The root policy server"
            , true
            , true
          )
        , FullRuleTargetInfo(
            FullOtherTarget(AllTargetExceptPolicyServers)
            , "special:all_exceptPolicyServers"
            , "All groups without policy servers"
            , true
            , true
          )
        , FullRuleTargetInfo(
            FullOtherTarget(AllTarget)
            , "special:all"
            , "All nodes"
            , true
            , true
          )
      )
  )

  val globalAgentRun = AgentRunInterval(None, 5, 1, 0, 4)
  val globalComplianceMode = GlobalComplianceMode(FullCompliance, 15)

  val globalSystemVariables = systemVariableService.getGlobalSystemVariables(globalAgentRun).openOrThrowException("I should get global system variable in test!")

  val noLicense = Map.empty[NodeId, CfeEnterpriseLicense]

  //
  //root has 4 system directive, let give them some variables
  //
  val commonTechnique = techniqueRepository.get(TechniqueId(TechniqueName("common"), TechniqueVersion("1.0"))).getOrElse(throw new RuntimeException("Bad init for test"))
  def commonVariables(nodeId: NodeId, allNodeInfos: Map[NodeId, NodeInfo]) = {
     val spec = commonTechnique.getAllVariableSpecs.map(s => (s.name, s)).toMap
     Seq(
       spec("ALLOWEDNETWORK").toVariable(Seq("192.168.0.0/16"))
     , spec("OWNER").toVariable(Seq(allNodeInfos(nodeId).localAdministratorAccountName))
     , spec("UUID").toVariable(Seq(nodeId.value))
     , spec("POLICYSERVER_ID").toVariable(Seq(allNodeInfos(nodeId).policyServerId.value))
     , spec("POLICYSERVER").toVariable(Seq(allNodeInfos(allNodeInfos(nodeId).policyServerId).hostname))
     , spec("POLICYSERVER_ADMIN").toVariable(Seq(allNodeInfos(allNodeInfos(nodeId).policyServerId).localAdministratorAccountName))
     ).map(v => (v.spec.name, v)).toMap
  }


  def policy (
      id : Cf3PolicyDraftId
    , technique   : Technique
    , variableMap : Map[String, Variable]
    , tracker     : TrackerVariable
    , rule        : BundleOrder
    , directive   : BundleOrder
    , system      : Boolean = true
    , policyMode  : Option[PolicyMode] = None
  ) = {
    Cf3PolicyDraft(
        id
      , technique
      , DateTime.now
      , variableMap
      , tracker
      , 0
      , system
      , policyMode
      , AgentType.CfeCommunity
      , 2
      , rule
      , directive
      , Set()
    )
  }

  def common(nodeId: NodeId, allNodeInfos: Map[NodeId, NodeInfo]) = policy(
      Cf3PolicyDraftId(RuleId("hasPolicyServer-root"), DirectiveId("common-root"))
    , commonTechnique
    , commonVariables(nodeId, allNodeInfos)
    , commonTechnique.trackerVariableSpec.toVariable(Seq())
    , BundleOrder("Rudder system policy: basic setup (common)")
    , BundleOrder("Common")

  )

  val rolesTechnique = techniqueRepository.get(TechniqueId(TechniqueName("server-roles"), TechniqueVersion("1.0"))).getOrElse(throw new RuntimeException("Bad init for test"))
  val rolesVariables = {
     val spec = commonTechnique.getAllVariableSpecs.map(s => (s.name, s)).toMap
     Seq(
       spec("ALLOWEDNETWORK").toVariable(Seq("192.168.0.0/16"))
     ).map(v => (v.spec.name, v)).toMap
  }

  val serverRole = policy(
      Cf3PolicyDraftId(RuleId("server-roles"), DirectiveId("server-roles-directive"))
    , rolesTechnique
    , rolesVariables
    , rolesTechnique.trackerVariableSpec.toVariable(Seq())
    , BundleOrder("Rudder system policy: Server roles")
    , BundleOrder("Server Roles")
  )

  val distributeTechnique = techniqueRepository.get(TechniqueId(TechniqueName("distributePolicy"), TechniqueVersion("1.0"))).getOrElse(throw new RuntimeException("Bad init for test"))
  val distributeVariables = {
     val spec = commonTechnique.getAllVariableSpecs.map(s => (s.name, s)).toMap
     Seq(
       spec("ALLOWEDNETWORK").toVariable(Seq("192.168.0.0/16"))
     ).map(v => (v.spec.name, v)).toMap
  }
  val distributePolicy = policy(
      Cf3PolicyDraftId(RuleId("root-DP"), DirectiveId("root-distributePolicy"))
    , distributeTechnique
    , distributeVariables
    , distributeTechnique.trackerVariableSpec.toVariable(Seq())
    , BundleOrder("distributePolicy")
    , BundleOrder("Distribute Policy")
  )

  val inventoryTechnique = techniqueRepository.get(TechniqueId(TechniqueName("inventory"), TechniqueVersion("1.0"))).getOrElse(throw new RuntimeException("Bad init for test"))
  val inventoryVariables = {
     val spec = commonTechnique.getAllVariableSpecs.map(s => (s.name, s)).toMap
     Seq(
       spec("ALLOWEDNETWORK").toVariable(Seq("192.168.0.0/16"))
     ).map(v => (v.spec.name, v)).toMap
  }
  val inventoryAll = policy(
      Cf3PolicyDraftId(RuleId("inventory-all"), DirectiveId("inventory-all"))
    , inventoryTechnique
    , inventoryVariables
    , inventoryTechnique.trackerVariableSpec.toVariable(Seq())
    , BundleOrder("Rudder system policy: daily inventory")
    , BundleOrder("Inventory")
  )

  //
  // 4 user directives: generic var definition (x2), clock management, rpm, package and a ncf one: Create_file
  //
  lazy val clockTechnique = techniqueRepository.get(TechniqueId(TechniqueName("clockConfiguration"), TechniqueVersion("3.0"))).getOrElse(throw new RuntimeException("Bad init for test"))
  lazy val clockVariables = {
     val spec = clockTechnique.getAllVariableSpecs.map(s => (s.name, s)).toMap
     Seq(
         spec("CLOCK_FQDNNTP").toVariable(Seq("true"))
       , spec("CLOCK_HWSYNC_ENABLE").toVariable(Seq("true"))
       , spec("CLOCK_NTPSERVERS").toVariable(Seq("pool.ntp.org"))
       , spec("CLOCK_SYNCSCHED").toVariable(Seq("240"))
       , spec("CLOCK_TIMEZONE").toVariable(Seq("dontchange"))
     ).map(v => (v.spec.name, v)).toMap
  }
  lazy val clock = policy(
      Cf3PolicyDraftId(RuleId("rule1"), DirectiveId("directive1"))
    , clockTechnique
    , clockVariables
    , clockTechnique.trackerVariableSpec.toVariable(Seq())
    , BundleOrder("10. Global configuration for all nodes")
    , BundleOrder("10. Clock Configuration")
    , false
    , Some(PolicyMode.Enforce)
  )

  lazy val rpmTechnique = techniqueRepository.get(TechniqueId(TechniqueName("rpmPackageInstallation"), TechniqueVersion("7.0"))).getOrElse(throw new RuntimeException("Bad init for test"))
  lazy val rpmVariables = {
     val spec = rpmTechnique.getAllVariableSpecs.map(s => (s.name, s)).toMap
     Seq(
         spec("RPM_PACKAGE_CHECK_INTERVAL").toVariable(Seq("5"))
       , spec("RPM_PACKAGE_POST_HOOK_COMMAND").toVariable(Seq(""))
       , spec("RPM_PACKAGE_POST_HOOK_RUN").toVariable(Seq("false"))
       , spec("RPM_PACKAGE_REDACTION").toVariable(Seq("add"))
       , spec("RPM_PACKAGE_REDLIST").toVariable(Seq("plop"))
       , spec("RPM_PACKAGE_VERSION").toVariable(Seq(""))
       , spec("RPM_PACKAGE_VERSION_CRITERION").toVariable(Seq("=="))
       , spec("RPM_PACKAGE_VERSION_DEFINITION").toVariable(Seq("default"))
     ).map(v => (v.spec.name, v)).toMap
  }
  lazy val rpm = policy(
      Cf3PolicyDraftId(RuleId("rule2"), DirectiveId("directive2"))
    , rpmTechnique
    , rpmVariables
    , rpmTechnique.trackerVariableSpec.toVariable(Seq())
    , BundleOrder("50. Deploy PLOP STACK")
    , BundleOrder("20. Install PLOP STACK main rpm")
    , false
    , Some(PolicyMode.Audit)
  )

  lazy val pkgTechnique = techniqueRepository.get(TechniqueId(TechniqueName("packageManagement"), TechniqueVersion("1.0"))).getOrElse(throw new RuntimeException("Bad init for test"))
  lazy val pkgVariables = {
     val spec = pkgTechnique.getAllVariableSpecs.map(s => (s.name, s)).toMap
     Seq(
         spec("PACKAGE_LIST").toVariable(Seq("htop"))
       , spec("PACKAGE_STATE").toVariable(Seq("present"))
       , spec("PACKAGE_VERSION").toVariable(Seq("latest"))
       , spec("PACKAGE_VERSION_SPECIFIC").toVariable(Seq(""))
       , spec("PACKAGE_ARCHITECTURE").toVariable(Seq("default"))
       , spec("PACKAGE_ARCHITECTURE_SPECIFIC").toVariable(Seq(""))
       , spec("PACKAGE_MANAGER").toVariable(Seq("default"))
       , spec("PACKAGE_POST_HOOK_COMMAND").toVariable(Seq(""))
     ).map(v => (v.spec.name, v)).toMap
  }
  lazy val pkg = policy(
      Cf3PolicyDraftId(RuleId("ff44fb97-b65e-43c4-b8c2-0df8d5e8549f"), DirectiveId("16617aa8-1f02-4e4a-87b6-d0bcdfb4019f"))
    , pkgTechnique
    , pkgVariables
    , pkgTechnique.trackerVariableSpec.toVariable(Seq())
    , BundleOrder("60-rule-technique-std-lib")
    , BundleOrder("Package management.")
    , false
    , Some(PolicyMode.Enforce)
  )

  val ncf1Technique = techniqueRepository.get(TechniqueId(TechniqueName("Create_file"), TechniqueVersion("1.0"))).getOrElse(throw new RuntimeException("Bad init for test"))
  val ncf1Variables = {
     val spec = ncf1Technique.getAllVariableSpecs.map(s => (s.name, s)).toMap
     Seq(
         spec("expectedReportKey Directory create").toVariable(Seq("directory_create_/tmp/foo"))
       , spec("expectedReportKey File create").toVariable(Seq("file_create_/tmp/foo/bar"))
     ).map(v => (v.spec.name, v)).toMap
  }
  val ncf1 = policy(
      Cf3PolicyDraftId(RuleId("208716db-2675-43b9-ab57-bfbab84346aa"), DirectiveId("16d86a56-93ef-49aa-86b7-0d10102e4ea9"))
    , ncf1Technique
    , ncf1Variables
    , ncf1Technique.trackerVariableSpec.toVariable(Seq())
    , BundleOrder("50-rule-technique-ncf")
    , BundleOrder("Create a file")
    , false
    , Some(PolicyMode.Enforce)
  )
>>>>>>> 5156643a

  //////////////

  // Allows override in policy mode, but default to audit
  val globalPolicyMode = GlobalPolicyMode(PolicyMode.Audit, PolicyModeOverrides.Always)

  /////////////////////////////////////////////////////////////////////////////////////////////////////////////////////
  // actual tests
  /////////////////////////////////////////////////////////////////////////////////////////////////////////////////////

  def getSystemVars(nodeInfo: NodeInfo, allNodeInfos: Map[NodeId, NodeInfo], allGroups: FullNodeGroupCategory) = {
    systemVariableService.getSystemVariables(
                         nodeInfo, allNodeInfos, allGroups, noLicense
                       , globalSystemVariables, globalAgentRun, globalComplianceMode
                     ).openOrThrowException("I should get system variable in tests")
  }

  def policies(nodeInfo: NodeInfo, drafts: List[BoundPolicyDraft]): List[Policy] = {
    MergePolicyService.buildPolicy(nodeInfo, globalPolicyMode, drafts).getOrElse(throw new RuntimeException("We must be able to build policies from draft in tests!"))
  }

  /// For root, we are using the same system variable and base root node config
  // the root node configuration
  val baseRootDrafts = List(common(root.id, allNodesInfo_rootOnly), serverRole, distributePolicy, inventoryAll)
  val baseRootNodeConfig = rootNodeConfig.copy(
      policies    = policies(rootNodeConfig.nodeInfo, baseRootDrafts)
    , nodeContext = getSystemVars(root, allNodesInfo_rootOnly, groupLib)
    , parameters  = Set(ParameterForConfiguration(ParameterName("rudder_file_edit_header"), "### Managed by Rudder, edit with care ###"))
  )

  val cfeNodeConfig = NodeConfigData.node1NodeConfig.copy(
      nodeInfo   = cfeNode
    , parameters = Set(ParameterForConfiguration(ParameterName("rudder_file_edit_header"), "### Managed by Rudder, edit with care ###"))
  )


  // A global list of files to ignore because variable content (like timestamp)
  def filterGeneratedFile(f: File): Boolean = {
    f.getName match {
        case "rudder_promises_generated" | "rudder-promises-generated" => false
        case _                                                         => true
    }
  }

  //write a config

}

trait TechniquesTest extends Specification with Loggable with BoxSpecMatcher with ContentMatchers with AfterAll {

  import TestSystemData._
  import data._

   /*
   * put regex for line you don't want to be compared for difference
   */
  def ignoreSomeLinesMatcher(regex: List[String]): LinesPairComparisonMatcher[File, File] = {
    LinesPairComparisonMatcher[File, File]()(RegexFileContent(regex), RegexFileContent(regex))
  }

  //////////// set-up auto test cleaning ////////////
  override def afterAll(): Unit = {
    if(System.getProperty("tests.clean.tmp") != "false") {
      logger.info("Deleting directory " + data.abstractRoot.getAbsolutePath)
      FileUtils.deleteDirectory(abstractRoot)
    }
  }

  //////////// end set-up ////////////

  //utility to assert the content of a resource equals some string
  def assertResourceContent(id: TechniqueResourceId, isTemplate: Boolean, expectedContent: String) = {
    val ext = if(isTemplate) Some(TechniqueTemplate.templateExtension) else None
    reader.getResourceContent(id, ext) {
        case None     => ko("Can not open an InputStream for " + id.toString)
        case Some(is) => IOUtils.toString(is, StandardCharsets.UTF_8) === expectedContent
      }
  }

  def compareWith(path: File, expectedPath: String, ignoreRegex: List[String] = Nil) = {
    /*
     * And compare them with expected, modulo the configId and the name
     * of the (temp) directory where we wrote them
     */
    path must haveSameFilesAs(EXPECTED_SHARE/expectedPath)
      .withFilter ( filterGeneratedFile _ )
      .withMatcher(ignoreSomeLinesMatcher(
           """.*rudder_node_config_id" string => .*"""
        :: """.*string => "/.*/configuration-repository.*"""
        :: """.*/test-rudder-config-repo-.*""" //config repos path with timestamp
        :: ignoreRegex
      ))
  }

}

@RunWith(classOf[JUnitRunner])
class WriteSystemTechniquesTest extends TechniquesTest{
  import TestSystemData._
  import data._

  sequential

  "The test configuration-repository" should {
    "exists, and have a techniques/system sub-dir" in {
      val promiseFile = configurationRepositoryRoot/"techniques/system/common/1.0/promises.st"
      promiseFile.exists === true
    }
  }

  "A root node, with no node connected" should {
    def writeNodeConfigWithUserDirectives(promiseWritter: PolicyWriterService, userDrafts: BoundPolicyDraft*) = {
      val rnc = baseRootNodeConfig.copy(
          policies = policies(baseRootNodeConfig.nodeInfo, baseRootDrafts ++ userDrafts)
      )

      // Actually write the promise files for the root node
      promiseWritter.writeTemplate(root.id, Set(root.id), Map(root.id -> rnc), Map(root.id -> NodeConfigId("root-cfg-id")), Map(), globalPolicyMode, DateTime.now)
    }

    "correctly write the expected promises files with defauls installation" in {
      val (rootPath, writter) = getPromiseWritter("root-default")
      (writeNodeConfigWithUserDirectives(writter) mustFull) and
      compareWith(rootPath, "root-default-install")
    }

    "correctly write the expected promises files when 2 directives configured" in {
      val (rootPath, writter) = getPromiseWritter("root-2-directives")
      (writeNodeConfigWithUserDirectives(writter, clock, rpm) mustFull) and
      compareWith(rootPath, "root-with-two-directives",
           """.*rudder_common_report\("ntpConfiguration".*@@.*"""  //clock reports
        :: """.*add:default:==:.*"""                               //rpm reports
        :: Nil
      )
    }

    "correctly write the expected promises files with a multi-policy configured" in {
      val (rootPath, writter) = getPromiseWritter("root-1-multipolicy")
      (writeNodeConfigWithUserDirectives(writter, fileTemplate1, fileTemplate2) mustFull) and
      compareWith(rootPath, "root-with-one-multipolicy",
           """.*rudder_common_report\("ntpConfiguration".*@@.*"""  //clock reports
        :: """.*add:default:==:.*"""                               //rpm reports
        :: Nil
      )
    }
  }

  "rudder-group.st template" should {

    def getRootNodeConfig(groupLib: FullNodeGroupCategory) = {
      // system variables for root
      val systemVariables = systemVariableService.getSystemVariables(
          root, allNodesInfo_rootOnly, groupLib, noLicense
        , globalSystemVariables, globalAgentRun, globalComplianceMode
      ).openOrThrowException("I should get system variable in tests")

      // the root node configuration
      rootNodeConfig.copy(
          policies    = policies(rootNodeConfig.nodeInfo, List(common(root.id, allNodesInfo_rootOnly), serverRole, distributePolicy, inventoryAll))
        , nodeContext = systemVariables
        , parameters  = Set(ParameterForConfiguration(ParameterName("rudder_file_edit_header"), "### Managed by Rudder, edit with care ###"))
      )

    }

    "correctly write nothing (no quotes) when no groups" in {
      val (rootPath, writter) = getPromiseWritter("group-1")

      // Actually write the promise files for the root node
      writter.writeTemplate(
          root.id
        , Set(root.id)
        , Map(root.id -> getRootNodeConfig(emptyGroupLib))
        , Map(root.id -> NodeConfigId("root-cfg-id"))
        , Map()
        , globalPolicyMode
        , DateTime.now
      ).openOrThrowException("Can not write template!")

      rootPath/"common/1.0/rudder-groups.cf" must haveSameLinesAs(EXPECTED_SHARE/"test-rudder-groups/no-group.cf")
    }

    "correctly write the classes and by_uuid array when groups" in {

      // make a group lib without "all" target so that it's actually different than the full one,
      // so that we don't have false positive due to bad directory cleaning
      val groupLib2 = groupLib.copy(targetInfos = groupLib.targetInfos.take(groupLib.targetInfos.size - 1))
      val rnc = getRootNodeConfig(groupLib2)

      // Actually write the promise files for the root node
      val (rootPath, writter) = getPromiseWritter("group-2")

      writter.writeTemplate(root.id, Set(root.id), Map(root.id -> rnc), Map(root.id -> NodeConfigId("root-cfg-id")), Map(), globalPolicyMode, DateTime.now).openOrThrowException("Can not write template!")

      rootPath/"common/1.0/rudder-groups.cf" must haveSameLinesAs(EXPECTED_SHARE/"test-rudder-groups/some-groups.cf")
    }
  }

  "A CFEngine node, with two directives" should {

    val rnc = rootNodeConfig.copy(
        policies    = policies(rootNodeConfig.nodeInfo, List(common(root.id, allNodesInfo_cfeNode), serverRole, distributePolicy, inventoryAll))
      , nodeContext = getSystemVars(root, allNodesInfo_cfeNode, groupLib)
      , parameters  = Set(ParameterForConfiguration(ParameterName("rudder_file_edit_header"), "### Managed by Rudder, edit with care ###"))
    )

    val p = policies(cfeNodeConfig.nodeInfo, List(common(cfeNode.id, allNodesInfo_cfeNode), inventoryAll, pkg, ncf1))
    val cfeNC = cfeNodeConfig.copy(
        nodeInfo    = cfeNode
      , policies    = p
      , nodeContext = getSystemVars(cfeNode, allNodesInfo_cfeNode, groupLib)
      , runHooks    = MergePolicyService.mergeRunHooks(p.filter( ! _.technique.isSystem), None, globalPolicyMode)
    )

    "correctly get the expected policy files" in {
      val (rootPath, writter) = getPromiseWritter("cfe-node")
      // Actually write the promise files for the root node
      val writen = writter.writeTemplate(
            root.id
          , Set(root.id, cfeNode.id)
          , Map(root.id -> rnc, cfeNode.id -> cfeNC)
          , Map(root.id -> NodeConfigId("root-cfg-id"), cfeNode.id -> NodeConfigId("cfe-node-cfg-id"))
          , Map(), globalPolicyMode, DateTime.now
      )

      (writen mustFull) and
      compareWith(rootPath.getParentFile/cfeNode.id.value, "node-cfe-with-two-directives",
           """.*rudder_common_report\("ntpConfiguration".*@@.*"""  //clock reports
        :: """.*add:default:==:.*"""                               //rpm reports
        :: Nil
      )
    }
  }

  "We must ensure the override semantic of generic-variable-definition" should {

    val rnc = rootNodeConfig.copy(
        policies    = policies(rootNodeConfig.nodeInfo, List(common(root.id, allNodesInfo_cfeNode), serverRole, distributePolicy, inventoryAll))
      , nodeContext = getSystemVars(root, allNodesInfo_cfeNode, groupLib)
      , parameters  = Set(ParameterForConfiguration(ParameterName("rudder_file_edit_header"), "### Managed by Rudder, edit with care ###"))
    )

    val cfeNC = cfeNodeConfig.copy(
        nodeInfo    = cfeNode
      , policies    = policies(cfeNodeConfig.nodeInfo, List(common(cfeNode.id, allNodesInfo_cfeNode), inventoryAll, gvd1, gvd2))
      , nodeContext = getSystemVars(cfeNode, allNodesInfo_cfeNode, groupLib)
    )

    "correctly get the expected policy files" in {
      val (rootPath, writter) = getPromiseWritter("cfe-node-gen-var-def")
      // Actually write the promise files for the root node
      val writen = writter.writeTemplate(
            root.id
          , Set(root.id, cfeNode.id)
          , Map(root.id -> rnc, cfeNode.id -> cfeNC)
          , Map(root.id -> NodeConfigId("root-cfg-id"), cfeNode.id -> NodeConfigId("cfe-node-cfg-id"))
          , Map(), globalPolicyMode, DateTime.now
      )

      (writen mustFull) and
      compareWith(rootPath.getParentFile/cfeNode.id.value, "node-gen-var-def-override", Nil)
    }
  }
}<|MERGE_RESOLUTION|>--- conflicted
+++ resolved
@@ -65,44 +65,12 @@
 import org.specs2.mutable.Specification
 import org.specs2.specification.AfterAll
 import org.specs2.text.LinesContent
-<<<<<<< HEAD
 import com.normation.rudder.services.policies.ParameterForConfiguration
 import com.normation.rudder.services.policies.Policy
 import java.nio.charset.StandardCharsets
 import com.normation.rudder.services.policies.MergePolicyService
 import com.normation.rudder.services.policies.BoundPolicyDraft
-import com.normation.rudder.services.servers.ClassicSynchronization
-=======
-import net.liftweb.common.Box
-import net.liftweb.common.Full
-import net.liftweb.common.Loggable
-import com.normation.rudder.repository.FullNodeGroupCategory
-import com.normation.rudder.repository.FullNodeGroupCategory
-import com.normation.rudder.domain.nodes.NodeGroupCategoryId
-import com.normation.rudder.domain.policies.FullOtherTarget
-import com.normation.rudder.domain.nodes.NodeGroup
-import com.normation.rudder.domain.policies.AllTargetExceptPolicyServers
-import com.normation.rudder.domain.policies.PolicyServerTarget
-import com.normation.rudder.domain.nodes.NodeGroupId
-import com.normation.rudder.domain.policies.GroupTarget
-import com.normation.rudder.domain.policies.FullGroupTarget
-import com.normation.rudder.domain.policies.AllTarget
-import com.normation.rudder.domain.policies.FullRuleTargetInfo
-import com.normation.rudder.domain.licenses.CfeEnterpriseLicense
-import com.normation.templates.FillTemplatesService
-import com.normation.rudder.domain.policies.GlobalPolicyMode
-import com.normation.rudder.domain.policies.PolicyMode
-import com.normation.rudder.domain.policies.PolicyModeOverrides
-import com.normation.BoxSpecMatcher
-import com.normation.rudder.services.policies.NodeConfigData
-import com.normation.rudder.domain.nodes.NodeInfo
-import com.normation.rudder.services.policies.NodeConfigData.{root, node1, rootNodeConfig}
-import com.normation.cfclerk.domain.Technique
-import com.normation.cfclerk.domain.Variable
-import com.normation.cfclerk.domain.TrackerVariable
-import com.normation.inventory.domain.AgentType
 import com.normation.rudder.services.servers.RelaySynchronizationMethod.Classic
->>>>>>> 5156643a
 
 
 /**
@@ -126,50 +94,6 @@
 
   val licenseRepo = new LicenseRepositoryXML("we_don_t_have_license")
   val logNodeConfig = new NodeConfigurationLoggerImpl(abstractRoot + "/lognodes")
-<<<<<<< HEAD
-=======
-  val policyServerManagement = new PolicyServerManagementService() {
-    override def setAuthorizedNetworks(policyServerId:NodeId, networks:Seq[String], modId: ModificationId, actor:EventActor) = ???
-    override def getAuthorizedNetworks(policyServerId:NodeId) : Box[Seq[String]] = Full(List("192.168.49.0/24"))
-  }
-  val systemVariableService = new SystemVariableServiceImpl(
-      systemVariableServiceSpec
-    , policyServerManagement
-    , toolsFolder              = "tools_folder"
-    , cmdbEndPoint             = "http://localhost:8080/endpoint/upload/"
-    , communityPort            = 5309
-    , sharedFilesFolder        = "/var/rudder/configuration-repository/shared-files"
-    , webdavUser               = "rudder"
-    , webdavPassword           = "rudder"
-    , reportsDbUri             = "rudder"
-    , reportsDbUser            = "rudder"
-    , syslogPort               = 514
-    , configurationRepository  = configurationRepositoryRoot.getAbsolutePath
-    , serverRoles              = Seq(
-                                     RudderServerRole("rudder-ldap"                   , "rudder.server-roles.ldap")
-                                   , RudderServerRole("rudder-inventory-endpoint"     , "rudder.server-roles.inventory-endpoint")
-                                   , RudderServerRole("rudder-db"                     , "rudder.server-roles.db")
-                                   , RudderServerRole("rudder-relay-top"              , "rudder.server-roles.relay-top")
-                                   , RudderServerRole("rudder-web"                    , "rudder.server-roles.web")
-                                   , RudderServerRole("rudder-relay-promises-only"    , "rudder.server-roles.relay-promises-only")
-                                   , RudderServerRole("rudder-cfengine-mission-portal", "rudder.server-roles.cfengine-mission-portal")
-                                 )
-
-    //denybadclocks and skipIdentify are runtime properties
-    , getDenyBadClocks         = () => Full(true)
-    , getSkipIdentify          = () => Full(false)
-      // relay synchronisation method
-    , getSyncMethod            = () => Full(Classic)
-    , getSyncPromises          = () => Full(false)
-    , getSyncSharedFiles       = () => Full(false)
-    // TTLs are runtime properties too
-    , getModifiedFilesTtl             = () => Full(30)
-    , getCfengineOutputsTtl           = () => Full(7)
-    , getStoreAllCentralizedLogsInFile= () => Full(true)
-    , getSendMetrics                  = () => Full(None)
-    , getSyslogProtocol               = () => Full(SyslogUDP)
-  )
->>>>>>> 5156643a
 
   lazy val writeAllAgentSpecificFiles = new WriteAllAgentSpecificFiles()
 
@@ -227,277 +151,6 @@
     override def name(f: File) = FileLinesContent.name(f)
   }
 
-<<<<<<< HEAD
-=======
-  /////////////////////////////////////////////////////////////////////////////////////////////////////////////////////
-  // set up root node configuration
-  /////////////////////////////////////////////////////////////////////////////////////////////////////////////////////
-
-  //a test node - CFEngine
-  val nodeId = NodeId("c8813416-316f-4307-9b6a-ca9c109a9fb0")
-  val cfeNode = node1.copy(node = node1.node.copy(id = nodeId, name = nodeId.value))
-
-  val allNodesInfo_rootOnly = Map(root.id -> root)
-  val allNodesInfo_cfeNode = Map(root.id -> root, cfeNode.id -> cfeNode)
-
-  //the group lib
-  val emptyGroupLib = FullNodeGroupCategory(
-      NodeGroupCategoryId("/")
-    , "/"
-    , "root of group categories"
-    , List()
-    , List()
-    , true
-  )
-
-  val groupLib = emptyGroupLib.copy(
-      targetInfos = List(
-          FullRuleTargetInfo(
-              FullGroupTarget(
-                  GroupTarget(NodeGroupId("a-group-for-root-only"))
-                , NodeGroup(NodeGroupId("a-group-for-root-only")
-                    , "Serveurs [€ðŋ] cassés"
-                    , "Liste de l'ensemble de serveurs cassés à réparer"
-                    , None
-                    , true
-                    , Set(NodeId("root"))
-                    , true
-                    , false
-                  )
-              )
-              , "Serveurs [€ðŋ] cassés"
-              , "Liste de l'ensemble de serveurs cassés à réparer"
-              , true
-              , false
-            )
-        , FullRuleTargetInfo(
-              FullOtherTarget(PolicyServerTarget(NodeId("root")))
-            , "special:policyServer_root"
-            , "The root policy server"
-            , true
-            , true
-          )
-        , FullRuleTargetInfo(
-            FullOtherTarget(AllTargetExceptPolicyServers)
-            , "special:all_exceptPolicyServers"
-            , "All groups without policy servers"
-            , true
-            , true
-          )
-        , FullRuleTargetInfo(
-            FullOtherTarget(AllTarget)
-            , "special:all"
-            , "All nodes"
-            , true
-            , true
-          )
-      )
-  )
-
-  val globalAgentRun = AgentRunInterval(None, 5, 1, 0, 4)
-  val globalComplianceMode = GlobalComplianceMode(FullCompliance, 15)
-
-  val globalSystemVariables = systemVariableService.getGlobalSystemVariables(globalAgentRun).openOrThrowException("I should get global system variable in test!")
-
-  val noLicense = Map.empty[NodeId, CfeEnterpriseLicense]
-
-  //
-  //root has 4 system directive, let give them some variables
-  //
-  val commonTechnique = techniqueRepository.get(TechniqueId(TechniqueName("common"), TechniqueVersion("1.0"))).getOrElse(throw new RuntimeException("Bad init for test"))
-  def commonVariables(nodeId: NodeId, allNodeInfos: Map[NodeId, NodeInfo]) = {
-     val spec = commonTechnique.getAllVariableSpecs.map(s => (s.name, s)).toMap
-     Seq(
-       spec("ALLOWEDNETWORK").toVariable(Seq("192.168.0.0/16"))
-     , spec("OWNER").toVariable(Seq(allNodeInfos(nodeId).localAdministratorAccountName))
-     , spec("UUID").toVariable(Seq(nodeId.value))
-     , spec("POLICYSERVER_ID").toVariable(Seq(allNodeInfos(nodeId).policyServerId.value))
-     , spec("POLICYSERVER").toVariable(Seq(allNodeInfos(allNodeInfos(nodeId).policyServerId).hostname))
-     , spec("POLICYSERVER_ADMIN").toVariable(Seq(allNodeInfos(allNodeInfos(nodeId).policyServerId).localAdministratorAccountName))
-     ).map(v => (v.spec.name, v)).toMap
-  }
-
-
-  def policy (
-      id : Cf3PolicyDraftId
-    , technique   : Technique
-    , variableMap : Map[String, Variable]
-    , tracker     : TrackerVariable
-    , rule        : BundleOrder
-    , directive   : BundleOrder
-    , system      : Boolean = true
-    , policyMode  : Option[PolicyMode] = None
-  ) = {
-    Cf3PolicyDraft(
-        id
-      , technique
-      , DateTime.now
-      , variableMap
-      , tracker
-      , 0
-      , system
-      , policyMode
-      , AgentType.CfeCommunity
-      , 2
-      , rule
-      , directive
-      , Set()
-    )
-  }
-
-  def common(nodeId: NodeId, allNodeInfos: Map[NodeId, NodeInfo]) = policy(
-      Cf3PolicyDraftId(RuleId("hasPolicyServer-root"), DirectiveId("common-root"))
-    , commonTechnique
-    , commonVariables(nodeId, allNodeInfos)
-    , commonTechnique.trackerVariableSpec.toVariable(Seq())
-    , BundleOrder("Rudder system policy: basic setup (common)")
-    , BundleOrder("Common")
-
-  )
-
-  val rolesTechnique = techniqueRepository.get(TechniqueId(TechniqueName("server-roles"), TechniqueVersion("1.0"))).getOrElse(throw new RuntimeException("Bad init for test"))
-  val rolesVariables = {
-     val spec = commonTechnique.getAllVariableSpecs.map(s => (s.name, s)).toMap
-     Seq(
-       spec("ALLOWEDNETWORK").toVariable(Seq("192.168.0.0/16"))
-     ).map(v => (v.spec.name, v)).toMap
-  }
-
-  val serverRole = policy(
-      Cf3PolicyDraftId(RuleId("server-roles"), DirectiveId("server-roles-directive"))
-    , rolesTechnique
-    , rolesVariables
-    , rolesTechnique.trackerVariableSpec.toVariable(Seq())
-    , BundleOrder("Rudder system policy: Server roles")
-    , BundleOrder("Server Roles")
-  )
-
-  val distributeTechnique = techniqueRepository.get(TechniqueId(TechniqueName("distributePolicy"), TechniqueVersion("1.0"))).getOrElse(throw new RuntimeException("Bad init for test"))
-  val distributeVariables = {
-     val spec = commonTechnique.getAllVariableSpecs.map(s => (s.name, s)).toMap
-     Seq(
-       spec("ALLOWEDNETWORK").toVariable(Seq("192.168.0.0/16"))
-     ).map(v => (v.spec.name, v)).toMap
-  }
-  val distributePolicy = policy(
-      Cf3PolicyDraftId(RuleId("root-DP"), DirectiveId("root-distributePolicy"))
-    , distributeTechnique
-    , distributeVariables
-    , distributeTechnique.trackerVariableSpec.toVariable(Seq())
-    , BundleOrder("distributePolicy")
-    , BundleOrder("Distribute Policy")
-  )
-
-  val inventoryTechnique = techniqueRepository.get(TechniqueId(TechniqueName("inventory"), TechniqueVersion("1.0"))).getOrElse(throw new RuntimeException("Bad init for test"))
-  val inventoryVariables = {
-     val spec = commonTechnique.getAllVariableSpecs.map(s => (s.name, s)).toMap
-     Seq(
-       spec("ALLOWEDNETWORK").toVariable(Seq("192.168.0.0/16"))
-     ).map(v => (v.spec.name, v)).toMap
-  }
-  val inventoryAll = policy(
-      Cf3PolicyDraftId(RuleId("inventory-all"), DirectiveId("inventory-all"))
-    , inventoryTechnique
-    , inventoryVariables
-    , inventoryTechnique.trackerVariableSpec.toVariable(Seq())
-    , BundleOrder("Rudder system policy: daily inventory")
-    , BundleOrder("Inventory")
-  )
-
-  //
-  // 4 user directives: generic var definition (x2), clock management, rpm, package and a ncf one: Create_file
-  //
-  lazy val clockTechnique = techniqueRepository.get(TechniqueId(TechniqueName("clockConfiguration"), TechniqueVersion("3.0"))).getOrElse(throw new RuntimeException("Bad init for test"))
-  lazy val clockVariables = {
-     val spec = clockTechnique.getAllVariableSpecs.map(s => (s.name, s)).toMap
-     Seq(
-         spec("CLOCK_FQDNNTP").toVariable(Seq("true"))
-       , spec("CLOCK_HWSYNC_ENABLE").toVariable(Seq("true"))
-       , spec("CLOCK_NTPSERVERS").toVariable(Seq("pool.ntp.org"))
-       , spec("CLOCK_SYNCSCHED").toVariable(Seq("240"))
-       , spec("CLOCK_TIMEZONE").toVariable(Seq("dontchange"))
-     ).map(v => (v.spec.name, v)).toMap
-  }
-  lazy val clock = policy(
-      Cf3PolicyDraftId(RuleId("rule1"), DirectiveId("directive1"))
-    , clockTechnique
-    , clockVariables
-    , clockTechnique.trackerVariableSpec.toVariable(Seq())
-    , BundleOrder("10. Global configuration for all nodes")
-    , BundleOrder("10. Clock Configuration")
-    , false
-    , Some(PolicyMode.Enforce)
-  )
-
-  lazy val rpmTechnique = techniqueRepository.get(TechniqueId(TechniqueName("rpmPackageInstallation"), TechniqueVersion("7.0"))).getOrElse(throw new RuntimeException("Bad init for test"))
-  lazy val rpmVariables = {
-     val spec = rpmTechnique.getAllVariableSpecs.map(s => (s.name, s)).toMap
-     Seq(
-         spec("RPM_PACKAGE_CHECK_INTERVAL").toVariable(Seq("5"))
-       , spec("RPM_PACKAGE_POST_HOOK_COMMAND").toVariable(Seq(""))
-       , spec("RPM_PACKAGE_POST_HOOK_RUN").toVariable(Seq("false"))
-       , spec("RPM_PACKAGE_REDACTION").toVariable(Seq("add"))
-       , spec("RPM_PACKAGE_REDLIST").toVariable(Seq("plop"))
-       , spec("RPM_PACKAGE_VERSION").toVariable(Seq(""))
-       , spec("RPM_PACKAGE_VERSION_CRITERION").toVariable(Seq("=="))
-       , spec("RPM_PACKAGE_VERSION_DEFINITION").toVariable(Seq("default"))
-     ).map(v => (v.spec.name, v)).toMap
-  }
-  lazy val rpm = policy(
-      Cf3PolicyDraftId(RuleId("rule2"), DirectiveId("directive2"))
-    , rpmTechnique
-    , rpmVariables
-    , rpmTechnique.trackerVariableSpec.toVariable(Seq())
-    , BundleOrder("50. Deploy PLOP STACK")
-    , BundleOrder("20. Install PLOP STACK main rpm")
-    , false
-    , Some(PolicyMode.Audit)
-  )
-
-  lazy val pkgTechnique = techniqueRepository.get(TechniqueId(TechniqueName("packageManagement"), TechniqueVersion("1.0"))).getOrElse(throw new RuntimeException("Bad init for test"))
-  lazy val pkgVariables = {
-     val spec = pkgTechnique.getAllVariableSpecs.map(s => (s.name, s)).toMap
-     Seq(
-         spec("PACKAGE_LIST").toVariable(Seq("htop"))
-       , spec("PACKAGE_STATE").toVariable(Seq("present"))
-       , spec("PACKAGE_VERSION").toVariable(Seq("latest"))
-       , spec("PACKAGE_VERSION_SPECIFIC").toVariable(Seq(""))
-       , spec("PACKAGE_ARCHITECTURE").toVariable(Seq("default"))
-       , spec("PACKAGE_ARCHITECTURE_SPECIFIC").toVariable(Seq(""))
-       , spec("PACKAGE_MANAGER").toVariable(Seq("default"))
-       , spec("PACKAGE_POST_HOOK_COMMAND").toVariable(Seq(""))
-     ).map(v => (v.spec.name, v)).toMap
-  }
-  lazy val pkg = policy(
-      Cf3PolicyDraftId(RuleId("ff44fb97-b65e-43c4-b8c2-0df8d5e8549f"), DirectiveId("16617aa8-1f02-4e4a-87b6-d0bcdfb4019f"))
-    , pkgTechnique
-    , pkgVariables
-    , pkgTechnique.trackerVariableSpec.toVariable(Seq())
-    , BundleOrder("60-rule-technique-std-lib")
-    , BundleOrder("Package management.")
-    , false
-    , Some(PolicyMode.Enforce)
-  )
-
-  val ncf1Technique = techniqueRepository.get(TechniqueId(TechniqueName("Create_file"), TechniqueVersion("1.0"))).getOrElse(throw new RuntimeException("Bad init for test"))
-  val ncf1Variables = {
-     val spec = ncf1Technique.getAllVariableSpecs.map(s => (s.name, s)).toMap
-     Seq(
-         spec("expectedReportKey Directory create").toVariable(Seq("directory_create_/tmp/foo"))
-       , spec("expectedReportKey File create").toVariable(Seq("file_create_/tmp/foo/bar"))
-     ).map(v => (v.spec.name, v)).toMap
-  }
-  val ncf1 = policy(
-      Cf3PolicyDraftId(RuleId("208716db-2675-43b9-ab57-bfbab84346aa"), DirectiveId("16d86a56-93ef-49aa-86b7-0d10102e4ea9"))
-    , ncf1Technique
-    , ncf1Variables
-    , ncf1Technique.trackerVariableSpec.toVariable(Seq())
-    , BundleOrder("50-rule-technique-ncf")
-    , BundleOrder("Create a file")
-    , false
-    , Some(PolicyMode.Enforce)
-  )
->>>>>>> 5156643a
 
   //////////////
 
