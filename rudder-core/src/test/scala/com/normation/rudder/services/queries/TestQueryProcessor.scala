/*
*************************************************************************************
* Copyright 2011 Normation SAS
*************************************************************************************
*
* This program is free software: you can redistribute it and/or modify
* it under the terms of the GNU Affero General Public License as
* published by the Free Software Foundation, either version 3 of the
* License, or (at your option) any later version.
*
* In accordance with the terms of section 7 (7. Additional Terms.) of
* the GNU Affero GPL v3, the copyright holders add the following
* Additional permissions:
* Notwithstanding to the terms of section 5 (5. Conveying Modified Source
* Versions) and 6 (6. Conveying Non-Source Forms.) of the GNU Affero GPL v3
* licence, when you create a Related Module, this Related Module is
* not considered as a part of the work and may be distributed under the
* license agreement of your choice.
* A "Related Module" means a set of sources files including their
* documentation that, without modification of the Source Code, enables
* supplementary functions or services in addition to those offered by
* the Software.
*
* This program is distributed in the hope that it will be useful,
* but WITHOUT ANY WARRANTY; without even the implied warranty of
* MERCHANTABILITY or FITNESS FOR A PARTICULAR PURPOSE. See the
* GNU Affero General Public License for more details.
*
* You should have received a copy of the GNU Affero General Public License
* along with this program. If not, see <http://www.gnu.org/licenses/agpl.html>.
*
*************************************************************************************
*/

package com.normation.rudder.services.queries

import org.junit._
import org.junit.Assert._
import org.junit.runner.RunWith
import org.junit.runners.BlockJUnit4ClassRunner
import com.normation.rudder.repository.ldap.LDAPEntityMapper
import com.normation.rudder.domain.queries._
import net.liftweb.common._
import com.normation.rudder.domain._
import com.normation.rudder.services.queries._
import com.unboundid.ldap.sdk.DN
import com.normation.ldap.ldif._
import com.normation.ldap.listener.InMemoryDsConnectionProvider
import com.normation.ldap.sdk._
import com.normation.inventory.ldap.core._
import com.normation.inventory.domain.NodeId
import com.normation.utils.HashcodeCaching

/*
 * Test query parsing.
 *
 * These test doesn't test JSON syntax error, as we rely on
 * a JSON parser for that part.
 */

@RunWith(classOf[BlockJUnit4ClassRunner])
class TestQueryProcessor extends Loggable {

  val ldifLogger = new DefaultLDIFFileLogger("TestQueryProcessor","/tmp/normation/rudder/ldif")

  //init of in memory LDAP directory
  val schemaLDIFs = (
      "00-core" ::
      "01-pwpolicy" ::
      "04-rfc2307bis" ::
      "05-rfc4876" ::
      "099-0-inventory" ::
      "099-1-rudder"  ::
      Nil
  ) map { name =>
    this.getClass.getClassLoader.getResource("ldap-data/schema/" + name + ".ldif").getPath
  }
  val bootstrapLDIFs = ("ldap/bootstrap.ldif" :: "ldap-data/inventory-sample-data.ldif" :: Nil) map { name =>
     this.getClass.getClassLoader.getResource(name).getPath
  }
<<<<<<< HEAD
  val ldap = InMemoryDsConnectionProvider[RoLDAPConnection](
=======
  val ldap = InMemoryDsConnectionProvider(
>>>>>>> e04988fa
      baseDNs = "cn=rudder-configuration" :: Nil
    , schemaLDIFPaths = schemaLDIFs
    , bootstrapLDIFPaths = bootstrapLDIFs
    , ldifLogger
  )
  //end inMemory ds

  val DIT = new InventoryDit(new DN("ou=Accepted Inventories,ou=Inventories,cn=rudder-configuration"),new DN("ou=Inventories,cn=rudder-configuration"),"test")

  val nodeDit = new NodeDit(new DN("cn=rudder-configuration"))

  val ditQueryData = new DitQueryData(DIT)

  val ldapMapper = new LDAPEntityMapper(null, nodeDit, DIT, null)
  val internalLDAPQueryProcessor = new InternalLDAPQueryProcessor(ldap,DIT,ditQueryData,ldapMapper)

  val queryProcessor = new AccepetedNodesLDAPQueryProcessor(
      nodeDit,
      internalLDAPQueryProcessor
  )

  val parser = new CmdbQueryParser with
    DefaultStringQueryParser with
    JsonQueryLexer {
    override val criterionObjects = Map[String,ObjectCriterion]() ++ ditQueryData.criteriaMap
  }

  case class TestQuery(name:String,query:Query,awaited:Seq[NodeId]) extends HashcodeCaching

  val s = Seq(
    new NodeId("node0"),new NodeId("node1"),new NodeId("node2"),
    new NodeId("node3"),new NodeId("node4"),new NodeId("node5"),
    new NodeId("node6"),new NodeId("node7")
  )



  @Test def basicQueriesOnId() {

    /** find back all server */
    val q0 = TestQuery(
      "q0",
      parser("""
      {  "select":"node", "where":[
        { "objectType":"node"   , "attribute":"nodeId"  , "comparator":"exists" }
      ] }
<<<<<<< HEAD
      """).openOrThrowException("For tests"),
=======
      """).open_!,
>>>>>>> e04988fa
      s)

    /** find back server 1 and 5 by id */
    val q1 = TestQuery(
      "q1",
      parser("""
      { "select":"node", "composition":"or", "where":[
<<<<<<< HEAD
        { "objectType":"node"   , "attribute":"nodeId"  , "comparator":"eq", "value":"node1" }
        { "objectType":"node"   , "attribute":"nodeId"  , "comparator":"eq", "value":"node5" }
      ] }
      """).openOrThrowException("For tests"),
=======
         { "objectType":"node"   , "attribute":"nodeId"  , "comparator":"eq", "value":"node1" }
       , { "objectType":"node"   , "attribute":"nodeId"  , "comparator":"eq", "value":"node5" }
      ] }
      """).open_!,
>>>>>>> e04988fa
      s(1) :: s(5) :: Nil)

    /** find back neither server 1 and 5 by id because of the and */
    val q2 = TestQuery(
      "q2",
      parser("""
      {  "select":"node", "composition":"and", "where":[
        { "objectType":"node"   , "attribute":"nodeId"  , "comparator":"eq", "value":"node1" }
        { "objectType":"node"   , "attribute":"nodeId"  , "comparator":"eq", "value":"node5" }
      ] }
<<<<<<< HEAD
      """).openOrThrowException("For tests"),
=======
      """).open_!,
>>>>>>> e04988fa
      Nil)

    testQueries( q0 :: q1 :: q2 :: Nil)
  }

  @Test def basicQueriesOnOneNodeParameter() {
    // only two servers have RAM: server1(RAM) = 10000000, server2(RAM) = 1

    val q2_0 = TestQuery(
      "q2_0",
      parser("""
      {  "select":"node", "where":[
        { "objectType":"node", "attribute":"ram", "comparator":"gt", "value":"1" }
      ] }
<<<<<<< HEAD
      """).openOrThrowException("For tests"),
=======
      """).open_!,
>>>>>>> e04988fa
      s(1) :: Nil)

    val q2_1 = TestQuery(
      "q2_1",
      parser("""
      {  "select":"node", "where":[
        { "objectType":"node", "attribute":"ram", "comparator":"gteq", "value":"1" }
      ] }
<<<<<<< HEAD
      """).openOrThrowException("For tests"),
=======
      """).open_!,
>>>>>>> e04988fa
      s(1) :: s(2) :: Nil)


    val q2_2 = TestQuery(
      "q2_2",
      parser("""
      {  "select":"node", "where":[
        { "objectType":"node", "attribute":"ram", "comparator":"lteq", "value":"1" }
      ] }
<<<<<<< HEAD
      """).openOrThrowException("For tests"),
=======
      """).open_!,
>>>>>>> e04988fa
      s(2) :: Nil)

    testQueries(q2_2 :: q2_1 :: q2_0 :: Nil)
  }


  @Test def machineComponentQueries() {
    val q3 = TestQuery(
      "q3",
      parser("""
      { "select":"node", "where":[
      { "objectType":"biosPhysicalElement", "attribute":"softwareVersion", "comparator":"eq", "value":"6.00" }
      ] }
<<<<<<< HEAD
      """).openOrThrowException("For tests"),
=======
      """).open_!,
>>>>>>> e04988fa
      s(6) :: s(7) :: Nil)

    testQueries(q3 :: Nil)
  }

  @Test def softwareQueries() {

    val q1 = TestQuery(
      "q1",
      parser("""
      { "select":"node", "where":[
        { "objectType":"software", "attribute":"softwareVersion", "comparator":"eq", "value":"1.0.0" }
      ] }
<<<<<<< HEAD
      """).openOrThrowException("For tests"),
=======
      """).open_!,
>>>>>>> e04988fa
      s(2) :: s(7) :: Nil)

    val q2 = TestQuery(
      "q2",
      parser("""
      { "select":"node", "where":[
        { "objectType":"software", "attribute":"softwareVersion", "comparator":"eq", "value":"2.0-rc" }
      ] }
<<<<<<< HEAD
      """).openOrThrowException("For tests"),
=======
      """).open_!,
>>>>>>> e04988fa
      s(2) :: Nil)


    testQueries(q1 :: q2 :: Nil)
  }

  @Test def logicalElementQueries() {

    val q1 = TestQuery(
      "q1",
      parser("""
      { "select":"node", "where":[
        { "objectType":"fileSystemLogicalElement", "attribute":"fileSystemFreeSpace", "comparator":"gteq", "value":"1" }
      ] }
      """).openOrThrowException("For tests"),
      s(3) :: s(7) :: Nil)

    val q2 = TestQuery(
      "q2",
      parser("""
      { "select":"node", "where":[
        { "objectType":"fileSystemLogicalElement", "attribute":"fileSystemFreeSpace", "comparator":"gteq", "value":"100" }
      ] }
<<<<<<< HEAD
      """).openOrThrowException("For tests"),
=======
      """).open_!,
>>>>>>> e04988fa
      s(3) :: Nil)


    testQueries(q1 :: q2 :: Nil)
  }


  @Test def regexQueries() {
    //on node
    val q1 = TestQuery(
      "q1",
      parser("""
      {  "select":"node", "where":[
          { "objectType":"node" , "attribute":"ram"    , "comparator":"regex", "value":"[0-9]{9}" }
        , { "objectType":"node" , "attribute":"osKernelVersion" , "comparator":"regex", "value":"[0-9.-]+-(gen)eric" }
        , { "objectType":"node" , "attribute":"nodeId" , "comparator":"regex", "value":"[nN]ode[01]" }
      ] }
<<<<<<< HEAD
      """).openOrThrowException("For tests"),
=======
      """).open_!,
>>>>>>> e04988fa
      s(1) :: Nil)

    //on node software, machine, machine element, node element
    val q2 = TestQuery(
      "q2",
      parser("""
      {  "select":"node", "where":[
          { "objectType":"node" , "attribute":"nodeId" , "comparator":"regex", "value":"[nN]ode[017]" }
        , { "objectType":"software", "attribute":"cn", "comparator":"regex"   , "value":"Software [0-9]" }
        , { "objectType":"machine", "attribute":"machineId", "comparator":"regex" , "value":"machine[0-2]"  }
        , { "objectType":"fileSystemLogicalElement", "attribute":"fileSystemFreeSpace", "comparator":"regex", "value":"[01]{2}" }
        , { "objectType":"biosPhysicalElement", "attribute":"softwareVersion", "comparator":"regex", "value":"[6.0]+" }
      ] }
<<<<<<< HEAD
      """).openOrThrowException("For tests"),
=======
      """).open_!,
>>>>>>> e04988fa
      s(7) :: Nil)

    //on node and or for regex
    val q3 = TestQuery(
      "q3",
      parser("""
      {  "select":"node",  "composition":"or", "where":[
          { "objectType":"node" , "attribute":"nodeId" , "comparator":"regex", "value":"[nN]ode[01]" }
        , { "objectType":"node" , "attribute":"nodeId" , "comparator":"regex", "value":"[nN]ode[12]" }
      ] }
<<<<<<< HEAD
      """).openOrThrowException("For tests"),
      s(0) :: s(1) :: s(2) :: Nil)

    //same as q4 with and
=======
      """).open_!,
      s(0) :: s(1) :: s(2) :: Nil)

    //on node and or for regex, testing #3340
    val q3_2 = TestQuery(
      "q3_2",
      parser("""
      {  "select":"node",  "composition":"or", "where":[
          { "objectType":"node" , "attribute":"nodeId" , "comparator":"regex", "value":"[nN]ode[01]" }
        , { "objectType":"node" , "attribute":"nodeId" , "comparator":"eq"   , "value":"node5" }
        , { "objectType":"software", "attribute":"softwareVersion", "comparator":"eq", "value":"1.0.0" }
      ] }
      """).open_!,
      s(0) :: s(1) :: s(2) :: s(5) :: s(7) :: Nil)

    //same as q3 with and
>>>>>>> e04988fa
    val q4 = TestQuery(
      "q3",
      parser("""
      {  "select":"node",  "composition":"and", "where":[
          { "objectType":"node" , "attribute":"nodeId" , "comparator":"regex", "value":"[nN]ode[01]" }
        , { "objectType":"node" , "attribute":"nodeId" , "comparator":"regex", "value":"[nN]ode[12]" }
      ] }
<<<<<<< HEAD
      """).openOrThrowException("For tests"),
      s(1) :: Nil)

      testQueries(q1 :: q2 :: q3 :: q4 :: Nil)
=======
      """).open_!,
      s(1) :: Nil)

      testQueries(q1 :: q2 :: q3 :: q3_2 :: q4 :: Nil)
>>>>>>> e04988fa
  }


  @Test def unsortedQueries() {
    val q1 = TestQuery(
      "q1",
      parser("""
      {  "select":"node", "where":[
        { "objectType":"software", "attribute":"cn", "comparator":"eq"   , "value":"aalib-libs.i586" },
        { "objectType":"machine", "attribute":"cn", "comparator":"exists"  },
        { "objectType":"node"   , "attribute":"ram"  , "comparator":"gt", "value":"1000" }
      ] }
<<<<<<< HEAD
      """).openOrThrowException("For tests"),
=======
      """).open_!,
>>>>>>> e04988fa
      Nil)

      testQueries(q1 :: Nil)
  }

  private def testQueries(queries:Seq[TestQuery]) : Unit = {
    queries foreach { q =>
      logger.debug("Processing: " + q.name)
      testQueryResultProcessor(q.name,q.query,q.awaited)
    }

  }

  private def testQueryResultProcessor(name:String,query:Query, ids:Seq[NodeId]) = {
      val found = queryProcessor.process(query).openOrThrowException("For tests").map { nodeInfo =>
        nodeInfo.id
      }
      //also test with requiring only the expected node to check consistancy
      //(that should not change anything)

      assertEquals("[%s]Duplicate entries in result: %s".format(name,found),
          found.size.toLong,found.distinct.size.toLong)
      assertEquals("[%s]Size differ between awaited and found entry set  (process)\n Found: %s\n Wants: %s".
          format(name,found,ids),ids.size.toLong,found.size.toLong)
      assertTrue("[%s]Entries differ between awaited and found entry set (process)\n Found: %s\n Wants: %s".
          format(name,found,ids),found.forall { f => ids.exists( f == _) })

<<<<<<< HEAD
      val foundWithLimit = (internalLDAPQueryProcessor.internalQueryProcessor(query, serverUuids = Some(ids)).openOrThrowException("For tests").map { entry =>
=======
      val foundWithLimit = (internalLDAPQueryProcessor.internalQueryProcessor(query, serverUuids = Some(ids)).open_!.map { entry =>
>>>>>>> e04988fa
        NodeId(entry("nodeId").get)
      }).distinct
      assertEquals("[%s]Size differ between awaited entry and found entry set when setting expected enrties (process)\n Found: %s\n Wants: %s".
          format(name,foundWithLimit,ids),ids.size.toLong,foundWithLimit.size.toLong)
  }

//  private def testQueryResultChecker(name:String,query:Query, ids:Seq[NodeId]) = {
<<<<<<< HEAD
//      val checked = queryProcessor.check(query,s).openOrThrowException("For tests")
=======
//      val checked = queryProcessor.check(query,s).open_!
>>>>>>> e04988fa
//
//      assertEquals("[%s]Size differ between awaited and found entry set (check)\n Found: %s\n Wants: %s".
//          format(name,checked,ids),ids.size,checked.size)
//      assertTrue("[%s]Entries differ between awaited and found entry set (check)\n Found: %s\n Wants: %s".
//          format(name,checked,ids),checked.forall { f => ids.exists( f == _) })
//  }

  @After def after() {
    ldap.server.shutDown(true)
  }
}<|MERGE_RESOLUTION|>--- conflicted
+++ resolved
@@ -78,11 +78,7 @@
   val bootstrapLDIFs = ("ldap/bootstrap.ldif" :: "ldap-data/inventory-sample-data.ldif" :: Nil) map { name =>
      this.getClass.getClassLoader.getResource(name).getPath
   }
-<<<<<<< HEAD
   val ldap = InMemoryDsConnectionProvider[RoLDAPConnection](
-=======
-  val ldap = InMemoryDsConnectionProvider(
->>>>>>> e04988fa
       baseDNs = "cn=rudder-configuration" :: Nil
     , schemaLDIFPaths = schemaLDIFs
     , bootstrapLDIFPaths = bootstrapLDIFs
@@ -129,11 +125,7 @@
       {  "select":"node", "where":[
         { "objectType":"node"   , "attribute":"nodeId"  , "comparator":"exists" }
       ] }
-<<<<<<< HEAD
-      """).openOrThrowException("For tests"),
-=======
-      """).open_!,
->>>>>>> e04988fa
+      """).openOrThrowException("For tests"),
       s)
 
     /** find back server 1 and 5 by id */
@@ -141,17 +133,10 @@
       "q1",
       parser("""
       { "select":"node", "composition":"or", "where":[
-<<<<<<< HEAD
-        { "objectType":"node"   , "attribute":"nodeId"  , "comparator":"eq", "value":"node1" }
-        { "objectType":"node"   , "attribute":"nodeId"  , "comparator":"eq", "value":"node5" }
-      ] }
-      """).openOrThrowException("For tests"),
-=======
          { "objectType":"node"   , "attribute":"nodeId"  , "comparator":"eq", "value":"node1" }
        , { "objectType":"node"   , "attribute":"nodeId"  , "comparator":"eq", "value":"node5" }
       ] }
-      """).open_!,
->>>>>>> e04988fa
+      """).openOrThrowException("For tests"),
       s(1) :: s(5) :: Nil)
 
     /** find back neither server 1 and 5 by id because of the and */
@@ -162,11 +147,7 @@
         { "objectType":"node"   , "attribute":"nodeId"  , "comparator":"eq", "value":"node1" }
         { "objectType":"node"   , "attribute":"nodeId"  , "comparator":"eq", "value":"node5" }
       ] }
-<<<<<<< HEAD
-      """).openOrThrowException("For tests"),
-=======
-      """).open_!,
->>>>>>> e04988fa
+      """).openOrThrowException("For tests"),
       Nil)
 
     testQueries( q0 :: q1 :: q2 :: Nil)
@@ -181,11 +162,7 @@
       {  "select":"node", "where":[
         { "objectType":"node", "attribute":"ram", "comparator":"gt", "value":"1" }
       ] }
-<<<<<<< HEAD
-      """).openOrThrowException("For tests"),
-=======
-      """).open_!,
->>>>>>> e04988fa
+      """).openOrThrowException("For tests"),
       s(1) :: Nil)
 
     val q2_1 = TestQuery(
@@ -194,11 +171,7 @@
       {  "select":"node", "where":[
         { "objectType":"node", "attribute":"ram", "comparator":"gteq", "value":"1" }
       ] }
-<<<<<<< HEAD
-      """).openOrThrowException("For tests"),
-=======
-      """).open_!,
->>>>>>> e04988fa
+      """).openOrThrowException("For tests"),
       s(1) :: s(2) :: Nil)
 
 
@@ -208,11 +181,7 @@
       {  "select":"node", "where":[
         { "objectType":"node", "attribute":"ram", "comparator":"lteq", "value":"1" }
       ] }
-<<<<<<< HEAD
-      """).openOrThrowException("For tests"),
-=======
-      """).open_!,
->>>>>>> e04988fa
+      """).openOrThrowException("For tests"),
       s(2) :: Nil)
 
     testQueries(q2_2 :: q2_1 :: q2_0 :: Nil)
@@ -226,11 +195,7 @@
       { "select":"node", "where":[
       { "objectType":"biosPhysicalElement", "attribute":"softwareVersion", "comparator":"eq", "value":"6.00" }
       ] }
-<<<<<<< HEAD
-      """).openOrThrowException("For tests"),
-=======
-      """).open_!,
->>>>>>> e04988fa
+      """).openOrThrowException("For tests"),
       s(6) :: s(7) :: Nil)
 
     testQueries(q3 :: Nil)
@@ -244,11 +209,7 @@
       { "select":"node", "where":[
         { "objectType":"software", "attribute":"softwareVersion", "comparator":"eq", "value":"1.0.0" }
       ] }
-<<<<<<< HEAD
-      """).openOrThrowException("For tests"),
-=======
-      """).open_!,
->>>>>>> e04988fa
+      """).openOrThrowException("For tests"),
       s(2) :: s(7) :: Nil)
 
     val q2 = TestQuery(
@@ -257,11 +218,7 @@
       { "select":"node", "where":[
         { "objectType":"software", "attribute":"softwareVersion", "comparator":"eq", "value":"2.0-rc" }
       ] }
-<<<<<<< HEAD
-      """).openOrThrowException("For tests"),
-=======
-      """).open_!,
->>>>>>> e04988fa
+      """).openOrThrowException("For tests"),
       s(2) :: Nil)
 
 
@@ -285,11 +242,7 @@
       { "select":"node", "where":[
         { "objectType":"fileSystemLogicalElement", "attribute":"fileSystemFreeSpace", "comparator":"gteq", "value":"100" }
       ] }
-<<<<<<< HEAD
-      """).openOrThrowException("For tests"),
-=======
-      """).open_!,
->>>>>>> e04988fa
+      """).openOrThrowException("For tests"),
       s(3) :: Nil)
 
 
@@ -307,11 +260,7 @@
         , { "objectType":"node" , "attribute":"osKernelVersion" , "comparator":"regex", "value":"[0-9.-]+-(gen)eric" }
         , { "objectType":"node" , "attribute":"nodeId" , "comparator":"regex", "value":"[nN]ode[01]" }
       ] }
-<<<<<<< HEAD
-      """).openOrThrowException("For tests"),
-=======
-      """).open_!,
->>>>>>> e04988fa
+      """).openOrThrowException("For tests"),
       s(1) :: Nil)
 
     //on node software, machine, machine element, node element
@@ -325,11 +274,7 @@
         , { "objectType":"fileSystemLogicalElement", "attribute":"fileSystemFreeSpace", "comparator":"regex", "value":"[01]{2}" }
         , { "objectType":"biosPhysicalElement", "attribute":"softwareVersion", "comparator":"regex", "value":"[6.0]+" }
       ] }
-<<<<<<< HEAD
-      """).openOrThrowException("For tests"),
-=======
-      """).open_!,
->>>>>>> e04988fa
+      """).openOrThrowException("For tests"),
       s(7) :: Nil)
 
     //on node and or for regex
@@ -340,13 +285,7 @@
           { "objectType":"node" , "attribute":"nodeId" , "comparator":"regex", "value":"[nN]ode[01]" }
         , { "objectType":"node" , "attribute":"nodeId" , "comparator":"regex", "value":"[nN]ode[12]" }
       ] }
-<<<<<<< HEAD
-      """).openOrThrowException("For tests"),
-      s(0) :: s(1) :: s(2) :: Nil)
-
-    //same as q4 with and
-=======
-      """).open_!,
+      """).openOrThrowException("For tests"),
       s(0) :: s(1) :: s(2) :: Nil)
 
     //on node and or for regex, testing #3340
@@ -358,11 +297,10 @@
         , { "objectType":"node" , "attribute":"nodeId" , "comparator":"eq"   , "value":"node5" }
         , { "objectType":"software", "attribute":"softwareVersion", "comparator":"eq", "value":"1.0.0" }
       ] }
-      """).open_!,
+      """).openOrThrowException("For tests"),
       s(0) :: s(1) :: s(2) :: s(5) :: s(7) :: Nil)
 
     //same as q3 with and
->>>>>>> e04988fa
     val q4 = TestQuery(
       "q3",
       parser("""
@@ -370,17 +308,10 @@
           { "objectType":"node" , "attribute":"nodeId" , "comparator":"regex", "value":"[nN]ode[01]" }
         , { "objectType":"node" , "attribute":"nodeId" , "comparator":"regex", "value":"[nN]ode[12]" }
       ] }
-<<<<<<< HEAD
       """).openOrThrowException("For tests"),
       s(1) :: Nil)
 
-      testQueries(q1 :: q2 :: q3 :: q4 :: Nil)
-=======
-      """).open_!,
-      s(1) :: Nil)
-
       testQueries(q1 :: q2 :: q3 :: q3_2 :: q4 :: Nil)
->>>>>>> e04988fa
   }
 
 
@@ -393,11 +324,7 @@
         { "objectType":"machine", "attribute":"cn", "comparator":"exists"  },
         { "objectType":"node"   , "attribute":"ram"  , "comparator":"gt", "value":"1000" }
       ] }
-<<<<<<< HEAD
-      """).openOrThrowException("For tests"),
-=======
-      """).open_!,
->>>>>>> e04988fa
+      """).openOrThrowException("For tests"),
       Nil)
 
       testQueries(q1 :: Nil)
@@ -425,11 +352,7 @@
       assertTrue("[%s]Entries differ between awaited and found entry set (process)\n Found: %s\n Wants: %s".
           format(name,found,ids),found.forall { f => ids.exists( f == _) })
 
-<<<<<<< HEAD
       val foundWithLimit = (internalLDAPQueryProcessor.internalQueryProcessor(query, serverUuids = Some(ids)).openOrThrowException("For tests").map { entry =>
-=======
-      val foundWithLimit = (internalLDAPQueryProcessor.internalQueryProcessor(query, serverUuids = Some(ids)).open_!.map { entry =>
->>>>>>> e04988fa
         NodeId(entry("nodeId").get)
       }).distinct
       assertEquals("[%s]Size differ between awaited entry and found entry set when setting expected enrties (process)\n Found: %s\n Wants: %s".
@@ -437,11 +360,7 @@
   }
 
 //  private def testQueryResultChecker(name:String,query:Query, ids:Seq[NodeId]) = {
-<<<<<<< HEAD
 //      val checked = queryProcessor.check(query,s).openOrThrowException("For tests")
-=======
-//      val checked = queryProcessor.check(query,s).open_!
->>>>>>> e04988fa
 //
 //      assertEquals("[%s]Size differ between awaited and found entry set (check)\n Found: %s\n Wants: %s".
 //          format(name,checked,ids),ids.size,checked.size)
