/*
*************************************************************************************
* Copyright 2011 Normation SAS
*************************************************************************************
*
* This program is free software: you can redistribute it and/or modify
* it under the terms of the GNU Affero General Public License as
* published by the Free Software Foundation, either version 3 of the
* License, or (at your option) any later version.
*
* In accordance with the terms of section 7 (7. Additional Terms.) of
* the GNU Affero GPL v3, the copyright holders add the following
* Additional permissions:
* Notwithstanding to the terms of section 5 (5. Conveying Modified Source
* Versions) and 6 (6. Conveying Non-Source Forms.) of the GNU Affero GPL v3
* licence, when you create a Related Module, this Related Module is
* not considered as a part of the work and may be distributed under the
* license agreement of your choice.
* A "Related Module" means a set of sources files including their
* documentation that, without modification of the Source Code, enables
* supplementary functions or services in addition to those offered by
* the Software.
*
* This program is distributed in the hope that it will be useful,
* but WITHOUT ANY WARRANTY; without even the implied warranty of
* MERCHANTABILITY or FITNESS FOR A PARTICULAR PURPOSE. See the
* GNU Affero General Public License for more details.
*
* You should have received a copy of the GNU Affero General Public License
* along with this program. If not, see <http://www.gnu.org/licenses/agpl.html>.
*
*************************************************************************************
*/

package com.normation.rudder.services.queries

import org.junit._
import org.junit.Assert._
import org.junit.runner.RunWith
import org.junit.runners.BlockJUnit4ClassRunner
import com.normation.rudder.repository.ldap.LDAPEntityMapper
import com.normation.rudder.domain.queries._
import net.liftweb.common._
import com.normation.rudder.domain._
import com.normation.rudder.services.queries._
import com.unboundid.ldap.sdk.DN
import com.normation.ldap.ldif._
import com.normation.ldap.listener.InMemoryDsConnectionProvider
import com.normation.ldap.sdk._
import com.normation.inventory.ldap.core._
import com.normation.inventory.domain.NodeId
import com.normation.utils.HashcodeCaching

/*
 * Test query parsing.
 *
 * These test doesn't test JSON syntax error, as we rely on
 * a JSON parser for that part.
 */

@RunWith(classOf[BlockJUnit4ClassRunner])
class TestQueryProcessor extends Loggable {

  val ldifLogger = new DefaultLDIFFileLogger("TestQueryProcessor","/tmp/normation/rudder/ldif")

  //init of in memory LDAP directory
  val schemaLDIFs = (
      "00-core" ::
      "01-pwpolicy" ::
      "04-rfc2307bis" ::
      "05-rfc4876" ::
      "099-0-inventory" ::
      "099-1-rudder"  ::
      Nil
  ) map { name =>
    this.getClass.getClassLoader.getResource("ldap-data/schema/" + name + ".ldif").getPath
  }
  val bootstrapLDIFs = ("ldap/bootstrap.ldif" :: "ldap-data/inventory-sample-data.ldif" :: Nil) map { name =>
     this.getClass.getClassLoader.getResource(name).getPath
  }
  val ldap = InMemoryDsConnectionProvider[RoLDAPConnection](
      baseDNs = "cn=rudder-configuration" :: Nil
    , schemaLDIFPaths = schemaLDIFs
    , bootstrapLDIFPaths = bootstrapLDIFs
    , ldifLogger
  )
  //end inMemory ds

  val DIT = new InventoryDit(new DN("ou=Accepted Inventories,ou=Inventories,cn=rudder-configuration"),new DN("ou=Inventories,cn=rudder-configuration"),"test")

  val nodeDit = new NodeDit(new DN("cn=rudder-configuration"))

  val ditQueryData = new DitQueryData(DIT)

  val ldapMapper = new LDAPEntityMapper(null, nodeDit, DIT, null)
  val internalLDAPQueryProcessor = new InternalLDAPQueryProcessor(ldap,DIT,ditQueryData,ldapMapper)

  val queryProcessor = new AccepetedNodesLDAPQueryProcessor(
      nodeDit,
      DIT,
      internalLDAPQueryProcessor
  )

  val parser = new CmdbQueryParser with
    DefaultStringQueryParser with
    JsonQueryLexer {
    override val criterionObjects = Map[String,ObjectCriterion]() ++ ditQueryData.criteriaMap
  }

  case class TestQuery(name:String,query:Query,awaited:Seq[NodeId]) extends HashcodeCaching

  val s = Seq(
    new NodeId("node0"),new NodeId("node1"),new NodeId("node2"),
    new NodeId("node3"),new NodeId("node4"),new NodeId("node5"),
    new NodeId("node6"),new NodeId("node7")
  )

  val sr = NodeId("root") +: s


  @Test def basicQueriesOnId() {

    /** find back all server */
    val q0 = TestQuery(
      "q0",
      parser("""
      {  "select":"node", "where":[
        { "objectType":"node"   , "attribute":"nodeId"  , "comparator":"exists" }
      ] }
      """).openOrThrowException("For tests"),
      s)

    /** find back server 1 and 5 by id */
    val q1 = TestQuery(
      "q1",
      parser("""
      { "select":"node", "composition":"or", "where":[
         { "objectType":"node"   , "attribute":"nodeId"  , "comparator":"eq", "value":"node1" }
       , { "objectType":"node"   , "attribute":"nodeId"  , "comparator":"eq", "value":"node5" }
      ] }
      """).openOrThrowException("For tests"),
      s(1) :: s(5) :: Nil)

    /** find back neither server 1 and 5 by id because of the and */
    val q2 = TestQuery(
      "q2",
      parser("""
      {  "select":"node", "composition":"and", "where":[
        { "objectType":"node"   , "attribute":"nodeId"  , "comparator":"eq", "value":"node1" }
        { "objectType":"node"   , "attribute":"nodeId"  , "comparator":"eq", "value":"node5" }
      ] }
      """).openOrThrowException("For tests"),
      Nil)

    testQueries( q0 :: q1 :: q2 :: Nil)
  }

  @Test def basicQueriesOnOneNodeParameter() {
    // only two servers have RAM: server1(RAM) = 10000000, server2(RAM) = 1

    val q2_0 = TestQuery(
      "q2_0",
      parser("""
      {  "select":"node", "where":[
        { "objectType":"node", "attribute":"ram", "comparator":"gt", "value":"1" }
      ] }
      """).openOrThrowException("For tests"),
      s(1) :: Nil)

    val q2_1 = TestQuery(
      "q2_1",
      parser("""
      {  "select":"node", "where":[
        { "objectType":"node", "attribute":"ram", "comparator":"gteq", "value":"1" }
      ] }
      """).openOrThrowException("For tests"),
      s(1) :: s(2) :: Nil)


    val q2_2 = TestQuery(
      "q2_2",
      parser("""
      {  "select":"node", "where":[
        { "objectType":"node", "attribute":"ram", "comparator":"lteq", "value":"1" }
      ] }
      """).openOrThrowException("For tests"),
      s(2) :: Nil)

    testQueries(q2_2 :: q2_1 :: q2_0 :: Nil)
  }


  @Test def machineComponentQueries() {
    val q3 = TestQuery(
      "q3",
      parser("""
      { "select":"node", "where":[
      { "objectType":"biosPhysicalElement", "attribute":"softwareVersion", "comparator":"eq", "value":"6.00" }
      ] }
      """).openOrThrowException("For tests"),
      s(6) :: s(7) :: Nil)

    testQueries(q3 :: Nil)
  }

  @Test def softwareQueries() {

    val q1 = TestQuery(
      "q1",
      parser("""
      { "select":"node", "where":[
        { "objectType":"software", "attribute":"softwareVersion", "comparator":"eq", "value":"1.0.0" }
      ] }
      """).openOrThrowException("For tests"),
      s(2) :: s(7) :: Nil)

    val q2 = TestQuery(
      "q2",
      parser("""
      { "select":"node", "where":[
        { "objectType":"software", "attribute":"softwareVersion", "comparator":"eq", "value":"2.0-rc" }
      ] }
      """).openOrThrowException("For tests"),
      s(2) :: Nil)


    testQueries(q1 :: q2 :: Nil)
  }

  @Test def logicalElementQueries() {

    val q1 = TestQuery(
      "q1",
      parser("""
      { "select":"node", "where":[
        { "objectType":"fileSystemLogicalElement", "attribute":"fileSystemFreeSpace", "comparator":"gteq", "value":"1" }
      ] }
      """).openOrThrowException("For tests"),
      s(3) :: s(7) :: Nil)

    val q2 = TestQuery(
      "q2",
      parser("""
      { "select":"node", "where":[
        { "objectType":"fileSystemLogicalElement", "attribute":"fileSystemFreeSpace", "comparator":"gteq", "value":"100" }
      ] }
      """).openOrThrowException("For tests"),
      s(3) :: Nil)


    testQueries(q1 :: q2 :: Nil)
  }


  @Test def regexQueries() {
    //on node
    val q1 = TestQuery(
      "q1",
      parser("""
      {  "select":"node", "where":[
          { "objectType":"node" , "attribute":"ram"    , "comparator":"regex", "value":"[0-9]{9}" }
        , { "objectType":"node" , "attribute":"osKernelVersion" , "comparator":"regex", "value":"[0-9.-]+-(gen)eric" }
        , { "objectType":"node" , "attribute":"nodeId" , "comparator":"regex", "value":"[nN]ode[01]" }
      ] }
      """).openOrThrowException("For tests"),
      s(1) :: Nil)

    val q1_ = TestQuery("q1_", query = q1.query.copy(composition = Or), s(0) :: s(1) :: Nil)

    //on node software, machine, machine element, node element
    val q2 = TestQuery(
      "q2",
      parser("""
      {  "select":"nodeAndPolicyServer", "where":[
          { "objectType":"node" , "attribute":"nodeId" , "comparator":"regex", "value":"[nN]ode[017]" }
        , { "objectType":"software", "attribute":"cn", "comparator":"regex"   , "value":"Software [0-9]" }
        , { "objectType":"machine", "attribute":"machineId", "comparator":"regex" , "value":"machine[0-2]"  }
        , { "objectType":"fileSystemLogicalElement", "attribute":"fileSystemFreeSpace", "comparator":"regex", "value":"[01]{2}" }
        , { "objectType":"biosPhysicalElement", "attribute":"softwareVersion", "comparator":"regex", "value":"[6.0]+" }
      ] }
      """).openOrThrowException("For tests"),
      s(7) :: Nil)

    val q2_ = TestQuery("q2_", query = q2.query.copy(composition = Or),
        (s(0) :: s(1) :: s(7) :: //nodeId
        s(2) :: s(7) :: //software
        s(4) :: s(5) :: s(6) :: s(7) :: //machine
        s(2) :: sr(0) :: // free space
        s(2) :: //bios
        Nil).distinct)

    //on node and or for regex
    val q3 = TestQuery(
      "q3",
      parser("""
      {  "select":"node",  "composition":"or", "where":[
          { "objectType":"node" , "attribute":"nodeId" , "comparator":"regex", "value":"[nN]ode[01]" }
        , { "objectType":"node" , "attribute":"nodeId" , "comparator":"regex", "value":"[nN]ode[12]" }
      ] }
      """).openOrThrowException("For tests"),
      s(0) :: s(1) :: s(2) :: Nil)

    //on node and or for regex, testing #3340
    val q3_2 = TestQuery(
      "q3_2",
      parser("""
      {  "select":"node",  "composition":"or", "where":[
          { "objectType":"node" , "attribute":"nodeId" , "comparator":"regex", "value":"[nN]ode[01]" }
        , { "objectType":"node" , "attribute":"nodeId" , "comparator":"eq"   , "value":"node5" }
        , { "objectType":"software", "attribute":"softwareVersion", "comparator":"eq", "value":"1.0.0" }
      ] }
      """).openOrThrowException("For tests"),
      s(0) :: s(1) :: s(2) :: s(5) :: s(7) :: Nil)

    //same as q3 with and
    val q4 = TestQuery(
      "q3",
      parser("""
      {  "select":"node",  "composition":"and", "where":[
          { "objectType":"node" , "attribute":"nodeId" , "comparator":"regex", "value":"[nN]ode[01]" }
        , { "objectType":"node" , "attribute":"nodeId" , "comparator":"regex", "value":"[nN]ode[12]" }
      ] }
      """).openOrThrowException("For tests"),
      s(1) :: Nil)

    val q5 = TestQuery(
      "q5",
      parser("""
      {  "select":"nodeAndPolicyServer","composition":"or",  "where":[
        , { "objectType":"fileSystemLogicalElement" , "attribute":"mountPoint" , "comparator":"regex", "value":"[/]" }
      ] }
      """).open_!,
      s(3) :: s(7) :: sr(0) ::  Nil)

    testQueries(q1 :: q1_ :: q2 :: /* q2_ :: */ q3 :: q3_2 :: q4 :: /* q5 :: */Nil)
  }

  @Test def dateQueries() {
    //the node inventory date is 15/05/2013

    def q(name: String, comp: String, day: Int, expects: Seq[NodeId] ) = TestQuery(
        name
      , parser("""
          {  "select":"node", "where":[
            { "objectType":"node", "attribute":"inventoryDate", "comparator":"%s"   , "value":"%s/05/2013" }
          ] }
          """.format(comp, day)).open_!
      , expects
    )

    def query(name: String, comp: String, day: Int, valid: Boolean) = q(name, comp, day, { if(valid) s(0) :: Nil else Nil })

    val q12 = q("q12", "notEq", 15, s.filterNot( _ == s(0)))
    val q13 = q("q13", "notEq", 14, s )
    val q14 = q("q14", "notEq", 16, s )

    testQueries(
         query("q1", "eq", 15, valid = true)
      :: query("q2", "eq", 14, valid = false)
      :: query("q3", "eq", 16, valid = false)
      :: query("q4", "gteq", 15, valid = true)
      :: query("q5", "gteq", 16, valid = false)
      :: query("q6", "lteq", 15, valid = true)
      :: query("q7", "lteq", 14, valid = false)
      :: query("q8", "lt", 15, valid = false)
      :: query("q9", "lt", 16, valid = true)
      :: query("q10", "gt", 15, valid = false)
      :: query("q11", "gt", 14, valid = true)
      :: q12 :: q13 :: q14
      :: Nil
    )
  }

  @Test def policyServerQueriesOnId() {

    val q0 = TestQuery(
      "q0",
      parser("""
      {  "select":"nodeAndPolicyServer", "where":[
        { "objectType":"node"   , "attribute":"nodeId"  , "comparator":"exists" }
      ] }
      """).open_!,
      sr)

    val q1 = TestQuery(
      "q1",
      parser("""
      {  "select":"nodeAndPolicyServer", "composition":"or", "where":[
        { "objectType":"node"   , "attribute":"nodeId"  , "comparator":"exists" }
      ] }
      """).open_!,
      sr)


    testQueries( q1 :: Nil)
  }

  @Test def unsortedQueries() {
    val q1 = TestQuery(
      "q1",
      parser("""
      {  "select":"node", "where":[
        { "objectType":"software", "attribute":"cn", "comparator":"eq"   , "value":"aalib-libs.i586" },
        { "objectType":"machine", "attribute":"cn", "comparator":"exists"  },
        { "objectType":"node"   , "attribute":"ram"  , "comparator":"gt", "value":"1000" }
      ] }
      """).openOrThrowException("For tests"),
      Nil)

      testQueries(q1 :: Nil)
  }

  private def testQueries(queries:Seq[TestQuery]) : Unit = {
    queries foreach { q =>
      logger.debug("Processing: " + q.name)
      testQueryResultProcessor(q.name,q.query,q.awaited)
    }

  }

<<<<<<< HEAD
  private def testQueryResultProcessor(name:String,query:Query, ids:Seq[NodeId]) = {
      val found = queryProcessor.process(query).openOrThrowException("For tests").map { nodeInfo =>
=======
  private def testQueryResultProcessor(name:String,query:Query, nodes:Seq[NodeId]) = {
      val ids = nodes.sortBy( _.value )
      val found = queryProcessor.process(query).open_!.map { nodeInfo =>
>>>>>>> 187e4f43
        nodeInfo.id
      }.sortBy( _.value )
      //also test with requiring only the expected node to check consistancy
      //(that should not change anything)

      assertEquals("[%s]Duplicate entries in result: %s".format(name,found),
          found.size.toLong,found.distinct.size.toLong)
      assertEquals("[%s]Size differ between awaited and found entry set  (process)\n Found: %s\n Wants: %s".
          format(name,found,ids),ids.size.toLong,found.size.toLong)
      assertTrue("[%s]Entries differ between awaited and found entry set (process)\n Found: %s\n Wants: %s".
          format(name,found,ids),found.forall { f => ids.exists( f == _) })

<<<<<<< HEAD
      val foundWithLimit = (internalLDAPQueryProcessor.internalQueryProcessor(query, serverUuids = Some(ids)).openOrThrowException("For tests").map { entry =>
=======
      logger.debug("Testing with expected entries")
      val foundWithLimit = (internalLDAPQueryProcessor.internalQueryProcessor(query, serverUuids = Some(ids)).open_!.map { entry =>
>>>>>>> 187e4f43
        NodeId(entry("nodeId").get)
      }).distinct
      assertEquals("[%s]Size differ between awaited entry and found entry set when setting expected entries (process)\n Found: %s\n Wants: %s".
          format(name,foundWithLimit,ids),ids.size.toLong,foundWithLimit.size.toLong)
  }

//  private def testQueryResultChecker(name:String,query:Query, ids:Seq[NodeId]) = {
//      val checked = queryProcessor.check(query,s).openOrThrowException("For tests")
//
//      assertEquals("[%s]Size differ between awaited and found entry set (check)\n Found: %s\n Wants: %s".
//          format(name,checked,ids),ids.size,checked.size)
//      assertTrue("[%s]Entries differ between awaited and found entry set (check)\n Found: %s\n Wants: %s".
//          format(name,checked,ids),checked.forall { f => ids.exists( f == _) })
//  }

  @After def after() {
    ldap.server.shutDown(true)
  }
}<|MERGE_RESOLUTION|>--- conflicted
+++ resolved
@@ -418,14 +418,9 @@
 
   }
 
-<<<<<<< HEAD
-  private def testQueryResultProcessor(name:String,query:Query, ids:Seq[NodeId]) = {
-      val found = queryProcessor.process(query).openOrThrowException("For tests").map { nodeInfo =>
-=======
   private def testQueryResultProcessor(name:String,query:Query, nodes:Seq[NodeId]) = {
       val ids = nodes.sortBy( _.value )
-      val found = queryProcessor.process(query).open_!.map { nodeInfo =>
->>>>>>> 187e4f43
+      val found = queryProcessor.process(query).openOrThrowException("For tests").map { nodeInfo =>
         nodeInfo.id
       }.sortBy( _.value )
       //also test with requiring only the expected node to check consistancy
@@ -438,12 +433,8 @@
       assertTrue("[%s]Entries differ between awaited and found entry set (process)\n Found: %s\n Wants: %s".
           format(name,found,ids),found.forall { f => ids.exists( f == _) })
 
-<<<<<<< HEAD
+      logger.debug("Testing with expected entries")
       val foundWithLimit = (internalLDAPQueryProcessor.internalQueryProcessor(query, serverUuids = Some(ids)).openOrThrowException("For tests").map { entry =>
-=======
-      logger.debug("Testing with expected entries")
-      val foundWithLimit = (internalLDAPQueryProcessor.internalQueryProcessor(query, serverUuids = Some(ids)).open_!.map { entry =>
->>>>>>> 187e4f43
         NodeId(entry("nodeId").get)
       }).distinct
       assertEquals("[%s]Size differ between awaited entry and found entry set when setting expected entries (process)\n Found: %s\n Wants: %s".
