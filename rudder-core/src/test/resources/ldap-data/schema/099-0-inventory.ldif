dn: cn=schema
objectclass: top
#*************************************************************************
# Copyright 2011 Normation SAS
#*************************************************************************
#
# Licensed under the Apache License, Version 2.0 (the "License");
# you may not use this file except in compliance with the License.
# You may obtain a copy of the License at
#
# http://www.apache.org/licenses/LICENSE-2.0
#
# Unless required by applicable law or agreed to in writing, software
# distributed under the License is distributed on an "AS IS" BASIS,
# WITHOUT WARRANTIES OR CONDITIONS OF ANY KIND, either express or implied.
# See the License for the specific language governing permissions and
# limitations under the License.
#*************************************************************************
# CMDB schema
#
# Depends upon core.schema, cosine.schema, nis.schema and dyngroup.schema
# Inventory OID
#######################################################
################## Attributes #########################
#######################################################
### UUIDs ###
attributeTypes: ( 1.3.6.1.4.1.35061.1.1.1
  NAME 'uuid'
  DESC 'A generic UUID'
  EQUALITY caseIgnoreMatch
  SUBSTR caseIgnoreSubstringsMatch
  SYNTAX 1.3.6.1.4.1.1466.115.121.1.15{256} )
attributeTypes: ( 1.3.6.1.4.1.35061.1.1.1.1
  NAME 'machineId'
  DESC 'Unique identifier for a machine'
  SUP uuid )
attributeTypes: ( 1.3.6.1.4.1.35061.1.1.1.2
  NAME 'nodeId'
  DESC 'Unique identifier for a node'
  SUP uuid )
attributeTypes: ( 1.3.6.1.4.1.35061.1.1.1.3
  NAME 'softwareId'
  DESC 'Unique identifier for software'
  SUP uuid )
attributeTypes: ( 1.3.6.1.4.1.35061.1.1.1.4
  NAME 'motherBoardUuid'
  DESC 'Mother board UUID'
  SUP uuid )
attributeTypes: ( 1.3.6.1.4.1.35061.1.1.1.5
  NAME 'policyServerId'
  DESC 'Unique identifier for the policy server of a node'
  SUP uuid )
#######################################################################
#
# Top level objects: nodes and machines. 
#
# A "node" is the logical part of a server. It knows
# things like the OS, available RAM, installed software, 
# users, network interface, file system, etc. 
#
# A "machine" is the physical part of a server. 
# It contains things like CPU, memory slots, hark disk, etc
#
#
attributeTypes: ( 1.3.6.1.4.1.35061.1.1.2.1
  NAME 'node'
  DESC 'DN of a node'
  SYNTAX 1.3.6.1.4.1.1466.115.121.1.12
  EQUALITY distinguishedNameMatch )
attributeTypes: ( 1.3.6.1.4.1.35061.1.1.2.2
  NAME 'machine'
  DESC 'DN of a machine'
  SYNTAX 1.3.6.1.4.1.1466.115.121.1.12
  EQUALITY distinguishedNameMatch )
attributeTypes: ( 1.3.6.1.4.1.35061.1.1.2.3
  NAME 'hostedVm'
  DESC 'A machine known to be an Hosted VM in a server'
  SUP machine )
attributeTypes: ( 1.3.6.1.4.1.35061.1.1.2.4
  NAME 'container'
  DESC 'A machine which is the container (physical or virtual) for a server'
  SUP machine )
attributeTypes: ( 1.3.6.1.4.1.35061.1.1.2.5
  NAME 'software'
  DESC 'DN of software'
  SYNTAX 1.3.6.1.4.1.1466.115.121.1.12
  EQUALITY distinguishedNameMatch )
#
# A node and a machine can be composed of elements.
#
attributeTypes: ( 1.3.6.1.4.1.35061.1.1.200
  NAME 'elementName'
  DESC 'Slot number of a ram chipset'
  EQUALITY caseIgnoreMatch
  SUBSTR caseIgnoreSubstringsMatch
  SYNTAX 1.3.6.1.4.1.1466.115.121.1.15{256} )
#
# Node information
#
#
# The first information for a node is its 
# Operating System
#
attributeTypes: ( 1.3.6.1.4.1.35061.1.1.100.1
  NAME 'osName'
  DESC 'os name of the node'
  EQUALITY caseIgnoreMatch
  SUBSTR caseIgnoreSubstringsMatch
  SYNTAX 1.3.6.1.4.1.1466.115.121.1.15{256} )
attributeTypes: ( 1.3.6.1.4.1.35061.1.1.100.2
  NAME 'osFullName'
  DESC 'os full name of the node'
  EQUALITY caseIgnoreMatch
  SUBSTR caseIgnoreSubstringsMatch
  SYNTAX 1.3.6.1.4.1.1466.115.121.1.15{256} )
attributeTypes: ( 1.3.6.1.4.1.35061.1.1.100.3
  NAME 'osVersion'
  DESC 'os version of the node'
  EQUALITY caseIgnoreMatch
  SUBSTR caseIgnoreSubstringsMatch
  ORDERING caseIgnoreOrderingMatch
  SYNTAX 1.3.6.1.4.1.1466.115.121.1.15{256} )
attributeTypes: ( 1.3.6.1.4.1.35061.1.1.100.4
  NAME 'osServicePack'
  DESC 'os service pack name of the node'
  EQUALITY caseIgnoreMatch
  SUBSTR caseIgnoreSubstringsMatch
  ORDERING caseIgnoreOrderingMatch
  SYNTAX 1.3.6.1.4.1.1466.115.121.1.15{256} )
attributeTypes: ( 1.3.6.1.4.1.35061.1.1.100.5
  NAME 'osKernelVersion'
  DESC 'kernel version of the os of the node'
  EQUALITY caseIgnoreMatch
  SUBSTR caseIgnoreSubstringsMatch
  ORDERING caseIgnoreOrderingMatch
  SYNTAX 1.3.6.1.4.1.1466.115.121.1.15{256} )
attributeTypes: ( 1.3.6.1.4.1.35061.1.1.100.6
  NAME 'osArchitectureType'
  DESC 'Details of the OS architecture (x86, x86-64, etc)'
  EQUALITY caseIgnoreMatch
  SUBSTR caseIgnoreSubstringsMatch
  SYNTAX 1.3.6.1.4.1.1466.115.121.1.15{256} )
### windows specific information
attributeTypes: ( 1.3.6.1.4.1.35061.1.1.100.21
  NAME 'windowsUserDomain'
  DESC 'User for the window system'
  EQUALITY caseIgnoreMatch
  SUBSTR caseIgnoreSubstringsMatch
  SYNTAX 1.3.6.1.4.1.1466.115.121.1.15{256} )
attributeTypes: ( 1.3.6.1.4.1.35061.1.1.100.22
  NAME 'windowsRegistrationCompany'
  DESC 'Company registered for that windows'
  EQUALITY caseIgnoreMatch
  SUBSTR caseIgnoreSubstringsMatch
  SYNTAX 1.3.6.1.4.1.1466.115.121.1.15{256} )
attributeTypes: ( 1.3.6.1.4.1.35061.1.1.100.23
  NAME 'windowsKey'
  DESC 'The registration KEY'
  EQUALITY caseIgnoreMatch
  SUBSTR caseIgnoreSubstringsMatch
  SYNTAX 1.3.6.1.4.1.1466.115.121.1.15{256} )
attributeTypes: ( 1.3.6.1.4.1.35061.1.1.100.24
  NAME 'windowsId'
  DESC 'The unique id of that windows instance'
  EQUALITY caseIgnoreMatch
  SUBSTR caseIgnoreSubstringsMatch
  SYNTAX 1.3.6.1.4.1.1466.115.121.1.15{256} )
#
# Other information for a node
#
attributeTypes: ( 1.3.6.1.4.1.35061.1.1.300.1
  NAME 'nodeHostname'
  DESC 'Host name of the server'
  EQUALITY caseIgnoreMatch
  SUBSTR caseIgnoreSubstringsMatch
  SYNTAX 1.3.6.1.4.1.1466.115.121.1.15{256} )
attributeTypes: ( 1.3.6.1.4.1.35061.1.1.300.2
  NAME 'localAdministratorAccountName'
  DESC 'The local administrator account name (login) on the node'
  EQUALITY caseIgnoreMatch
  SUBSTR caseIgnoreSubstringsMatch
  SYNTAX 1.3.6.1.4.1.1466.115.121.1.15{256} )
attributeTypes: ( 1.3.6.1.4.1.35061.1.1.300.3
  NAME 'ram'
  DESC 'Total RAM of the machine, in megabytes'
  SYNTAX 1.3.6.1.4.1.1466.115.121.1.27
  EQUALITY integerMatch
  ORDERING integerOrderingMatch )
attributeTypes: ( 1.3.6.1.4.1.35061.1.1.300.4
  NAME 'swap'
  DESC 'Total SWAP of the machine, in megabytes'
  SYNTAX 1.3.6.1.4.1.1466.115.121.1.27
  EQUALITY integerMatch
  ORDERING integerOrderingMatch )
attributeTypes: ( 1.3.6.1.4.1.35061.1.1.300.5
  NAME 'localAccountName'
  DESC 'A local account name (login) on the server'
  EQUALITY caseIgnoreMatch
  SUBSTR caseIgnoreSubstringsMatch
  SYNTAX 1.3.6.1.4.1.1466.115.121.1.15{256} )
attributeTypes: ( 1.3.6.1.4.1.35061.1.1.300.6
  NAME 'lastLoggedUser'
  DESC 'Login of the last logged user'
  EQUALITY caseIgnoreMatch
  SUBSTR caseIgnoreSubstringsMatch
  SYNTAX 1.3.6.1.4.1.1466.115.121.1.15{256} )
attributeTypes: ( 1.3.6.1.4.1.35061.1.1.300.7
  NAME 'lastLoggedUserTime'
  DESC 'Date and time of the last user login'
  SYNTAX 1.3.6.1.4.1.1466.115.121.1.24
  EQUALITY generalizedTimeMatch
  ORDERING generalizedTimeOrderingMatch )
attributeTypes: ( 1.3.6.1.4.1.35061.1.1.300.8
  NAME 'publicKey'
  DESC 'A public key in PEM representation'
  EQUALITY caseIgnoreMatch
  SUBSTR caseIgnoreSubstringsMatch
  SYNTAX 1.3.6.1.4.1.1466.115.121.1.15{256} )
attributeTypes: ( 1.3.6.1.4.1.35061.1.1.300.9
  NAME 'nodeTechniques'
  DESC 'Name of techniques applied to that node'
  EQUALITY caseIgnoreMatch
  SUBSTR caseIgnoreSubstringsMatch
  SYNTAX 1.3.6.1.4.1.1466.115.121.1.15{256} )
attributeTypes: ( 1.3.6.1.4.1.35061.1.1.300.10
  NAME 'confirmed'
  DESC 'Flag to indicate a newly detected machine, not yet confirmed as real'
  EQUALITY booleanMatch
  SYNTAX 1.3.6.1.4.1.1466.115.121.1.7
  SINGLE-VALUE )
attributeTypes: ( 1.3.6.1.4.1.35061.1.1.300.11
  NAME 'inventoryDate'
  DESC 'Last time an inventory was done for that element'
  SYNTAX 1.3.6.1.4.1.1466.115.121.1.24
  EQUALITY generalizedTimeMatch
  ORDERING generalizedTimeOrderingMatch )
attributeTypes: ( 1.3.6.1.4.1.35061.1.1.300.12
  NAME 'receiveDate'
  DESC 'Last time an inventory was received for that element'
  SYNTAX 1.3.6.1.4.1.1466.115.121.1.24
  EQUALITY generalizedTimeMatch
  ORDERING generalizedTimeOrderingMatch )
attributeTypes: ( 1.3.6.1.4.1.35061.1.1.300.13
  NAME 'agentName'
  DESC 'List of name of the agent (Nova, Community, ...)'
  EQUALITY caseIgnoreMatch
  SUBSTR caseIgnoreSubstringsMatch
  SYNTAX 1.3.6.1.4.1.1466.115.121.1.15{256} )
attributeTypes: ( 1.3.6.1.4.1.35061.1.1.300.14
  NAME 'environmentVariable'
  DESC 'List of environnement variable'
  EQUALITY caseExactMatch
  SUBSTR caseExactSubstringsMatch
  SYNTAX 1.3.6.1.4.1.1466.115.121.1.15{256} )
attributeTypes: ( 1.3.6.1.4.1.35061.1.1.300.15
  NAME 'process'
  DESC 'List of processes'
  EQUALITY caseIgnoreMatch
  SUBSTR caseIgnoreSubstringsMatch
  SYNTAX 1.3.6.1.4.1.1466.115.121.1.15 )
# prefix that one with rudder to avoid
# name clashes with windows schema / server-role attribute
attributeTypes: ( 1.3.6.1.4.1.35061.1.1.300.16
  NAME 'rudderServerRole'
  DESC 'List of rudder server role (rudder-webapp, etc)'
  EQUALITY caseIgnoreMatch
  SUBSTR caseIgnoreSubstringsMatch
  SYNTAX 1.3.6.1.4.1.1466.115.121.1.15 )
#
# A node can have some complex "logical" elements: 
# * network interfaces
# * file systems
# * vm
#
### network interfaces
attributeTypes: ( 1.3.6.1.4.1.35061.1.1.200.1
  NAME 'networkInterface'
  DESC 'Name of a network interface'
  SUP elementName )
### network interfaces attributes 
attributeTypes: ( 1.3.6.1.4.1.35061.1.1.400.1
  NAME 'networkInterfaceGateway'
  DESC 'Network interface gateway address'
  EQUALITY caseIgnoreMatch
  SUBSTR caseIgnoreSubstringsMatch
  SYNTAX 1.3.6.1.4.1.1466.115.121.1.15{256} )
attributeTypes: ( 1.3.6.1.4.1.35061.1.1.400.2
  NAME 'networkInterfaceDhcpServer'
  DESC 'Network interface DHCP provider address'
  EQUALITY caseIgnoreMatch
  SUBSTR caseIgnoreSubstringsMatch
  SYNTAX 1.3.6.1.4.1.1466.115.121.1.15{256} )
attributeTypes: ( 1.3.6.1.4.1.35061.1.1.400.3
  NAME 'networkInterfaceMask'
  DESC 'Network interface subnet'
  EQUALITY caseIgnoreMatch
  SUBSTR caseIgnoreSubstringsMatch
  SYNTAX 1.3.6.1.4.1.1466.115.121.1.15{256} )
attributeTypes: ( 1.3.6.1.4.1.35061.1.1.400.4
  NAME 'networkInterfaceMacAddress'
  DESC 'Network interface MAC address'
  EQUALITY caseIgnoreMatch
  SUBSTR caseIgnoreSubstringsMatch
  SYNTAX 1.3.6.1.4.1.1466.115.121.1.15{256} )
attributeTypes: ( 1.3.6.1.4.1.35061.1.1.400.5
  NAME 'networkInterfaceType'
  DESC 'Network interface type'
  EQUALITY caseIgnoreMatch
  SUBSTR caseIgnoreSubstringsMatch
  SYNTAX 1.3.6.1.4.1.1466.115.121.1.15{256} )
attributeTypes: ( 1.3.6.1.4.1.35061.1.1.400.6
  NAME 'networkInterfaceTypeMib'
  DESC 'Network interface type mib'
  EQUALITY caseIgnoreMatch
  SUBSTR caseIgnoreSubstringsMatch
  SYNTAX 1.3.6.1.4.1.1466.115.121.1.15{256} )
### file systems
attributeTypes: ( 1.3.6.1.4.1.35061.1.1.200.2
  NAME 'mountPoint'
  DESC 'A mount point for a file system'
  SUP elementName )
### file system attributes
attributeTypes: ( 1.3.6.1.4.1.35061.1.1.400.7
  NAME 'fileCount'
  DESC 'Number of file descriptor in the filesystem'
  EQUALITY caseIgnoreMatch
  SUBSTR caseIgnoreSubstringsMatch
  SYNTAX 1.3.6.1.4.1.1466.115.121.1.15{256} )
attributeTypes: ( 1.3.6.1.4.1.35061.1.1.400.8
  NAME 'fileSystemFreeSpace'
  DESC 'Free space in the filesystem, in megabytes'
  SYNTAX 1.3.6.1.4.1.1466.115.121.1.27
  EQUALITY integerMatch
  ORDERING integerOrderingMatch )
attributeTypes: ( 1.3.6.1.4.1.35061.1.1.400.9
  NAME 'fileSystemTotalSpace'
  DESC 'Total space of the filesystem, in megabytes'
  SYNTAX 1.3.6.1.4.1.1466.115.121.1.27
  EQUALITY integerMatch
  ORDERING integerOrderingMatch )
### VM
attributeTypes: ( 1.3.6.1.4.1.35061.1.1.200.42
  NAME 'virtualMachineUuid'
  DESC 'vm unique identifier'
  SUP elementName )
### VM attributes
attributeTypes: ( 1.3.6.1.4.1.35061.1.1.400.10
  NAME 'vmType'
  DESC 'kind of VM'
  EQUALITY caseIgnoreMatch
  SUBSTR caseIgnoreSubstringsMatch
  SYNTAX 1.3.6.1.4.1.1466.115.121.1.15{256} )
attributeTypes: ( 1.3.6.1.4.1.35061.1.1.400.11
  NAME 'subsystem'
  DESC 'VM susbsystem'
  EQUALITY caseIgnoreMatch
  SUBSTR caseIgnoreSubstringsMatch
  SYNTAX 1.3.6.1.4.1.1466.115.121.1.15{256} )
attributeTypes: ( 1.3.6.1.4.1.35061.1.1.400.12
  NAME 'vmOwner'
  DESC 'VM owner'
  EQUALITY caseIgnoreMatch
  SUBSTR caseIgnoreSubstringsMatch
  SYNTAX 1.3.6.1.4.1.1466.115.121.1.15{256} )
attributeTypes: ( 1.3.6.1.4.1.35061.1.1.400.13
  NAME 'vmName'
  DESC 'VM name'
  EQUALITY caseIgnoreMatch
  SUBSTR caseIgnoreSubstringsMatch
  SYNTAX 1.3.6.1.4.1.1466.115.121.1.15{256} )
attributeTypes: ( 1.3.6.1.4.1.35061.1.1.400.14
  NAME 'vmStatus'
  DESC 'VM status'
  EQUALITY caseIgnoreMatch
  SUBSTR caseIgnoreSubstringsMatch
  SYNTAX 1.3.6.1.4.1.1466.115.121.1.15{256} )
attributeTypes: ( 1.3.6.1.4.1.35061.1.1.400.15
  NAME 'vmCpu'
  DESC 'VM cpu'
  EQUALITY caseIgnoreMatch
  SUBSTR caseIgnoreSubstringsMatch
  SYNTAX 1.3.6.1.4.1.1466.115.121.1.15{256} )
attributeTypes: ( 1.3.6.1.4.1.35061.1.1.400.16
  NAME 'vmMemory'
  DESC 'process virtual memory'
  EQUALITY caseIgnoreMatch
  SUBSTR caseIgnoreSubstringsMatch
  SYNTAX 1.3.6.1.4.1.1466.115.121.1.15{256} )
#
# A machine can have some complex "physicale" elements: 
# * bios
# * controllers
# * cpus
# * memory slots
# * ports
# * slots
# * sound cards
# * storages (hard drives, etc)
# * video cards
#
### generic attributes
attributeTypes: ( 1.3.6.1.4.1.35061.1.1.500.1
  NAME 'speed'
  DESC 'A speed, unit should be given in the attribute value, i.e: 5400MHz'
  EQUALITY caseIgnoreMatch
  SUBSTR caseIgnoreSubstringsMatch
  SYNTAX 1.3.6.1.4.1.1466.115.121.1.15{256} )
attributeTypes: ( 1.3.6.1.4.1.35061.1.1.500.2
  NAME 'status'
  DESC 'a status'
  EQUALITY caseIgnoreMatch
  SUBSTR caseIgnoreSubstringsMatch
  SYNTAX 1.3.6.1.4.1.1466.115.121.1.15{256} )
attributeTypes: ( 1.3.6.1.4.1.35061.1.1.500.3
  NAME 'model'
  DESC 'A model version of a (physical) component'
  EQUALITY caseIgnoreMatch
  SUBSTR caseIgnoreSubstringsMatch
  SYNTAX 1.3.6.1.4.1.1466.115.121.1.15{256} )
attributeTypes: ( 1.3.6.1.4.1.35061.1.1.500.4
  NAME 'quantity'
  DESC 'Number of occurence of the element (should always be >=0'
  EQUALITY integerMatch
  ORDERING integerOrderingMatch
  SYNTAX 1.3.6.1.4.1.1466.115.121.1.27 )
attributeTypes: ( 1.3.6.1.4.1.35061.1.1.500.5
  NAME 'smeType'
  DESC 'Type of a system managed element'
  EQUALITY caseIgnoreMatch
  SUBSTR caseIgnoreSubstringsMatch
  SYNTAX 1.3.6.1.4.1.1466.115.121.1.15{256} )
attributeTypes: ( 1.3.6.1.4.1.35061.1.1.500.6
  NAME 'manufacturer'
  DESC 'Builder of a physical component'
  EQUALITY caseIgnoreMatch
  SUBSTR caseIgnoreSubstringsMatch
  SYNTAX 1.3.6.1.4.1.1466.115.121.1.15{256} )
attributeTypes: ( 1.3.6.1.4.1.35061.1.1.500.7
  NAME 'firmware'
  DESC 'Firmware related information'
  EQUALITY caseIgnoreMatch
  SUBSTR caseIgnoreSubstringsMatch
  SYNTAX 1.3.6.1.4.1.1466.115.121.1.15{256} )
attributeTypes: ( 1.3.6.1.4.1.35061.1.1.500.8
  NAME 'componentSerialNumber'
  DESC 'Serial number of a physical component'
  EQUALITY caseIgnoreMatch
  SUBSTR caseIgnoreSubstringsMatch
  SYNTAX 1.3.6.1.4.1.1466.115.121.1.15{256} )
### physical element and attributes
attributeTypes: ( 1.3.6.1.4.1.35061.1.1.200.3
  NAME 'biosName'
  DESC 'Name of a BIOS'
  SUP elementName )
### controller 
attributeTypes: ( 1.3.6.1.4.1.35061.1.1.200.4
  NAME 'controllerName'
  DESC 'Name of a controller interface'
  SUP elementName )
### cpu
attributeTypes: ( 1.3.6.1.4.1.35061.1.1.200.5
  NAME 'cpuName'
  DESC 'Name of a CPU'
  SUP elementName )
attributeTypes: ( 1.3.6.1.4.1.35061.1.1.500.9
  NAME 'cpuSpeed'
  DESC 'CPU speed, in mhz'
  EQUALITY integerMatch
  ORDERING integerOrderingMatch
  SYNTAX 1.3.6.1.4.1.1466.115.121.1.27 )
attributeTypes: ( 1.3.6.1.4.1.35061.1.1.500.10
  NAME 'cpuStepping'
  DESC 'Number of CPU mode to reduce speed'
  EQUALITY caseIgnoreMatch
  SUBSTR caseIgnoreSubstringsMatch
  SYNTAX 1.3.6.1.4.1.1466.115.121.1.15{16} )
attributeTypes: ( 1.3.6.1.4.1.35061.1.1.500.11
  NAME 'cpuFamily'
  DESC 'Family number of the CPU'
  EQUALITY caseIgnoreMatch
  SUBSTR caseIgnoreSubstringsMatch
  SYNTAX 1.3.6.1.4.1.1466.115.121.1.15{256} )
attributeTypes: ( 1.3.6.1.4.1.35061.1.1.500.12
  NAME 'cpuCore'
  DESC 'Number of cores'
  EQUALITY caseIgnoreMatch
  SUBSTR caseIgnoreSubstringsMatch
  SYNTAX 1.3.6.1.4.1.1466.115.121.1.15{256} )
attributeTypes: ( 1.3.6.1.4.1.35061.1.1.500.13
  NAME 'cpuThread'
  DESC 'Number of threads'
  EQUALITY caseIgnoreMatch
  SUBSTR caseIgnoreSubstringsMatch
  SYNTAX 1.3.6.1.4.1.1466.115.121.1.15{256} )
attributeTypes: ( 1.3.6.1.4.1.35061.1.1.500.14
  NAME 'cpuFamilyName'
  DESC 'family name of the CPU'
  EQUALITY caseIgnoreMatch
  SUBSTR caseIgnoreSubstringsMatch
  SYNTAX 1.3.6.1.4.1.1466.115.121.1.15{256} )
attributeTypes: ( 1.3.6.1.4.1.35061.1.1.500.15
  NAME 'cpuArchitecture'
  DESC 'Achitecture of CPU'
  EQUALITY caseIgnoreMatch
  SUBSTR caseIgnoreSubstringsMatch
  SYNTAX 1.3.6.1.4.1.1466.115.121.1.15{256} )
attributeTypes: ( 1.3.6.1.4.1.35061.1.1.500.16
  NAME 'cpuID'
  DESC 'CPU ID'
  EQUALITY caseIgnoreMatch
  SUBSTR caseIgnoreSubstringsMatch
  SYNTAX 1.3.6.1.4.1.1466.115.121.1.15{256} )
attributeTypes: ( 1.3.6.1.4.1.35061.1.1.500.17
  NAME 'cpuExternalClock'
  DESC 'Number of cores'
  EQUALITY caseIgnoreMatch
  SUBSTR caseIgnoreSubstringsMatch
  SYNTAX 1.3.6.1.4.1.1466.115.121.1.15{256} )
### memorySlot 
attributeTypes: ( 1.3.6.1.4.1.35061.1.1.200.6
  NAME 'memorySlotNumber'
  DESC 'Slot number of a ram chipset'
  SUP elementName )
attributeTypes: ( 1.3.6.1.4.1.35061.1.1.500.18
  NAME 'memoryCapacity'
  DESC 'A memory capacity (ram, video, etc)'
  EQUALITY caseIgnoreMatch
  SUBSTR caseIgnoreSubstringsMatch
  SYNTAX 1.3.6.1.4.1.1466.115.121.1.15{256} )
attributeTypes: ( 1.3.6.1.4.1.35061.1.1.500.19
  NAME 'memoryCaption'
  DESC 'Information about a memory chip'
  EQUALITY caseIgnoreMatch
  SUBSTR caseIgnoreSubstringsMatch
  SYNTAX 1.3.6.1.4.1.1466.115.121.1.15{256} )
attributeTypes: ( 1.3.6.1.4.1.35061.1.1.500.20
  NAME 'memorySpeed'
  DESC 'Speed of a memory chipset'
  EQUALITY caseIgnoreMatch
  SUBSTR caseIgnoreSubstringsMatch
  SYNTAX 1.3.6.1.4.1.1466.115.121.1.15{256} )
attributeTypes: ( 1.3.6.1.4.1.35061.1.1.500.21
  NAME 'memoryType'
  DESC 'Memory type'
  EQUALITY caseIgnoreMatch
  SUBSTR caseIgnoreSubstringsMatch
  SYNTAX 1.3.6.1.4.1.1466.115.121.1.15{256} )
### port
attributeTypes: ( 1.3.6.1.4.1.35061.1.1.200.7
  NAME 'portName'
  DESC 'Name of a port'
  SUP elementName )
### slot 
attributeTypes: ( 1.3.6.1.4.1.35061.1.1.200.8
  NAME 'slotName'
  DESC 'Name of a Slot'
  SUP elementName )
### sound card
attributeTypes: ( 1.3.6.1.4.1.35061.1.1.200.9
  NAME 'soundCardName'
  DESC 'Name of a sound card'
  SUP elementName )
### storage 
attributeTypes: ( 1.3.6.1.4.1.35061.1.1.200.10
  NAME 'storageName'
  DESC 'Name of a storage element (hard drive, etc)'
  SUP elementName )
attributeTypes: ( 1.3.6.1.4.1.35061.1.1.500.22
  NAME 'storageSize'
  DESC 'The size of a storage unit'
  EQUALITY caseIgnoreMatch
  SUBSTR caseIgnoreSubstringsMatch
  SYNTAX 1.3.6.1.4.1.1466.115.121.1.15{256} )
### video 
attributeTypes: ( 1.3.6.1.4.1.35061.1.1.200.11
  NAME 'videoCardName'
  DESC 'Name of a video card'
  SUP elementName )
attributeTypes: ( 1.3.6.1.4.1.35061.1.1.500.23
  NAME 'videoChipset'
  DESC 'Information '
  EQUALITY caseIgnoreMatch
  SUBSTR caseIgnoreSubstringsMatch
  SYNTAX 1.3.6.1.4.1.1466.115.121.1.15{256} )
attributeTypes: ( 1.3.6.1.4.1.35061.1.1.500.24
  NAME 'videoResolution'
  DESC 'Max resolution for a video chipset'
  EQUALITY caseIgnoreMatch
  SUBSTR caseIgnoreSubstringsMatch
  SYNTAX 1.3.6.1.4.1.1466.115.121.1.15{256} )
#
# Software related information
#
attributeTypes: ( 1.3.6.1.4.1.35061.1.1.400.50
  NAME 'releaseDate'
  DESC 'Release date of the element'
  SYNTAX 1.3.6.1.4.1.1466.115.121.1.24
  EQUALITY generalizedTimeMatch
  ORDERING generalizedTimeOrderingMatch )
attributeTypes: ( 1.3.6.1.4.1.35061.1.1.400.51
  NAME 'licenseExpirationDate'
  DESC 'Expiration date of the license of the element'
  SYNTAX 1.3.6.1.4.1.1466.115.121.1.24
  EQUALITY generalizedTimeMatch
  ORDERING generalizedTimeOrderingMatch )
attributeTypes: ( 1.3.6.1.4.1.35061.1.1.400.52
  NAME 'licenseName'
  DESC 'Name of the license of the element'
  EQUALITY caseIgnoreMatch
  SUBSTR caseIgnoreSubstringsMatch
  SYNTAX 1.3.6.1.4.1.1466.115.121.1.15{256} )
attributeTypes: ( 1.3.6.1.4.1.35061.1.1.400.53
  NAME 'licenseDescription'
  DESC 'Description of the license of the element'
  EQUALITY caseIgnoreMatch
  SUBSTR caseIgnoreSubstringsMatch
  SYNTAX 1.3.6.1.4.1.1466.115.121.1.15{256} )
attributeTypes: ( 1.3.6.1.4.1.35061.1.1.400.54
  NAME 'licenseProductId'
  DESC 'Product ID of the element on whom license applies'
  EQUALITY caseIgnoreMatch
  SUBSTR caseIgnoreSubstringsMatch
  SYNTAX 1.3.6.1.4.1.1466.115.121.1.15{256} )
attributeTypes: ( 1.3.6.1.4.1.35061.1.1.400.55
  NAME 'licenseProductKey'
  DESC 'Product Key of the element on whom license applies'
  EQUALITY caseIgnoreMatch
  SUBSTR caseIgnoreSubstringsMatch
  SYNTAX 1.3.6.1.4.1.1466.115.121.1.15{256} )
attributeTypes: ( 1.3.6.1.4.1.35061.1.1.400.56
  NAME 'editor'
  DESC 'Editor (or manufacturer) of the element'
  EQUALITY caseIgnoreMatch
  SUBSTR caseIgnoreSubstringsMatch
  SYNTAX 1.3.6.1.4.1.1466.115.121.1.15{256} )
attributeTypes: ( 1.3.6.1.4.1.35061.1.1.400.57
  NAME 'softwareVersion'
  DESC 'Version of the software, for ex: v3.0.34-pre4'
  EQUALITY caseIgnoreMatch
  SUBSTR caseIgnoreSubstringsMatch
  SYNTAX 1.3.6.1.4.1.1466.115.121.1.15{256} )
#######################################################
################  Object Classes ######################
#######################################################
objectClasses: ( 1.3.6.1.4.1.35061.1.2.0
  NAME 'configurationRoot'
  DESC 'The object used as root of Rudder DIT'
  SUP top
  STRUCTURAL
  MUST ( cn )
  MAY ( description ) )
objectClasses: ( 1.3.6.1.4.1.35061.1.2.1
  NAME 'machine'
  DESC 'A container for servers, ie a physical machine or a virtual machine'
  SUP device
  MUST ( machineId )
  MAY ( cn $ description $ motherBoardUuid $ confirmed $ inventoryDate $ receiveDate $
  manufacturer $ componentSerialNumber) )
objectClasses: ( 1.3.6.1.4.1.35061.1.2.2
  NAME 'physicalMachine'
  DESC 'A real, physical machine'
  SUP top
  AUXILIARY )
objectClasses: ( 1.3.6.1.4.1.35061.1.2.3
  NAME 'virtualMachine'
  DESC 'A virtual machine'
  SUP top
  AUXILIARY )
objectClasses: ( 1.3.6.1.4.1.35061.1.2.80.1
  NAME 'vmWare'
  DESC 'A VMWare VM'
  SUP VirtualMachine
  AUXILIARY )
objectClasses: ( 1.3.6.1.4.1.35061.1.2.80.2
  NAME 'virtualBox'
  DESC 'A VirtualBox VM'
  SUP VirtualMachine
  AUXILIARY )
objectClasses: ( 1.3.6.1.4.1.35061.1.2.80.3
  NAME 'xen'
  DESC 'A Xen VM'
  SUP VirtualMachine
  AUXILIARY )
objectClasses: ( 1.3.6.1.4.1.35061.1.2.80.4
  NAME 'solarisZone'
  DESC 'A Zone in Solaris OS'
  SUP VirtualMachine
  AUXILIARY )
objectClasses: ( 1.3.6.1.4.1.35061.1.2.80.5
  NAME 'qemu'
  DESC 'A Qemu VM'
  SUP VirtualMachine
  AUXILIARY )
objectClasses: ( 1.3.6.1.4.1.35061.1.2.80.6
  NAME 'aixLpar'
  DESC 'An LPAR partition on AIX'
  SUP VirtualMachine
  AUXILIARY )
objectClasses: ( 1.3.6.1.4.1.35061.1.2.80.7
  NAME 'bsdJail'
  DESC 'A BSD Jail'
  SUP VirtualMachine
  AUXILIARY )
objectClasses: ( 1.3.6.1.4.1.35061.1.2.4
  NAME 'physicalElement'
  DESC 'A physical element, ie a component of a machine (network card, memory slots, etc)'
  SUP top
  ABSTRACT
  MAY ( machineId $ machine $ description $ model $ componentSerialNumber $ firmware $
  quantity $ smeType $ status $ manufacturer ) )
objectClasses: ( 1.3.6.1.4.1.35061.1.2.5
  NAME 'memoryPhysicalElement'
  DESC 'A memory chipset (ram, etc)'
  SUP physicalElement
  STRUCTURAL
  MUST ( memorySlotNumber )
  MAY ( cn $ memoryCapacity $ memoryCaption $ memorySpeed $ memoryType ) )
objectClasses: ( 1.3.6.1.4.1.35061.1.2.6
  NAME 'storagePhysicalElement'
  DESC 'A storage unit (hard disk, etc)'
  SUP physicalElement
  STRUCTURAL
  MUST ( storageName )
  MAY ( storageSize $ firmware ) )
objectClasses: ( 1.3.6.1.4.1.35061.1.2.7
  NAME 'biosPhysicalElement'
  DESC 'A bios'
  SUP physicalElement
  STRUCTURAL
  MUST ( biosName )
  MAY ( releaseDate $ editor $ softwareVersion $ licenseExpirationDate $
  licenseName $ licenseProductId $ licenseProductKey ) )
objectClasses: ( 1.3.6.1.4.1.35061.1.2.8
  NAME 'controllerPhysicalElement'
  DESC 'A controller chipset'
  SUP physicalElement
  STRUCTURAL
  MUST ( controllerName ) )
objectClasses: ( 1.3.6.1.4.1.35061.1.2.9
  NAME 'portPhysicalElement'
  DESC 'A port element'
  SUP physicalElement
  STRUCTURAL
  MUST ( portName ) )
objectClasses: ( 1.3.6.1.4.1.35061.1.2.10
  NAME 'processorPhysicalElement'
  DESC 'A processor unit'
  SUP physicalElement
  STRUCTURAL
  MUST ( cpuName )
  MAY ( cpuSpeed $ cpuStepping $ cpuFamily $ cpuCore $ cpuThread $ cpuFamilyName $ cpuArchitecture $ cpuID $ cpuExternalClock ) )
objectClasses: ( 1.3.6.1.4.1.35061.1.2.11
  NAME 'slotPhysicalElement'
  DESC 'A slot for external cards'
  SUP physicalElement
  STRUCTURAL
  MUST ( slotName ) )
objectClasses: ( 1.3.6.1.4.1.35061.1.2.12
  NAME 'soundCardPhysicalElement'
  DESC 'A sound card'
  SUP physicalElement
  STRUCTURAL
  MUST ( soundCardName ) )
objectClasses: ( 1.3.6.1.4.1.35061.1.2.13
  NAME 'videoCardPhysicalElement'
  DESC 'A video card'
  SUP physicalElement
  STRUCTURAL
  MUST ( videoCardName )
  MAY ( videoChipset $ videoResolution $ memoryCapacity) )
objectClasses: ( 1.3.6.1.4.1.35061.1.2.14
  NAME 'node'
  DESC 'A node entity. This is a logical server, such as an OS installation, may be on a virtual machine or a physical machine.'
  SUP top
  ABSTRACT
  MUST ( nodeId $ localAdministratorAccountName $ nodeHostname $
  policyServerId $ osName $ osVersion $ osKernelVersion )
  MAY ( description $ cn $ publicKey $ agentName $ hostedVm $ container $
  software $  localAccountName $ osServicePack $
  nodeTechniques $ ram $ swap $ confirmed $
  inventoryDate $ receiveDate $ ipHostNumber $ osFullName $
  osArchitectureType $ lastLoggedUser $ lastLoggedUserTime $
  environmentVariable $ process $ rudderServerRole) )
objectClasses: ( 1.3.6.1.4.1.35061.1.2.15
  NAME 'windowsNode'
  DESC 'A node running Microsoft Windows as an operating system'
  SUP node
  STRUCTURAL
  MAY ( windowsUserDomain $ windowsRegistrationCompany $ windowsKey $ windowsId ) )
objectClasses: ( 1.3.6.1.4.1.35061.1.2.16
  NAME 'unixNode'
  DESC 'A node running a UNIX-like operating system'
  SUP node
  STRUCTURAL )
objectClasses: ( 1.3.6.1.4.1.35061.1.2.17
  NAME 'linuxNode'
  DESC 'A node running GNU/Linux as an operating system'
  SUP unixNode
  STRUCTURAL )
objectClasses: ( 1.3.6.1.4.1.35061.1.2.23
  NAME 'solarisNode'
  DESC 'A node running with Solaris as operating system'
  SUP unixNode
  STRUCTURAL )
objectClasses: ( 1.3.6.1.4.1.35061.1.2.24
  NAME 'aixNode'
  DESC 'A node running with AIX as operating system'
  SUP unixNode
  STRUCTURAL )
objectClasses: ( 1.3.6.1.4.1.35061.1.2.25
<<<<<<< HEAD
  NAME 'freebsdNode'
  DESC 'A node running with FreeBSD as operating system'
=======
  NAME 'bsdNode'
  DESC 'A node running with BSD as operating system'
>>>>>>> 99759066
  SUP unixNode
  STRUCTURAL )
objectClasses: ( 1.3.6.1.4.1.35061.1.2.18
  NAME 'logicalElement'
  DESC 'A logical element, ie a component of a node (network interface, file system, etc)'
  SUP top
  ABSTRACT
  MAY ( nodeId $ node $ description ) )
objectClasses: ( 1.3.6.1.4.1.35061.1.2.19
  NAME 'fileSystemLogicalElement'
  DESC 'A file system in an Operating System'
  SUP logicalElement
  STRUCTURAL
  MUST ( mountPoint )
  MAY ( cn $ fileCount $ fileSystemFreeSpace $ fileSystemTotalSpace ) )
objectClasses: ( 1.3.6.1.4.1.35061.1.2.20
  NAME 'networkInterfaceLogicalElement'
  DESC 'A file system in an Operating System'
  SUP logicalElement
  STRUCTURAL
  MUST ( networkInterface )
  MAY ( status $ speed $ ipHostNumber $ networkInterfaceMacAddress $
  networkInterfaceGateway $ ipNetworkNumber $ networkInterfaceDhcpServer $
  networkInterfaceMask $ networkInterfaceType $ networkInterfaceTypeMib) )
objectClasses: ( 1.3.6.1.4.1.35061.1.2.21
  NAME 'software'
  DESC 'A software package'
  SUP top
  STRUCTURAL
  MUST ( softwareId )
  MAY ( cn $ description $ releaseDate $ editor $ softwareVersion $
  licenseExpirationDate $ licenseName $ licenseProductId $ licenseProductKey ) )
objectClasses: ( 1.3.6.1.4.1.35061.1.2.22
  NAME 'virtualMachineLogicalElement'
  DESC 'A VM installed on that node'
  SUP logicalElement
  STRUCTURAL
  MUST ( virtualMachineUuid )
  MAY (  vmType $ subsystem $ vmOwner $ vmName $ vmStatus $ vmCpu $ vmMemory ) )
objectClasses: ( 1.3.6.1.4.1.35061.1.2.31
  NAME 'dynGroup'
  DESC 'Auxiliary objectClass to turn any entry into a dynamic group'
  SUP top
  AUXILIARY
  MUST ( memberURL )
  MAY ( description ) )<|MERGE_RESOLUTION|>--- conflicted
+++ resolved
@@ -808,13 +808,8 @@
   SUP unixNode
   STRUCTURAL )
 objectClasses: ( 1.3.6.1.4.1.35061.1.2.25
-<<<<<<< HEAD
-  NAME 'freebsdNode'
-  DESC 'A node running with FreeBSD as operating system'
-=======
   NAME 'bsdNode'
   DESC 'A node running with BSD as operating system'
->>>>>>> 99759066
   SUP unixNode
   STRUCTURAL )
 objectClasses: ( 1.3.6.1.4.1.35061.1.2.18
