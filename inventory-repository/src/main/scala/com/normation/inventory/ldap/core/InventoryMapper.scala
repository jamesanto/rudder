--- conflicted
+++ resolved
@@ -634,7 +634,6 @@
       case Linux(os,osFullName,osVersion,osServicePack,kernelVersion) =>
         val linux = dit.NODES.NODE.linuxModel(server.main.id)
         os match {
-<<<<<<< HEAD
           case Debian  => linux += (A_OS_NAME, A_OS_DEBIAN)
           case Ubuntu  => linux += (A_OS_NAME, A_OS_UBUNTU)
           case Redhat  => linux += (A_OS_NAME, A_OS_REDHAT)
@@ -642,18 +641,9 @@
           case Fedora  => linux += (A_OS_NAME, A_OS_FEDORA)
           case Suse    => linux += (A_OS_NAME, A_OS_SUZE)
           case Android => linux += (A_OS_NAME, A_OS_ANDROID)
+          case Oracle  => linux += (A_OS_NAME, A_OS_ORACLE)
+          case Scientific => linux += (A_OS_NAME, A_OS_SCIENTIFIC)
           case _       => linux += (A_OS_NAME, A_OS_UNKNOWN_LINUX)
-=======
-          case Debian => linux += (A_OS_NAME, A_OS_DEBIAN)
-          case Ubuntu => linux += (A_OS_NAME, A_OS_UBUNTU)
-          case Redhat => linux += (A_OS_NAME, A_OS_REDHAT)
-          case Centos => linux += (A_OS_NAME, A_OS_CENTOS)
-          case Fedora => linux += (A_OS_NAME, A_OS_FEDORA)
-          case Suse => linux += (A_OS_NAME, A_OS_SUZE)
-          case Oracle => linux += (A_OS_NAME, A_OS_ORACLE)
-          case Scientific => linux += (A_OS_NAME, A_OS_SCIENTIFIC)
-          case _ => linux += (A_OS_NAME, A_OS_UNKNOWN_LINUX)
->>>>>>> 32228048
         }
         linux
       case Solaris(os,_,_,_,_) =>
@@ -806,26 +796,16 @@
 
         } else if(entry.isA(OC_LINUX_NODE)) {
           val os = osName match {
-<<<<<<< HEAD
             case A_OS_DEBIAN  => Debian
             case A_OS_UBUNTU  => Ubuntu
             case A_OS_REDHAT  => Redhat
             case A_OS_CENTOS  => Centos
             case A_OS_FEDORA  => Fedora
             case A_OS_SUZE    => Suse
+            case A_OS_ORACLE  => Oracle
+            case A_OS_SCIENTIFIC => Scientific
             case A_OS_ANDROID => Android
             case _            => UnknownLinuxType
-=======
-            case A_OS_DEBIAN => Debian
-            case A_OS_UBUNTU => Ubuntu
-            case A_OS_REDHAT => Redhat
-            case A_OS_CENTOS => Centos
-            case A_OS_FEDORA => Fedora
-            case A_OS_SUZE => Suse
-            case A_OS_ORACLE => Oracle
-            case A_OS_SCIENTIFIC => Scientific
-            case _ => UnknownLinuxType
->>>>>>> 32228048
           }
           Full(Linux(os,osFullName,osVersion,osServicePack,kernelVersion))
 
