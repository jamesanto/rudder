--- conflicted
+++ resolved
@@ -34,11 +34,7 @@
   <parent>
     <groupId>com.normation.inventory</groupId>
     <artifactId>inventory-parent</artifactId>
-<<<<<<< HEAD
-    <version>4.2.0~alpha1-SNAPSHOT</version>
-=======
     <version>4.2.0~windows-SNAPSHOT</version>
->>>>>>> 205e7ede
   </parent>
   <modelVersion>4.0.0</modelVersion>
   <artifactId>inventory-repository</artifactId>
