--- conflicted
+++ resolved
@@ -67,25 +67,15 @@
 import org.springframework.web.bind.annotation.RequestMethod.POST
 
 import FusionReportEndpoint._
-<<<<<<< HEAD
 import com.normation.inventory.services.provisioning.ReportSaver
 import com.normation.inventory.domain.CertifiedKey
 import com.normation.inventory.services.provisioning.ReportUnmarshaller
 import com.normation.inventory.domain.UndefinedKey
 import com.normation.inventory.services.provisioning.InventoryDigestServiceV1
 import com.normation.inventory.domain.InventoryReport
-=======
-import com.unboundid.ldif.LDIFChangeRecord
-import javax.servlet.http.HttpServletRequest
-import com.normation.inventory.services.core.FullInventoryRepository
-import org.springframework.util.MultiValueMap
-import org.springframework.util.CollectionUtils.MultiValueMapAdapter
-import org.springframework.http.HttpHeaders
-import scala.util.control.NonFatal
 import com.normation.ldap.sdk.LDAPConnectionProvider
 import com.normation.ldap.sdk.RwLDAPConnection
 import com.normation.inventory.ldap.core.InventoryDit
->>>>>>> bbfd124c
 
 object FusionReportEndpoint{
   val printer = PeriodFormat.getDefault
@@ -94,21 +84,13 @@
 
 @Controller
 class FusionReportEndpoint(
-<<<<<<< HEAD
-    unmarshaller : ReportUnmarshaller
-  , reportSaver  : ReportSaver[Seq[LDIFChangeRecord]]
-  , maxQueueSize : Int
-  , repo         : FullInventoryRepository[Seq[LDIFChangeRecord]]
-  , digestService: InventoryDigestServiceV1
-=======
-    unmarshaller:ReportUnmarshaller
-  , reportSaver:ReportSaver[Seq[LDIFChangeRecord]]
-  , queueSize: Int
-  , repo : FullInventoryRepository[Seq[LDIFChangeRecord]]
-  , digestService : InventoryDigestServiceV1
+    unmarshaller    : ReportUnmarshaller
+  , reportSaver     : ReportSaver[Seq[LDIFChangeRecord]]
+  , maxQueueSize    : Int
+  , repo            : FullInventoryRepository[Seq[LDIFChangeRecord]]
+  , digestService   : InventoryDigestServiceV1
   , ldap            : LDAPConnectionProvider[RwLDAPConnection]
   , nodeInventoryDit: InventoryDit
->>>>>>> bbfd124c
 ) extends Loggable {
 
 
@@ -178,42 +160,34 @@
       )
     }
 
-<<<<<<< HEAD
-    def save(report: InventoryReport) = {
-
-      val canDo = synchronized {
-        if(queueSize.incrementAndGet(1) <= maxQueueSize) {
-          // the decrement will be done by the report processor
-          true
-        } else {
-          // clean the not used increment
-          queueSize.decrement(1)
-          false
-        }
-      }
-
-      if(canDo) {
-        //queue the inventory processing
-        reportProcess.onNext(report)
-        new ResponseEntity("Inventory correctly received and sent to inventory processor.\n", HttpStatus.ACCEPTED)
-      } else {
-        new ResponseEntity("Too many inventories waiting to be saved.\n", HttpStatus.SERVICE_UNAVAILABLE)
-=======
     /*
      * Before actually trying to save, check that LDAP is up to at least
      * avoid the case where we are telling the use "everything is fine"
      * but just fail after.
      */
-    def save(reportName: String, report: InventoryReport): ResponseEntity[String] = {
+    def save(reportName: String, report: InventoryReport) = {
       checkLdapAlive match {
         case Full(ok) =>
-          (ReportProcessor !? report) match {
-          case OkToSave =>
-            //release connection
+
+          val canDo = synchronized {
+            if(queueSize.incrementAndGet(1) <= maxQueueSize) {
+              // the decrement will be done by the report processor
+              true
+            } else {
+              // clean the not used increment
+              queueSize.decrement(1)
+              false
+            }
+          }
+
+          if(canDo) {
+            //queue the inventory processing
+            reportProcess.onNext(report)
             new ResponseEntity("Inventory correctly received and sent to inventory processor.\n", HttpStatus.ACCEPTED)
-          case TooManyInQueue =>
+          } else {
             new ResponseEntity("Too many inventories waiting to be saved.\n", HttpStatus.SERVICE_UNAVAILABLE)
           }
+
         case eb: EmptyBox =>
           val e = (eb ?~! s"There is an error with the LDAP backend preventing acceptation of inventory '${reportName}'")
           logger.error(e.messageChain)
@@ -231,7 +205,6 @@
         res <- con.get(nodeInventoryDit.NODES.dn, "1.1")
       } yield {
         "ok"
->>>>>>> bbfd124c
       }
     }
 
