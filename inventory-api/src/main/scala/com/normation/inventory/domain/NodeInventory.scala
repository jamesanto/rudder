--- conflicted
+++ resolved
@@ -186,7 +186,6 @@
 }
 
 case object UnknownLinuxType extends LinuxType with HashcodeCaching { val name = "UnknownLinux" }
-<<<<<<< HEAD
 case object Debian           extends LinuxType with HashcodeCaching { val name = "Debian"       }
 case object Ubuntu           extends LinuxType with HashcodeCaching { val name = "Ubuntu"       }
 case object Redhat           extends LinuxType with HashcodeCaching { val name = "Redhat"       }
@@ -196,18 +195,7 @@
 case object Android          extends LinuxType with HashcodeCaching { val name = "Android"      }
 case object Oracle           extends LinuxType with HashcodeCaching { val name = "Oracle"       }
 case object Scientific       extends LinuxType with HashcodeCaching { val name = "Scientific"   }
-=======
-case object Debian  extends LinuxType with HashcodeCaching          { val name = "Debian"  }
-case object Ubuntu  extends LinuxType with HashcodeCaching          { val name = "Ubuntu"  }
-case object Redhat  extends LinuxType with HashcodeCaching          { val name = "Redhat"  }
-case object Centos  extends LinuxType with HashcodeCaching          { val name = "Centos"  }
-case object Fedora  extends LinuxType with HashcodeCaching          { val name = "Fedora"  }
-case object Suse    extends LinuxType with HashcodeCaching          { val name = "Suse"    }
-case object Android extends LinuxType with HashcodeCaching          { val name = "Android" }
-case object Oracle extends LinuxType with HashcodeCaching           { val name = "Oracle" }
-case object Scientific extends LinuxType with HashcodeCaching       { val name = "Scientific" }
-case object Slackware extends LinuxType with HashcodeCaching        { val name = "Slackware" }
->>>>>>> 409da9c1
+case object Slackware        extends LinuxType with HashcodeCaching { val name = "Slackware"    }
 
 //solaris has only one flavour for now
 //to be updated in the future with OSS verison
