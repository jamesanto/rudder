/*
*************************************************************************************
* Copyright 2014 Normation SAS
*************************************************************************************
*
* This file is part of Rudder.
*
* Rudder is free software: you can redistribute it and/or modify
* it under the terms of the GNU General Public License as published by
* the Free Software Foundation, either version 3 of the License, or
* (at your option) any later version.
*
* In accordance with the terms of section 7 (7. Additional Terms.) of
* the GNU General Public License version 3, the copyright holders add
* the following Additional permissions:
* Notwithstanding to the terms of section 5 (5. Conveying Modified Source
* Versions) and 6 (6. Conveying Non-Source Forms.) of the GNU General
* Public License version 3, when you create a Related Module, this
* Related Module is not considered as a part of the work and may be
* distributed under the license agreement of your choice.
* A "Related Module" means a set of sources files including their
* documentation that, without modification of the Source Code, enables
* supplementary functions or services in addition to those offered by
* the Software.
*
* Rudder is distributed in the hope that it will be useful,
* but WITHOUT ANY WARRANTY; without even the implied warranty of
* MERCHANTABILITY or FITNESS FOR A PARTICULAR PURPOSE.  See the
* GNU General Public License for more details.
*
* You should have received a copy of the GNU General Public License
* along with Rudder.  If not, see <http://www.gnu.org/licenses/>.

*
*************************************************************************************
*/

var anOpen = [];
var ruleCompliances = {};
var recentChanges = {};
var recentChangesCount = {};
var recentGraphs = {};
var nodeCompliances = {};
/* Create an array with the values of all the checkboxes in a column */
$.fn.dataTable.ext.order['dom-checkbox'] = function  ( settings, col )
{
    return this.api().column( col, {order:'index'} ).nodes().map( function ( td, i ) {
        return $('input', td).prop('checked') ? '0' : '1';
    } );
}

/*
 * This function is used to resort a table after its sorting datas were changed ( like sorting function below)
 */
function resortTable (tableId) {
  var table = $("#"+tableId).DataTable({"retrieve" : true});
  table.draw();
}

$.fn.dataTableExt.afnSortData['compliance'] = function ( oSettings, iColumn )
{
    var data =
      $.map(
          // All data of the table
          oSettings.oApi._fnGetDataMaster(oSettings)
        , function (elem, index) {
            if (elem.id in ruleCompliances) {
              var compliance = ruleCompliances[elem.id];
              return compliance[0] + compliance[1] + compliance[2]
            }
            return -1;
          }
      )
    return data;
};


$.fn.dataTableExt.afnSortData['node-compliance'] = function ( oSettings, iColumn )
{
    var data =
      $.map(
          // All data of the table
          oSettings.oApi._fnGetDataMaster(oSettings)
        , function (elem, index) {
            if (elem.id in nodeCompliances) {
              var compliance = nodeCompliances[elem.id];
              return compliance[0] + compliance[1] + compliance[2]
            }
            return -1;
          }
      )
    return data;
};

$.fn.dataTableExt.afnSortData['changes'] = function ( oSettings, iColumn )
{
    var data =
      $.map(
          // All data of the table
          oSettings.oApi._fnGetDataMaster(oSettings)
        , function (elem, index) {
            if (elem.id in recentChangesCount) {
              return recentChangesCount[elem.id];
            }
            return -1;
          }
      )
    return data;
};



function computeChangeGraph(changes, id, currentRowsIds, changeCount, displayGraph) {
  recentChanges[id] = changes;
  recentChangesCount[id] = changeCount;
  if (currentRowsIds.indexOf(id) != -1) {
    generateRecentGraph(id, displayGraph);
  }
}

function changesTooltip (tooltip) {
  // Tooltip Element
  var tooltipEl = document.getElementById('chartjs-tooltip');
  if (!tooltipEl) {
    tooltipEl = document.createElement('div');
    tooltipEl.id = 'chartjs-tooltip';
    tooltipEl.innerHTML = "<table></table>"
    document.body.appendChild(tooltipEl);
  }
  // Hide if no tooltip
  if (tooltip.opacity === 0) {
    tooltipEl.style.opacity = 0;
    return;
  }
  // Set caret Position
  tooltipEl.classList.remove('above', 'below', 'no-transform');
  if (tooltip.yAlign) {
    tooltipEl.classList.add(tooltip.yAlign);
  } else {
    tooltipEl.classList.add('no-transform');
  }
  function getBody(bodyItem) {
    return bodyItem.lines;
  }
  // Set Text
  if (tooltip.body) {
    var titleLines = tooltip.title || [];
    var bodyLines = tooltip.body.map(getBody);
    var innerHtml = '<thead>';
    innerHtml += '<tr><th>' + titleLines.join(" ") + '</th></tr>';
    innerHtml += '</thead><tbody>';
    bodyLines.forEach(function(body, i) {
      innerHtml += '<tr><td>' + body + '</td></tr>';
    });
    innerHtml += '</tbody>';
    var tableRoot = tooltipEl.querySelector('table');
    tableRoot.innerHTML = innerHtml;
  }
  var position = this._chart.canvas.getBoundingClientRect();
  // Display, position, and set styles for font
  tooltipEl.style.opacity = 1;
  tooltipEl.style.left = position.left + tooltip.caretX + 'px';
  tooltipEl.style.top = position.top + tooltip.caretY + 10 + 'px';
  tooltipEl.style.fontFamily = tooltip._fontFamily;
  tooltipEl.style.fontSize = tooltip.fontSize;
  tooltipEl.style.fontStyle = tooltip._fontStyle;
  tooltipEl.style.padding = tooltip.yPadding + 'px ' + tooltip.xPadding + 'px';
};


function recentChangesGraph(changes, graphId, displayFullGraph) {
  var context = $("#"+graphId)

  var chartData  = {
    labels  : changes.labels,
    datasets: [{
        data : changes.values
      , label: "changes"
      , backgroundColor: 'rgba(54, 162, 235, 0.2)'
      , borderWidth: 1
      , bordercolor: 'rgba(54, 162, 235, 1)'
    }]
  };
  
  var option = {
      legend : {
        display : false
      }
    , title : {
        display : false
      }
    , responsive: true
    , maintainAspectRatio: false
    , scales: {
        xAxes: [{
            display: displayFullGraph
          , categoryPercentage:1
          , barPercentage:1
        }]
      , yAxes: [{
          display: displayFullGraph
        , ticks: {
              beginAtZero: true
            , min : 0
          }
        }]
      }
    , tooltips : {
          enabled: displayFullGraph
        , custom: changesTooltip
        , displayColors : false
        , callbacks: {
            title: function(tooltipItem, data) {
              return tooltipItem[0].xLabel.join(" ");
            }
          , label: function(tooltipItem, data) {
              return tooltipItem.yLabel + " changes over the period";
            }
          }
      }
  }

  return new Chart(context, {
      type: 'bar'
    , data: chartData
    , options : option
  });
  
  
}

var count = 0
function generateRecentGraph(id, displayGraph) {
  if (displayGraph) {
    var container = $("#Changes-"+id);
    var graphId = "canvas-"+id;
    var changes = recentChanges[id];
    if (changes !== undefined) {
      container.empty()
      container.append('<canvas id="'+graphId+'" height="20" ></canvas>');

      var myBarChart = recentChangesGraph(changes,graphId,false)
      
      recentGraphs[id] = myBarChart;

    }
  } else {
    recentChangesText(id);
  }
}


function recentChangesText(id) {
  // Datas
  var graphId = "Changes-"+id;
  var tooltipId = graphId+"-description";
  var graphElem= $("#"+graphId);
  var count = recentChangesCount[id];
  var changes = recentChanges[id];
  var lastChanges = 0;
  if (changes !== undefined) {
    lastChanges = changes.values[changes.values.length - 1];
  }

  // Prepare graph elem to have tooltip
  graphElem.attr("tooltipid",tooltipId);
  graphElem.attr("title","");

  // Tooltip
  var tooltip= $("<div></div>");
  var toolTipContainer = $("<div><h3>Recent changes</h3></div>");
  toolTipContainer.addClass("tooltipContent");
  toolTipContainer.attr("id",tooltipId);
  tooltip.html(count+" changes over the last 3 days <br/> "+ lastChanges+" changes over the last 6 hours ");
  toolTipContainer.append(tooltip);

  // Elem Content
  graphElem.text(count).addClass("center")
  graphElem.append(toolTipContainer);
  createTooltip();$('.rudder-label').bsTooltip();
}

/*
 *
 *  The main rule grid table (list of all rules with their application status, compliance, etc).
 *
 *   data:
 *   { "name" : Rule name [String]
 *   , "id" : Rule id [String]
 *   , "description" : Rule (short) description [String]
 *   , "applying": Is the rule applying the Directive, used in Directive page [Boolean]
 *   , "category" : Rule category [String]
 *   , "status" : Status of the Rule, "enabled", "disabled" or "N/A" [String]
 *   , "compliance" : Percent of compliance of the Rule [String]
 *   , "recentChanges" : Array of changes to build the sparkline [Array[String]]
 *   , "trClass" : Class to apply on the whole line (disabled ?) [String]
 *   , "callback" : Function to use when clicking on one of the line link, takes a parameter to define which tab to open, not always present[ Function ]
 *   , "checkboxCallback": Function used when clicking on the checkbox to apply/not apply the Rule to the directive, not always present [ Function ]
 *   , "reasons": Reasons why a Rule is a not applied, empty if there is no reason [ String ]
 *   }
 */
function createRuleTable(gridId, data, checkboxColumn, actionsColumn, complianceColumn, recentChangesGraph, allCheckboxCallback, contextPath, refresh, isPopup) {

  //base element for the clickable cells
  function callbackElement(oData, action) {
    var elem = $("<a></a>");
    if("callback" in oData) {
        elem.click(function() {oData.callback(action);});
        elem.attr("href","javascript://");
    } else {
        elem.attr("href",contextPath+'/secure/configurationManager/ruleManagement#{"ruleId":"'+oData.id+'","action":"'+action+'"}');
    }
    return elem;
  }
  var sortingDefault;
  if (checkboxColumn) {
    sortingDefault = 1;
  } else {
    sortingDefault = 0;
  }
  // Define all columns of the table

  // Checkbox used in check if a Directive is applied by the Rule
  var checkbox = {
      "mDataProp": "applying"
    , "sTitle" : "<input id='checkAll' type='checkbox'></input>"
    , "sWidth": "5%"
    , "bSortable": true
    , "orderDataType": "dom-checkbox"
    , "fnCreatedCell" : function (nTd, sData, oData, iRow, iCol) {
        var data = oData;
        var elem = $("<input type='checkbox'></input>");
        elem.prop("checked", data.applying);
        elem.click( function () {
          data.checkboxCallback(elem.prop("checked"));
        } );
        elem.attr("id",data.id+"Checkbox");
        $(nTd).empty();
        $(nTd).prepend(elem);
      }
  };
  var tags = {
      "mDataProp"     : "tags"
    , "sClass"        : "never"
    , "sTitle"        : "Tags"
    , "fnCreatedCell" : function (nTd, sData, oData, iRow, iCol) {
        $(nTd).empty();
        var tag = JSON.stringify(oData.tags);
        $(nTd).text(tag);
      }
  };
  // Name of the rule
  // First mandatory row, so do general thing on the row ( line css, description tooltip ...)
  var name = {
      "mDataProp": "name"
    , "sWidth": "28%"
    , "sTitle": "Name"
    , "fnCreatedCell" : function (nTd, sData, oData, iRow, iCol) {
        var data = oData;
        var action = "showForm";
        if (! actionsColumn) {
          action = "showEditForm"
        }
        // Define the elem and its callback
        var elem = callbackElement(oData, action);
        elem.text(data.name);

        // Row parameters
        var parent = $(nTd).parent();
        // Add Class on the row, and id
        if(!isPopup){
            parent.addClass(data.trClass);
        }
        parent.attr("id",data.id);

        // Description tooltip over the row
        if ( data.description.length > 0) {
<<<<<<< HEAD
          var tooltipId = data.id+"-description";
          parent.attr("tooltipid",tooltipId);
          parent.attr("title","");
          parent.addClass("tooltipabletr");
          var tooltip= $("<div></div>");
          var toolTipContainer = $("<div><h3>"+data.name+"</h3></div>");
          toolTipContainer.addClass("tooltipContent");
          toolTipContainer.attr("id",tooltipId);
          tooltip.text(data.description);
          toolTipContainer.append(tooltip);
          elem.append(toolTipContainer);
=======

          elem.attr("title","<div><h3>"+data.name+"</h3>"+ data.description+"</div>");
>>>>>>> 3a6b03ef
        }

        // Append the content to the row
        $(nTd).empty();
        $(nTd).prepend(elem);
        $(nTd).addClass('tw-bs');
        var badge = createBadgeAgentPolicyMode('rule',data.policyMode, data.explanation);
        $(nTd).prepend(badge);
      }
  };

  // Rule Category
  var category =
    { "mDataProp": "category"
    , "sWidth": "12%"
    , "sTitle": "Category"
    };

  // Status of the rule (disabled) add reason tooltip if needed
  var status= {
      "mDataProp": "status"
    , "sWidth": "10%"
    , "sTitle": "Status"
    , "sClass" : "statusCell"
    , "fnCreatedCell" : function (nTd, sData, oData, iRow, iCol) {
        var data = oData;
        $(nTd).empty();
        var elem = $("<span></span>");
        elem.text(data.status);
        // If there a reasons field, add the tooltip
        if ("reasons" in data) {
          elem.attr("title","<div><h3>Reason(s)</h3>"+ data.reasons+"</div>");
          elem.addClass("tooltip tooltipable")
        }
        $(nTd).prepend(elem);
      }
  };

  // Compliance, with link to the edit form
  var compliance = {
      "mDataProp": "name"
    , "sWidth": "25%"
    , "sTitle": "Compliance"
    , "sSortDataType": "compliance"
    , "sType" : "numeric"
    , "fnCreatedCell" : function (nTd, sData, oData, iRow, iCol) {
        var elem = callbackElement(oData, "showForm");
        if (oData.status === "In application" || oData.status === "Partially applied" ) {
          elem.append('<div id="compliance-bar-'+oData.id+'"><center><img height="26" width="26" src="'+resourcesPath+'/images/ajax-loader.gif" /></center></div>');
        }
        $(nTd).empty();
        $(nTd).prepend(elem);
      }
  };

  // recent changes as graph, with link to the edit form
  var recentChanges = {
      "mDataProp": "name"
    , "sWidth": "15%"
    , "sTitle": "Recent changes"
    , "sSortDataType": "changes"
    , "sType" : "numeric"
    , "fnCreatedCell" : function (nTd, sData, oData, iRow, iCol) {
        var elem = callbackElement(oData, "showRecentChanges");
        var id = "Changes-"+oData.id;
        elem.append('<div id="'+id+'"></div>');
        $(nTd).empty();
        $(nTd).prepend(elem);
      }
  };

  // Action buttons, use id a dataprop as its is always present
  var actions = {
      "mDataProp": "id"
    , "sWidth": "5%"
    , "bSortable" : false
    , "sClass" : "parametersTd"
    , "fnCreatedCell" : function (nTd, sData, oData, iRow, iCol) {
        $(nTd).addClass('tw-bs');
        var data = oData;
        var elem = $("<buton></button>");
        elem.button();
        elem.addClass("btn btn-default btn-xs");
        elem.click( function() {
          data.callback("showEditForm");
        } );
        elem.text("Edit");
        $(nTd).empty();
        $(nTd).prepend(elem);
      }
  };

  // Choose which columns should be included
  var columns = [];
  columns.push(tags);
  if (checkboxColumn) {
    columns.push(checkbox);
  }
  columns.push(name);
  columns.push(category);
  columns.push(status);
  if (complianceColumn) {
    columns.push(compliance);
    columns.push(recentChanges);
  }
  if (actionsColumn) {
    columns.push(actions);
  }

  var params = {
      "bFilter" : true
    , "bPaginate" : true
    , "bLengthChange": true
    , "sPaginationType": "full_numbers"
    , "oLanguage": {
          "sZeroRecords": "No matching rules!"
        , "sSearch": ""
      }
    , "columnDefs": [{
          "targets": [ 0 ]
        , "visible": false
        , "searchable": true
      }]
    , "fnDrawCallback": function( oSettings ) {
      $('.rudder-label').bsTooltip();
      $('#updateRuleTable').on('click',function(){
        refresh();
      })
      var rows = this._('tr', {"page":"current"});
       $.each(rows, function(index,row) {
         var id = "Changes-"+row.id;
         // Display compliance progress bar if it has already been computed
         var compliance = ruleCompliances[row.id]
         if (compliance !== undefined) {
           $("#compliance-bar-"+row.id).html(buildComplianceBar(compliance));
         }
         if (recentChangesGraph) {
           var changes = recentGraphs[row.id]
           if (changes !== undefined) {
             $("#"+id).html(changes.element);
           } else {
             generateRecentGraph(row.id,recentChangesGraph);
           }
         } else {
           generateRecentGraph(row.id,recentChangesGraph);
         }
       })
      }
    , "aaSorting": [[ 0, "asc" ] , [ sortingDefault, "asc" ]]
    , "sDom": 'rt<"dataTables_wrapper_bottom"lip>'
  }
  var table = createTable(gridId,data,columns, params, contextPath, refresh, "rules", isPopup);
  table.search("").columns().search("");
  if(isPopup){
    $('#'+gridId).addClass("table table-hover table-striped table-bordered");   
  }

  // Add callback to checkbox column
  $("#checkAll").prop("checked", false);
  $("#checkAll").click( function () {
      var checked = $("#checkAll").prop("checked");
      allCheckboxCallback(checked);
  } );

}

////////////////////////////////////////////////////////////////
///////////////////  Rule compliance details ///////////////////
////////////////////////////////////////////////////////////////


/*
 * We have 3 ways of displaying compliance details:
 *
 *  1/ for ONE node, by rules -> directives -> components -> values status with messages
 *  2/ for ONE rule, by directives -> components -> values compliance
 *  3/ for ONE rule, by nodes -> directives -> components -> values status with messages
 *
 *  For 1/ and 3/, the value line looks like: [ VALUE | MESSAGES | STATUS ]
 *  For 2/, they looks like: [ VALUE | COMPLIANCE ]
 */

/*
 *   The table of rules compliance for a node (in the node details
 *   page, reports tab)
 *
 *   Javascript object containing all data to create a line in the DataTable
 *   { "rule" : Rule name [String]
 *   , "id" : Rule id [String]
 *   , "compliance" : array of number of reports by compliance status [Array[Float]]
 *   , "compliancePercent" : Compliance percentage [Float]
 *   , "details" : Details of Directives contained in the Rule [Array of Directive values]
 *   , "jsid"    : unique identifier for the line [String]
 *   , "isSystem" : Is it a system Rule? [Boolean]
 *   }
 */
function createRuleComplianceTable(gridId, data, contextPath, refresh) {
  var columns = [ {
      "sWidth": "75%"
    , "mDataProp": "rule"
    , "sTitle": "Rule"
    , "fnCreatedCell" : function (nTd, sData, oData, iRow, iCol) {
        $(nTd).addClass("listopen tw-bs");
        $(nTd).empty();
        $(nTd).text(oData.rule);
        if (! oData.isSystem) {
          var editLink = $("<a />");
          editLink.attr("href",contextPath + '/secure/configurationManager/ruleManagement#{"ruleId":"'+oData.id+'"}');
          var editIcon = $("<img />");
          editIcon.attr("src",resourcesPath + "/images/icPen.png");
          editLink.click(function(e) {e.stopPropagation();});
          editLink.append(editIcon);
          editLink.addClass("reportIcon");
          $(nTd).append(editLink);
          $(nTd).prepend(createBadgeAgentPolicyMode('rule', oData.policyMode, oData.explanation));
        }
      }
  } , {
    "sWidth": "25%"
      , "mDataProp": "compliancePercent"
      , "sTitle": "Status"
      , "fnCreatedCell" : function (nTd, sData, oData, iRow, iCol) {
          var elem = $("<a></a>");
          elem.addClass("noExpand");
          elem.attr("href","javascript://");
          elem.append(buildComplianceBar(oData.compliance));
          elem.click(function() {oData.callback()});
          $(nTd).empty();
          $(nTd).append(elem);
        }
    } ];

  var params = {
      "bFilter" : true
    , "bPaginate" : true
    , "bLengthChange": true
    , "sPaginationType": "full_numbers"
    , "oLanguage": {
        "sSearch": ""
      }
    , "aaSorting": [[ 0, "asc" ]]
    , "fnDrawCallback" : function( oSettings ) {
        createInnerTable(this, createDirectiveTable(false, true, contextPath), contextPath, "rule");
        $('.rudder-label').bsTooltip();
      }
    , "sDom": '<"dataTables_wrapper_top newFilter"f<"dataTables_refresh">>rt<"dataTables_wrapper_bottom"lip>'
  };

  createTable(gridId,data,columns, params, contextPath, refresh);

}

/**
 *
 * This is the expected report table that we display on node details, for
 * reports, when we don't have relevant information for compliance
 * (for example when we get reports for the wrong configuration id).
 *
 * The parameters are the same than for the above "createRuleComplianceTable"
 * method, and more preciselly, the whole implementation is a simplified
 * version of that method, where only the first(s) column are kept.
 *
 */
function createExpectedReportTable(gridId, data, contextPath, refresh) {
  var defaultParams = {
      "bFilter" : false
    , "bPaginate" : false
    , "bLengthChange": false
    , "bInfo" : false
    , "aaSorting": [[ 0, "asc" ]]
  };

  var localNodeComponentValueTable = function() {
    var columns = [ {
        "mDataProp": "value"
      , "sTitle"   : "Value"
    } ];
    return function (gridId,data) {createTable(gridId, data, columns, defaultParams, contextPath); createTooltip();$('.rudder-label').bsTooltip();}
  };

  var localComponentTable = function() {
    var columns = [ {
        "mDataProp": "component"
      , "sTitle"   : "Component"
      , "fnCreatedCell" : function (nTd, sData, oData, iRow, iCol) {
            $(nTd).addClass("listopen");
        }
    } ];

    var params = jQuery.extend({"fnDrawCallback" : function( oSettings ) {
      createInnerTable(this, localNodeComponentValueTable());
    }}, defaultParams);
    return function (gridId,data) {createTable(gridId,data,columns, params, contextPath);}
  };

  var localDirectiveTable = function() {
    var columns = [ {
        "mDataProp": "directive"
      , "sTitle": "Directive"
      , "fnCreatedCell" : function (nTd, sData, oData, iRow, iCol) {
          $(nTd).addClass("listopen tw-bs");
          var tooltipIcon = $("<img />");
          tooltipIcon.attr("src",resourcesPath + "/images/ic_question_14px.png");
          tooltipIcon.addClass("reportIcon");
          var tooltipId = oData.jsid+"-tooltip";
          tooltipIcon.attr("tooltipid",tooltipId);
          tooltipIcon.attr("title","");
          tooltipIcon.addClass("tooltip tooltipable");
          var toolTipContainer= $("<div>Directive '<b>"+sData+"</b>' is based on technique '<b>"+oData.techniqueName+"</b>' (version "+oData.techniqueVersion+")</div>");
          toolTipContainer.addClass("tooltipContent");
          toolTipContainer.attr("id",tooltipId);

          $(nTd).append(tooltipIcon);
          $(nTd).append(toolTipContainer);
          if (! oData.isSystem) {
            var editLink = $("<a />");
            editLink.attr("href",contextPath + '/secure/configurationManager/directiveManagement#{"directiveId":"'+oData.id+'"}');
            var editIcon = $("<img />");
            editIcon.attr("src",resourcesPath + "/images/icPen.png");
            editLink.click(function(e) {e.stopPropagation();});
            editLink.append(editIcon);
            editLink.addClass("reportIcon");
            var policyMode = oData.policyMode ? oData.policyMode : "";
            $(nTd).prepend(createBadgeAgentPolicyMode('directive', policyMode, oData.explanation));
            $(nTd).append(editLink);
          }
        }
    } ];

    var params = jQuery.extend({"fnDrawCallback" : function( oSettings ) {
      createInnerTable(this, localComponentTable(), contextPath, "directive");
    }}, defaultParams);


    return function (gridId, data, refresh) {
      createTable(gridId, data, columns, params, contextPath, refresh);
      createTooltip();$('.rudder-label').bsTooltip();
    }
  };

  var ruleColumn = [ {
    "mDataProp": "rule"
  , "sTitle"   : "Rule"
  , "fnCreatedCell" : function (nTd, sData, oData, iRow, iCol) {
      $(nTd).addClass("listopen tw-bs");
      $(nTd).text(oData.rule);
      if (! oData.isSystem) {
        var editLink = $("<a />");
        editLink.attr("href",contextPath + '/secure/configurationManager/ruleManagement#{"ruleId":"'+oData.id+'"}');
        var editIcon = $("<img />");
        editIcon.attr("src",resourcesPath + "/images/icPen.png");
        editLink.click(function(e) {e.stopPropagation();});
        editLink.append(editIcon);
        editLink.addClass("reportIcon");
        $(nTd).append(editLink);
        $(nTd).prepend(createBadgeAgentPolicyMode('rule', oData.policyMode, oData.explanation));
      }
    }
  } ];
  var params = jQuery.extend({"fnDrawCallback" : function( oSettings ) {
        createInnerTable(this, localDirectiveTable(), contextPath, "rule");
        $('.rudder-label').bsTooltip();
      }
    , "sDom": '<"dataTables_wrapper_top newFilter"f<"dataTables_refresh">>rt<"dataTables_wrapper_bottom"lip>'
  }
  , defaultParams);

  createTable(gridId,data, ruleColumn, params, contextPath, refresh);

}


/*
 *   Create a table of compliance for a Directive.
 *   Used in the compliance details for a Rule, and in the
 *   node details page, in report tab.
 *
 *   Javascript object containing all data to create a line in the DataTable *   Javascript object containing all data to create a line in the DataTable
 *   { "directive" : Directive name [String]
 *   , "id" : Directive id [String]
 *   , "techniqueName": Name of the technique the Directive is based upon [String]
 *   , "techniqueVersion" : Version of the technique the Directive is based upon  [String]
 *   , "compliance" : array of number of reports by compliance status [Array[Float]]
 *   , "compliancePercent" : Compliance percentage [Float]
 *   , "details" : Details of components contained in the Directive [Array of Component values]
 *   , "jsid"    : unique identifier for the line [String]
 *   , "isSystem" : Is it a system Directive? [Boolean]
 *   }
 */
function createDirectiveTable(isTopLevel, isNodeView, contextPath) {
  if (isTopLevel) {
    var complianceWidth = "25%";
    var directiveWidth = "75%";
  } else {
    var complianceWidth = "26.3%";
    var directiveWidth = "73.7%";
  }

  var columns = [ {
     "sWidth": directiveWidth
    , "mDataProp": "directive"
    , "sTitle": "Directive"
    , "fnCreatedCell" : function (nTd, sData, oData, iRow, iCol) {
        $(nTd).empty();
        $(nTd).append(document.createTextNode(oData.directive));
        $(nTd).addClass("listopen tw-bs");
        var tooltipIcon = $("<img />");
        tooltipIcon.attr("src",resourcesPath + "/images/ic_question_14px.png");
        tooltipIcon.addClass("reportIcon");
        var tooltipId = oData.jsid+"-tooltip";
        tooltipIcon.attr("tooltipid",tooltipId);
        tooltipIcon.attr("title","");
        tooltipIcon.addClass("tooltip tooltipable");
        var toolTipContainer= $("<div>Directive '<b>"+sData+"</b>' is based on technique '<b>"+oData.techniqueName+"</b>' (version "+oData.techniqueVersion+")</div>");
        toolTipContainer.addClass("tooltipContent");
        toolTipContainer.attr("id",tooltipId);
        $(nTd).append(tooltipIcon);
        $(nTd).append(toolTipContainer);
        if (! oData.isSystem) {
          var editLink = $("<a />");
          editLink.attr("href",contextPath + '/secure/configurationManager/directiveManagement#{"directiveId":"'+oData.id+'"}');
          var editIcon = $("<img />");
          editIcon.attr("src",resourcesPath + "/images/icPen.png");
          editLink.click(function(e) {e.stopPropagation();});
          editLink.append(editIcon);
          editLink.addClass("reportIcon");
          $(nTd).append(editLink);
          var policyMode = oData.policyMode ? oData.policyMode : policyMode ;
          $(nTd).prepend(createBadgeAgentPolicyMode('directive', policyMode, oData.explanation));
        }
      }
  } , {
      "sWidth": complianceWidth
    , "mDataProp": "compliancePercent"
    , "sTitle": "Status"
    , "fnCreatedCell" : function (nTd, sData, oData, iRow, iCol) {
        var elem = buildComplianceBar(oData.compliance);
        $(nTd).empty();
        $(nTd).append(elem);
      }
  } ];

  var params = {
      "bFilter" : isTopLevel
    , "bPaginate" : isTopLevel
    , "bLengthChange": isTopLevel
    , "bInfo" : isTopLevel
    , "sPaginationType": "full_numbers"
    , "aaSorting": [[ 0, "asc" ]]
    , "fnDrawCallback" : function( oSettings ) {
        createInnerTable(this, createComponentTable(isTopLevel, isNodeView, contextPath), contextPath, "directive");
        $('.rudder-label').bsTooltip();
      }
  };

  if (isTopLevel) {
    var sDom = {
        "sDom" : '<"dataTables_wrapper_top newFilter"f<"dataTables_refresh">>rt<"dataTables_wrapper_bottom"lip>'
      , "oLanguage": {
          "sSearch": ""
        }
    };
    $.extend(params,sDom);
  }

  return function (gridId, data, refresh) {
    createTable(gridId, data, columns, params, contextPath, refresh);
    createTooltip();$('.rudder-label').bsTooltip();
  }
}

/*
 *   Create the table with the list of nodes, used in
 *   the pop-up from rule compliance details.
 *
 *   Javascript object containing all data to create a line in the DataTable
 *   { "node" : Node name [String]
 *   , "id" : Node id [String]
 *   , "compliance" : array of number of reports by compliance status [Array[Float]]
 *   , "compliancePercent" : Compliance percentage [Float]
 *   , "details" : Details of Directive applied by the Node [Array of Directive values ]
 *   , "jsid"    : unique identifier for the line [String]
 *   }
 */
function createNodeComplianceTable(gridId, data, contextPath, refresh) {

  var columns = [ {
      "sWidth": "75%"
    , "mDataProp": "node"
    , "sTitle": "Node"
    , "fnCreatedCell" : function (nTd, sData, oData, iRow, iCol) {
        $(nTd).addClass("listopen tw-bs");
        var editLink = $("<a />");
        editLink.attr("href",contextPath +'/secure/nodeManager/searchNodes#{"nodeId":"'+oData.id+'"}');
        var editIcon = $("<img />");
        editIcon.attr("src",resourcesPath + "/images/icMagnify-right.png");
        editLink.click(function(e) {e.stopPropagation();});
        editLink.append(editIcon);
        editLink.addClass("reportIcon");
        $(nTd).append(editLink);
        $(nTd).prepend(createBadgeAgentPolicyMode('node', oData.policyMode, oData.explanation));
      }
  } , {
      "sWidth": "25%"
    , "mDataProp": "compliancePercent"
    , "sTitle": "Status"
    , "fnCreatedCell" : function (nTd, sData, oData, iRow, iCol) {
        var elem = $("<a></a>");
        elem.addClass("noExpand");
        elem.attr("href","javascript://");
        elem.append(buildComplianceBar(oData.compliance));
        elem.click(function() {oData.callback()});
        $(nTd).empty();
        $(nTd).append(elem);
      }
  } ];

  var params = {
      "bFilter" : true
    , "bPaginate" : true
    , "bLengthChange": true
    , "sPaginationType": "full_numbers"
    , "oLanguage": {
        "sSearch": ""
      }
    , "aaSorting": [[ 0, "asc" ]]
    , "fnDrawCallback" : function( oSettings ) {
        createInnerTable(this,createDirectiveTable(false, true, contextPath),"node");
        $('.rudder-label').bsTooltip();
      }
    , "sDom": '<"dataTables_wrapper_top newFilter"f<"dataTables_refresh">>rt<"dataTables_wrapper_bottom"lip>'
  };

  createTable(gridId, data, columns, params, contextPath, refresh);

  createTooltip();$('.rudder-label').bsTooltip();
}

/*
 *   Details of a component. Used on all tables.
 *
 *   Javascript object containing all data to create a line in the DataTable
 *   { "component" : component name [String]
 *   , "compliance" : array of number of reports by compliance status [Array[Float]]
 *   , "compliancePercent" : Compliance percentage [Float]
 *   , "details" : Details of values contained in the component [ Array of Component values ]
 *   , "noExpand" : The line should not be expanded if all values are "None" [Boolean]
 *   }
 */
function createComponentTable(isTopLevel, isNodeView, contextPath) {

  if (isTopLevel) {
    var complianceWidth = "26.3%";
  } else {
    var complianceWidth = "27.9%";
    var componentSize = "72.4%";
  }
  var columns = [ {
      "sWidth": componentSize
    , "mDataProp": "component"
    , "sTitle": "Component"
    , "fnCreatedCell" : function (nTd, sData, oData, iRow, iCol) {
        if(! oData.noExpand || isNodeView ) {
          $(nTd).addClass("listopen");
        } else {
          $(nTd).addClass("noExpand");
        }
      }
  } , {
      "sWidth": complianceWidth
    , "mDataProp": "compliancePercent"
    , "sTitle": "Status"
    , "fnCreatedCell" : function (nTd, sData, oData, iRow, iCol) {
        var elem = buildComplianceBar(oData.compliance);
        $(nTd).empty();
        $(nTd).append(elem);
      }
  } ];

  var params = {
      "bFilter" : false
    , "bPaginate" : false
    , "bLengthChange": false
    , "bInfo" : false
    , "aaSorting": [[ 0, "asc" ]]
    , "fnDrawCallback" : function( oSettings ) {
        if(isNodeView) {
          createInnerTable(this, createNodeComponentValueTable(contextPath));
        } else {
          createInnerTable(this, createRuleComponentValueTable(contextPath));
        }
      }
  }

  return function (gridId,data) {createTable(gridId,data,columns, params, contextPath);}
}


/*   Details of a value for a node
 *
 *   Javascript object containing all data to create a line in the DataTable
 *   { "value" : value of the key [String]
 *   , "status" : Worst status of the Directive [String]
 *   , "statusClass" : Class to use on status cell [String]
 *   , "messages" : Message linked to that value, only used in message popup [ Array[String] ]
 *   , "jsid"    : unique identifier for the line [String]
 *   }
 */
function createNodeComponentValueTable(contextPath) {

  var columns = [ {
      "sWidth": "20%"
    , "mDataProp": "value"
    , "sTitle": "Value"
  } , {
      "sWidth": "62.4%"
    , "mDataProp": "messages"
    , "sTitle": "Messages"
    , "fnCreatedCell" : function (nTd, sData, oData, iRow, iCol) {
        var list = $("<ul></ul>");
        for (index in sData) {
          var elem = $("<li></li>");
          if(sData.length > 1) {
            elem.text('['+ sData[index].status+'] '+ sData[index].value);
          } else {
            elem.text(sData[index].value);
          }
          list.append(elem);
        }
        $(nTd).empty();
        $(nTd).append(list);
      }
  } , {
      "sWidth": "17.6%"
    , "mDataProp": "status"
    , "sTitle": "Status"
    , "fnCreatedCell" : function (nTd, sData, oData, iRow, iCol) {
        $(nTd).addClass("center "+oData.statusClass);
      }
  } ];

  var params = {
      "bFilter" : false
    , "bPaginate" : false
    , "bLengthChange": false
    , "bInfo" : false
    , "aaSorting": [[ 0, "asc" ]]
  }

  return function (gridId,data) {createTable(gridId, data, columns, params, contextPath); createTooltip();$('.rudder-label').bsTooltip();}

}

/*   Details of a value for component in a directive in a rule details.
 *   We don't have a status, but a compliance (composite values)
 *
 *   Javascript object containing all data to create a line in the DataTable
 *   { "value" : value of the key [String]
 *   , "compliance" : array of number of reports by compliance status [Array[Float]]
 *   , "compliancePercent" : Compliance percentage [Float]
 *   , "status" : Worst status of the Directive [String]
 *   , "statusClass" : Class to use on status cell [String]
 *   , "messages" : Message linked to that value, only used in message popup [ Array[String] ]
 *   , "jsid"    : unique identifier for the line [String]
 *   }
 */
function createRuleComponentValueTable (contextPath) {

  var complianceWidth = "27.7%";
  var componentSize = "72.3%";

  var columns = [ {
      "sWidth": componentSize
    , "mDataProp": "value"
    , "sTitle": "Value"
  } , {
        "sWidth": complianceWidth
      , "mDataProp": "compliancePercent"
      , "sTitle": "Status"
      , "fnCreatedCell" : function (nTd, sData, oData, iRow, iCol) {
          var elem = buildComplianceBar(oData.compliance);
          $(nTd).empty();
          $(nTd).append(elem);
        }
  } ];

  var params = {
      "bFilter" : false
    , "bPaginate" : false
    , "bLengthChange": false
    , "bInfo" : false
    , "aaSorting": [[ 0, "asc" ]]
  }

  return function (gridId,data) {createTable(gridId, data, columns, params, contextPath); createTooltip();$('.rudder-label').bsTooltip();}

}


///////////////////////////////////////////////////
///////////////////  Nodes list ///////////////////
///////////////////////////////////////////////////


/*
 *  Table of nodes
 *
 *   Javascript object containing all data to create a line in the DataTable
 *   { "name" : Node hostname [String]
 *   , "id" : Node id [String]
 *   , "machineType" : Node machine type [String]
 *   , "osName" : Node OS name [String]
 *   , "osVersion" : Node OS version [ String ]
 *   , "servicePack" : Node OS service pack [ String ]
 *   , "lastReport" : Last report received about that node [ String ]
 *   , "callBack" : Callback on Node, if missing, replaced by a link to nodeId [ Function ]
 *   }
 */
function createNodeTable(gridId, data, contextPath, refresh) {
  //base element for the clickable cells
  function callbackElement(oData, displayCompliance) {
    var elem = $("<a></a>");
    if("callback" in oData) {
        elem.click(function(e) {
          oData.callback(displayCompliance);
          e.stopPropagation();
          $('#query-search-content').toggle(400);
          $('#querySearchSection').toggleClass('unfoldedSectionQuery');
        });
        elem.attr("href","javascript://");
    } else {
        elem.attr("href",contextPath+'/secure/nodeManager/searchNodes#{"nodeId":"'+oData.id+'","displayCompliance":'+displayCompliance+'}');
    }
    return elem;
  }
  var columns = [ {
      "sWidth": "25%"
    , "mDataProp": "name"
    , "sTitle": "Node name"
    , "fnCreatedCell" : function (nTd, sData, oData, iRow, iCol) {
        var link = callbackElement(oData, false)
        var icon = $("<img />");
        icon.attr("src",resourcesPath + "/images/icMagnify-right.png");
        link.append(icon);
        link.addClass("reportIcon");
        $(nTd).append(link);
      }
  } , {
      "sWidth": "10%"
    , "mDataProp": "machineType"
    , "sTitle": "Machine type"
  } , {
      "sWidth": "10%"
    , "mDataProp": "osName"
    , "sTitle": "OS name"
  } , {
      "sWidth": "5%"
    , "mDataProp": "osVersion"
    , "sTitle": "OS version"
  } , {
      "sWidth": "5%"
    , "mDataProp": "servicePack"
    , "sTitle": "OS SP"
  } , {
      "mDataProp": "agentPolicyMode"
    , "sWidth": "8%"
    , "sTitle": "Policy Mode"
    , "fnCreatedCell" : function (nTd, sData, oData, iRow, iCol) {
        $(nTd).empty();
        $(nTd).addClass('tw-bs');
        $(nTd).prepend(createTextAgentPolicyMode(true,oData.agentPolicyMode,oData.explanation));
      }
  } , {
      "mDataProp": "name"
    , "sWidth": "25%"
    , "sTitle": "Compliance"
    , "sSortDataType": "node-compliance"
    , "sType" : "numeric"
    , "fnCreatedCell" : function (nTd, sData, oData, iRow, iCol) {
        var link = callbackElement(oData, true)
        var complianceBar = '<div id="compliance-bar-'+oData.id+'"><center><img height="26" width="26" src="'+resourcesPath+'/images/ajax-loader.gif" /></center></div>';
        link.append(complianceBar)
        $(nTd).empty();
        $(nTd).prepend(link);
      }
  } , {
      "sWidth": "12%"
    , "mDataProp": "lastReport"
    , "sTitle": "Last seen"
  } ];

  var params = {
      "bFilter" : true
    , "bPaginate" : true
    , "bLengthChange": true
    , "sPaginationType": "full_numbers"
    , "oLanguage": {
        "sSearch": ""
    }
    , "fnDrawCallback": function( oSettings ) {
        $('[data-toggle="tooltip"]').bsTooltip();
        var rows = this._('tr', {"page":"current"});
        $.each(rows, function(index,row) {
          // Display compliance progress bar if it has already been computed
          var compliance = nodeCompliances[row.id]
          if (compliance !== undefined) {
            $("#compliance-bar-"+row.id).html(buildComplianceBar(compliance));
          }
        })
        $('.rudder-label').bsTooltip();
      }
    , "aaSorting": [[ 0, "asc" ]]
    , "sDom": '<"dataTables_wrapper_top newFilter"f<"dataTables_refresh">>rt<"dataTables_wrapper_bottom"lip>'
  };

  createTable(gridId,data, columns, params, contextPath, refresh, "nodes");
}

/*
 *  Table of changes requests
 *
 *   Javascript object containing all data to create a line in the DataTable
 *   { "name" : Change request name [String]
 *   , "id" : Change request id [String]
 *   , "step" : Change request validation step [String]
 *   , "creator" : Name of the user that has created the change Request [String]
 *   , "lastModification" : date of last modification [ String ]
 *   }
 */
function createChangeRequestTable(gridId, data, contextPath, refresh) {

  var columns = [ {
      "sWidth": "5%"
    , "mDataProp": "id"
    , "sTitle": "#"
    , "fnCreatedCell" : function (nTd, sData, oData, iRow, iCol) {
        $(nTd).empty();
        $(nTd).addClass("link");
        var svg = '<svg xmlns="http://www.w3.org/2000/svg" xmlns:xlink="http://www.w3.org/1999/xlink" version="1.1" id="Capa_1" x="0px" y="0px" viewBox="0 0 493.356 493.356" xml:space="preserve"><g><path d="M490.498,239.278l-109.632-99.929c-3.046-2.474-6.376-2.95-9.993-1.427c-3.613,1.525-5.427,4.283-5.427,8.282v63.954H9.136 c-2.666,0-4.856,0.855-6.567,2.568C0.859,214.438,0,216.628,0,219.292v54.816c0,2.663,0.855,4.853,2.568,6.563 c1.715,1.712,3.905,2.567,6.567,2.567h356.313v63.953c0,3.812,1.817,6.57,5.428,8.278c3.62,1.529,6.95,0.951,9.996-1.708 l109.632-101.077c1.903-1.902,2.852-4.182,2.852-6.849C493.356,243.367,492.401,241.181,490.498,239.278z"/></g><g></g><g></g><g></g><g></g><g></g><g></g><g></g><g></g><g></g><g></g><g></g><g></g><g></g><g></g><g></g></svg>';
        var editLink = $("<a />");
        var iconNext =  $(svg);
        editLink.attr("href",contextPath +'/secure/utilities/changeRequest/'+sData);
        editLink.text(sData);
        editLink.append(iconNext);
        $(nTd).append(editLink);
      }
  } , {
      "sWidth": "10%"
    , "mDataProp": "step"
     , "sTitle": "Status"
  } , {
      "sWidth": "65%"
    , "mDataProp": "name"
    , "sTitle": "Name"
  } , {
      "sWidth": "10%"
    , "mDataProp": "creator"
    , "sTitle": "Creator"
  } , {
      "sWidth": "10%"
    , "mDataProp": "lastModification"
    , "sTitle": "Last Modification"
  } ];

  var params = {
      "bFilter" : true
    , "bPaginate" : true
    , "bLengthChange": true
    , "sPaginationType": "full_numbers"
    , "oLanguage": {
        "sSearch": ""
    }
    , "aaSorting": [[ 0, "asc" ]]
    , "sDom": '<"dataTables_wrapper_top newFilter"f<"dataTables_refresh">>rt<"dataTables_wrapper_bottom"lip>'
  };

  createTable(gridId,data, columns, params, contextPath, refresh, "change_requests");
}

/*
 *   Javascript object containing all data to create a line in the DataTable
 *   { "executionDate" : Date report was executed [DateTime]
 *   , "severity" : Report severity [String]
 *   , "ruleName" : Rule name [String]
 *   , "directiveName": Directive name [String]
 *   , "component" : Report component [String]
 *   , "value" : Report value [String]
 *   , "message" : Report message [String]
 *   }
 */
function createTechnicalLogsTable(gridId, data, contextPath, refresh, pickEventLogsInInterval) {

  var columns = [ {
      "sWidth": "10%"
    , "mDataProp": "executionDate"
    , "sTitle": "Execution date"
  } , {
      "sWidth": "8%"
    , "mDataProp": "severity"
    , "sTitle": "Severity"
  } , {
      "sWidth": "17%"
    , "mDataProp": "ruleName"
    , "sTitle": "Rule"
  } , {
      "sWidth": "17%"
    , "mDataProp": "directiveName"
    , "sTitle": "Directive"
  } , {
      "sWidth": "12%"
    , "mDataProp": "component"
    , "sTitle": "Component"
  } , {
      "sWidth": "12%"
    , "mDataProp": "value"
    , "sTitle": "Value"
  } , {
      "sWidth": "24%"
    , "mDataProp": "message"
    , "sTitle": "Message"
  } ];

  var params = {
      "bFilter" : true
    , "bPaginate" : true
    , "bLengthChange": true
    , "sPaginationType": "full_numbers"
    , "oLanguage": {
        "sSearch": ""
    }
    , "aaSorting": [[ 0, "desc" ]]
    , "sDom": '<"dataTables_wrapper_top newFilter"f<"dataTables_refresh"><"dataTables_pickdates"><"dataTables_pickend"><"dataTables_pickstart">'+
      '>rt<"dataTables_wrapper_bottom"lip>'
  };

  createTable(gridId,data, columns, params, contextPath, refresh, "technical_logs", false, pickEventLogsInInterval);

}

/*
 *   Javascript object containing all data to create a line in the DataTable
 *   { "executionDate" : Date report was executed [DateTime]
 *   , "node": node hostname [String]
 *   , "directiveName": Directive name [String]
 *   , "directiveId": Directive id [String]
 *   , "component" : Report component [String]
 *   , "value" : Report value [String]
 *   , "message" : Report message [String]
 *   }
 */
function createChangesTable(gridId, data, contextPath, refresh) {
  var columns = [ {
      "sWidth": "8%"
      , "mDataProp": "executionDate"
      , "sTitle": "Execution Date"
  } , {
      "sWidth": "10%"
    , "mDataProp": "nodeName"
    , "sTitle": "Node"
  } , {
      "sWidth": "17%"
    , "mDataProp": "directiveName"
    , "sTitle": "Directive"
  } , {
      "sWidth": "12%"
    , "mDataProp": "component"
    , "sTitle": "Component"
  } , {
      "sWidth": "12%"
    , "mDataProp": "value"
    , "sTitle": "Value"
  } , {
      "sWidth": "24%"
    , "mDataProp": "message"
    , "sTitle": "Message"
  } ];

  var params = {
      "bFilter" : true
    , "bPaginate" : true
    , "bLengthChange": true
    , "sPaginationType": "full_numbers"
    , "oLanguage": {
        "sSearch": ""
    }
    , "aaSorting": [[ 0, "asc" ]]
    , "sDom": '<"dataTables_wrapper_top newFilter"f>rt<"dataTables_wrapper_bottom"lip>'
  };

  createTable(gridId,data, columns, params, contextPath, refresh, "recent_changes");

}

/*
 *   Javascript object containing all data to create a line in the DataTable
 *   { "id" : Event log id [Int]
 *   , "date": date the event log was produced [Date/String]
 *   , "actor": Name of the actor making the event [String]
 *   , "type" : Type of the event log [String]
 *   , "description" : Description of the event [String]
 *   , "details" : function/ajax call, setting the details content, takes the id of the element to set [Function(String)]
 *   , "hasDetails" : do our event needs to display details (do we need to be able to open the row [Boolean]
 *   }
 */
function createEventLogTable(gridId, data, contextPath, refresh, pickEventLogsInInterval) {

  var columns = [ {
      "sWidth": "10%"
      , "mDataProp": "id"
      , "sTitle": "Id"
      , "sClass" : "eventId"
      , "fnCreatedCell" : function (nTd, sData, oData, iRow, iCol) {
        if( oData.hasDetails ) {
          $(nTd).addClass("listopen");
        }
      }
  } , {
      "sWidth": "20%"
    , "mDataProp": "date"
    , "sTitle": "Date"
  } , {
      "sWidth": "10%"
    , "mDataProp": "actor"
    , "sTitle": "Actor"
  } , {
      "sWidth": "30%"
    , "mDataProp": "type"
    , "sTitle": "Type"
  } , {
      "sWidth": "30%"
    , "mDataProp": "description"
    , "sTitle": "Description"
  } ];

  var params = {
      "bFilter" : true
    , "bPaginate" : true
    , "bLengthChange": true
    , "sPaginationType": "full_numbers"
    , "oLanguage": {
        "sSearch": ""
    }
    , "aaSorting": [[ 0, "desc" ]]
    , "fnDrawCallback" : function( oSettings ) {
        var myTable = this;
        var lines = $(myTable.fnGetNodes());
          lines.each( function () {
          var tableRow = $(this);
          var fnData = myTable.fnGetData( this );
          tableRow.attr("id",fnData.id);
          if (fnData.hasDetails) {
            tableRow.addClass("curspoint");
            // Remove all previously added callbacks on row or you will get problems
            tableRow.unbind();
            // Add callback to open the line
            tableRow.click( function (e) {
              e.stopPropagation();
              // Chack if our line is opened/closed
              var IdTd = tableRow.find("td.eventId");
              if (IdTd.hasClass("listclose")) {
                myTable.fnClose(this);
              } else {
                // Set details
                var detailsId =  'details-'+fnData.id;
                // First open the row an d set the id
                var openedRow = $(myTable.fnOpen(this,'',detailsId));
                var detailsTd = $("."+detailsId);
                detailsTd.attr("id",detailsId);
                // Set data in the open row with the details function from data
                fnData.details(detailsId);
                // Set final css
                var color = 'color1';
                if(tableRow.hasClass('color2'))
                  color = 'color2';
                openedRow.addClass(color + ' eventLogDescription');
              }
              // toggle list open / close classes
              IdTd.toggleClass('listopen');
              IdTd.toggleClass('listclose');
            } );
          }
        } );
      }
    , "sDom": '<"dataTables_wrapper_top newFilter"f<"dataTables_refresh"><"dataTables_pickdates"><"dataTables_pickend"><"dataTables_pickstart">'+
      '>rt<"dataTables_wrapper_bottom"lip>'
  };

  createTable(gridId,data, columns, params, contextPath, refresh, "event_logs", false, pickEventLogsInInterval);
}

/*
 * A function that build a compliance bar with colored zone for compliance
 * status cases based on Twitter Bootstrap: http://getbootstrap.com/components/#progress
 *
 * Await a JSArray:
 * (pending, success, repaired, error, noAnswer, notApplicable)
 *
 */
function buildComplianceBar(compliance, minPxSize) {

  function compliancePercentValue(complianceValue ) {
    var value = Number((complianceValue).toFixed(0));
    if (value == 0) {
      return "<1";
    } else {
      return value;
    }
  }
  var content = $('<div class="progress"></div>');

  // set the default minimal size of array if not defined
  if (minPxSize === undefined) minPxSize = 20;
  // Correct compliance array, if sum is over 100, fix it y removing the excedent amount to the max value
  var sum = compliance.reduce(function(pv, cv) { return pv + cv; }, 0);

  if (sum > 100) {
    var max_of_array = Math.max.apply(Math, compliance);
    var index = compliance.indexOf(max_of_array);
    var toRemove = sum - 100
    compliance[index] = compliance[index] - toRemove;
  }

  var reportsDisabled      = compliance[0];
  var enforceNotApplicable = compliance[1];
  var enforceSuccess       = compliance[2];
  var repaired             = compliance[3];
  var enforceError         = compliance[4];
  var pending              = compliance[5];
  var noreport             = compliance[6];
  var missing              = compliance[7];
  var unknown              = compliance[8];
  var auditNotApplicable   = compliance[9];
  var compliant            = compliance[10];
  var nonCompliant         = compliance[11];
  var auditError           = compliance[12];
  var badPolicyMode        = compliance[13];

  var notApplicable = enforceNotApplicable + auditNotApplicable;
  var success = enforceSuccess + compliant;
  var okStatus = success + repaired + notApplicable;
  var unexpected = missing + unknown + badPolicyMode;
  var error = enforceError + auditError;
  
  var widthArr = getWidthProgressBar([
                     /*0*/ okStatus
                   , /*1*/ nonCompliant
                   , /*2*/ error
                   , /*3*/ unexpected
                   , /*4*/ pending
                   , /*5*/ reportsDisabled
                   , /*6*/ noreport
                 ], minPxSize);

  if(okStatus != 0) {
    var text = []
    if (enforceSuccess != 0) {
      text.push("Success (enforce): "+enforceSuccess.toFixed(2)+"% <br> ");
    }
    if (compliant != 0) {
      text.push("Compliant: "+compliant.toFixed(2)+"% <br> ");
    }
    if (repaired != 0) {
      text.push("Repaired: "+repaired.toFixed(2)+"% <br> ");
    }
    if (enforceNotApplicable != 0) {
      text.push("Not applicable (enforce): "+enforceNotApplicable.toFixed(2)+"% <br> ");
    }
    if (auditNotApplicable != 0) {
      text.push("Not applicable (audit): "+auditNotApplicable.toFixed(2)+"% <br> ");
    }
    var value = compliancePercentValue(okStatus);
    content.append('<div class="progress-bar progress-bar-success" style="width:'+widthArr[0]+'" title="'+text.join("\n")+'">'+value+'%</div>');
  }
  
  if(nonCompliant != 0) {
    var text = []
    text.push("Non compliance: "+nonCompliant.toFixed(2)+"%");
    var value = compliancePercentValue(nonCompliant);
    content.append('<div class="progress-bar progress-bar-audit-noncompliant" style="width:'+widthArr[1]+'" title="'+text.join("\n")+'">'+value+'%</div>');
  }
  
  if(error != 0) {
    var text = []
    if (enforceError != 0) {
      text.push("Errors (enforce): "+enforceError.toFixed(2)+"% <br> ");
    }
    if (unknown != 0) {
      text.push("Errors (audit): "+auditError.toFixed(2)+"% <br> ");
    }
    var value = compliancePercentValue(error);
    content.append('<div class="progress-bar progress-bar-error" style="width:'+widthArr[2]+'" title="'+text.join("\n")+'">'+value+'%</div>');
  }
  
  if(unexpected != 0) {
    var text = []
    if (missing != 0) {
      text.push("Missing reports: "+missing.toFixed(2)+"% <br> ");
    }
    if (unknown != 0) {
      text.push("Unknown reports: "+unknown.toFixed(2)+"% <br> ");
    }
    if (badPolicyMode != 0) {
      text.push("Not supported mixed mode on directive from same Technique: "+badPolicyMode.toFixed(2)+"% <br> ");
    }
    var value = compliancePercentValue(unexpected);
    content.append('<div class="progress-bar progress-bar-unknown progress-bar-striped" style="width:'+widthArr[3]+'" title="'+text.join("\n")+'">'+value+'%</div>');
  }
  
  if(pending != 0) {
    var value = compliancePercentValue(pending);
    var tooltip = pending.toFixed(2);
    content.append('<div class="progress-bar progress-bar-pending progress-bar-striped" style="width:'+widthArr[4]+'" title="Applying: '+tooltip+'%">'+value+'%</div>');
  }

  if(reportsDisabled != 0) {
    var value = compliancePercentValue(reportsDisabled);
    var tooltip = reportsDisabled.toFixed(2);
    content.append('<div class="progress-bar progress-bar-reportsdisabled" style="width:'+widthArr[5]+'" title="Reports Disabled: '+tooltip+'%">'+value+'%</div>')
  }

  if(noreport != 0) {
    var value = compliancePercentValue(noreport);
    var tooltip = noreport.toFixed(2);
    content.append('<div class="progress-bar progress-bar-no-report" style=" width:'+widthArr[6]+'" title="No report: '+tooltip+'%">'+value+'%</div>');
  }

  var container = $('<div class="tw-bs"></div>');
  container.append(content);
  return container

}

function getWidthProgressBar(arr, minPxSize){
  var finalWidth = [];

  //Recalculate the compliance bars size only on a Node Details page.
  //If it isn't the case, this function does nothing.
  if((Math.min.apply(Math,arr)<9)){
    var totalSmallBarsPercent = totalSmallBarsPx = 0;
    // Minimum given size (in px) of a bar
    var barWitdh;
    //We calculate the total percentage of the bars which are less than 5%.
    //Then we calculate the total size taken by them after have been resized.
    $(arr).each(function(index,compliancePercent) {
      if((compliancePercent<9)&&(compliancePercent>0)){
        totalSmallBarsPercent += compliancePercent;
        totalSmallBarsPx += minPxSize;
      }
    });
    //Here, we set the new width for each bar.
    $(arr).each(function(index,compliancePercent){
      if(compliancePercent<9){
        barWitdh = minPxSize+"px";
      }else{
        //We calculate the remaining free space of the Compliance Bar
        var baseSize = "(100% - " + totalSmallBarsPx + "px)";
        //Then we calculate the percentage of each bar with respect to this space.
        var percentBar = compliancePercent / (100 - totalSmallBarsPercent );
        barWitdh = "calc( "+baseSize+" * "+percentBar+")";
      }
      finalWidth.push(barWitdh);
    });
  }else{
    $(arr).each(function(index,compliancePercent){
      finalWidth.push(compliancePercent+"%");
    });
  }
  return finalWidth;
}

function refreshTable (gridId, data) {
  var table = $('#'+gridId).DataTable({"retrieve": true});
  table.clear();
  table.rows.add(data);
  table.draw();
}

function selectInterval(interval, element){
  $("#selectedPeriod").text(interval);
  $(".c3-bar-highlighted").each(function() {
    this.classList.remove("c3-bar-highlighted");
  });
  element.classList.add("c3-bar-highlighted");
}
function changeCursor(clickable){
  if(clickable){
    $('body').toggleClass('cursorPointer');
  }
}
/*
 * Function to define opening of an inner table
 */
function createInnerTable(myTable,  createFunction, contextPath, kind) {

  var plusTd = $(myTable.fnGetNodes());
  plusTd.each( function () {
    $(this).unbind();
    $(this).click( function (e) {
      if ($(e.target).hasClass('noExpand')) {
        return false;
      } else {
        var fnData = myTable.fnGetData( this );
        var i = $.inArray( this, anOpen );
        var detailsId = fnData.jsid ;
        if (kind !== undefined) {
          detailsId += "-"+kind
        }
        detailsId += "-details";
        if ( i === -1 ) {
          $(this).find("td.listopen").removeClass("listopen").addClass("listclose");
          var table = $("<table></table>");
          var tableId = fnData.jsid;
          if (kind !== undefined) {
            tableId += "-"+kind;
          }
          tableId += "-table";
          table.attr("id",tableId);
          table.attr("cellspacing",0);
          table.addClass("noMarginGrid");
          var div = $("<div></div>");
          div.addClass("innerDetails");
          div.attr("id",detailsId);
          div.append(table);
          var nDetailsRow = myTable.fnOpen( this, div, 'details' );
          var res = createFunction(tableId, fnData.details);
          $('div.dataTables_wrapper:has(table.noMarginGrid)').addClass('noMarginGrid');
          $('#'+detailsId).slideDown(300);
          anOpen.push( this );
        } else {
          $(this).find("td.listclose").removeClass("listclose").addClass("listopen");
          $('#'+detailsId).slideUp(300, function () {
            myTable.fnClose( this );
            anOpen.splice( i, 1 );
          } );
        }
      }
    } );
  } );
}

// Create a table from its id, data, columns, custom params, context patch and refresh function
function createTable(gridId,data,columns, customParams, contextPath, refresh, storageId, isPopup, pickEventLogsInInterval) {

  var defaultParams = {
      "asStripeClasses": [ 'color1', 'color2' ]
    , "bAutoWidth": false
    , "aoColumns": columns
    , "aaData": data
    , "bJQueryUI": true
    , "lengthMenu": [ [10, 25, 50, 100, 500, 1000, -1], [10, 25, 50, 100, 500, 1000, "All"] ]
    , "pageLength": 25
    , "retrieve" : true
  };

  if (storageId !== undefined) {
    var storageParams = {
        "bStateSave" : true
      , "fnStateSave": function (oSettings, oData) {
          localStorage.setItem( 'DataTables_'+storageId, JSON.stringify(oData) );
        }
      , "fnStateLoad": function (oSettings) {
          return JSON.parse( localStorage.getItem('DataTables_'+storageId) );
        }
    }

    $.extend(defaultParams,storageParams);
  }

  var params = $.extend({},defaultParams,customParams);
  var table = $('#'+gridId).DataTable( params );

  $('#'+gridId+' thead tr').addClass("head");
  if (!( typeof refresh === 'undefined')) {
    var refreshButton = $("<button><img src='"+resourcesPath + "/images/icRefresh.png'/></button>");
    refreshButton.button();
    refreshButton.attr("title","Refresh");
    refreshButton.click( function() { refresh(); } );
    refreshButton.addClass("refreshButton");
    $("#"+gridId+"_wrapper .dataTables_refresh").append(refreshButton);
  }

  $("#"+gridId+"_wrapper .dataTables_refresh button").tooltip({position:{my:"left+40 bottom-10",collision: "flipfit"}});

  $('.dataTables_filter input').attr("placeholder", "Filter");
  $('.tw-bs .modal .dataTables_filter input').addClass("form-control"); 
  $('#grid_remove_popup_grid').parent().addClass("table-responsive");
  $('#grid_remove_popup_grid').parents('.modal-dialog').addClass("modal-lg");
  

  $('.dataTables_filter input').css("background","white url("+resourcesPath + "/images/icMagnify.png) left center no-repeat");

  if (!( typeof pickEventLogsInInterval === 'undefined')) {
    $('#filterLogs').removeClass('hide');
    //Initialize the two datepickers
    $('#filterLogs .pickStartInput, #filterLogs .pickEndInput').datetimepicker({dateFormat:'yy-mm-dd', timeFormat: 'HH:mm:ss', timeInput: true});
    $('#filterLogsButton').click(pickEventLogsInInterval);
  }
  return table;
}
<|MERGE_RESOLUTION|>--- conflicted
+++ resolved
@@ -375,22 +375,7 @@
 
         // Description tooltip over the row
         if ( data.description.length > 0) {
-<<<<<<< HEAD
-          var tooltipId = data.id+"-description";
-          parent.attr("tooltipid",tooltipId);
-          parent.attr("title","");
-          parent.addClass("tooltipabletr");
-          var tooltip= $("<div></div>");
-          var toolTipContainer = $("<div><h3>"+data.name+"</h3></div>");
-          toolTipContainer.addClass("tooltipContent");
-          toolTipContainer.attr("id",tooltipId);
-          tooltip.text(data.description);
-          toolTipContainer.append(tooltip);
-          elem.append(toolTipContainer);
-=======
-
           elem.attr("title","<div><h3>"+data.name+"</h3>"+ data.description+"</div>");
->>>>>>> 3a6b03ef
         }
 
         // Append the content to the row
