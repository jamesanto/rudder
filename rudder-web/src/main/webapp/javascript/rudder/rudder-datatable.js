--- conflicted
+++ resolved
@@ -1380,9 +1380,8 @@
     compliance[index] = compliance[index] - toRemove;
   }
 
-<<<<<<< HEAD
-  var reportsDisabled = compliance[0]; 
-  var notApplicable   = compliance[1]; 
+  var reportsDisabled = compliance[0];
+  var notApplicable   = compliance[1];
   var success         = compliance[2];
   var repaired        = compliance[3];
   var error           = compliance[4];
@@ -1390,28 +1389,24 @@
   var noreport        = compliance[6];
   var missing         = compliance[7];
   var unknown         = compliance[8];
-  
+
   var okStatus = success + repaired + notApplicable;
-=======
-  var notApplicable = compliance[0];
-  var success       = compliance[1];
-  var repaired      = compliance[2];
-  var okStatus      = success + repaired;
-  var error         = compliance[3];
-  var pending       = compliance[4];
-  var noreport      = compliance[5];
-  var missing       = compliance[6];
-  var unknown       = compliance[7];
-  var unexpected    = missing + unknown;
-
-  var widthArr = getWidthProgressBar([notApplicable, okStatus, pending, noreport, unexpected, error], minPxSize);
+
+  var widthArr = getWidthProgressBar([
+                     /*0*/ notApplicable
+                   , /*1*/ okStatus
+                   , /*2*/ pending
+                   , /*3*/ noreport
+                   , /*4*/ unexpected
+                   , /*5*/ error
+                   , /*6*/ reportsDisabled
+                 ], minPxSize);
 
   if(notApplicable != 0) {
     var value = compliancePercentValue(notApplicable);
     content.append('<div class="progress-bar progress-bar-notapplicable" style=" width:'+widthArr[0]+'" title="Not applicable: '+notApplicable+'%">'+value+'%</div>');
   }
 
->>>>>>> 51231f0d
   if(okStatus != 0) {
     var text = []
     if (success != 0) {
@@ -1420,16 +1415,8 @@
     if (repaired != 0) {
       text.push("Repaired: "+repaired+"%");
     }
-<<<<<<< HEAD
-    if (notApplicable != 0) {
-      text.push("Not applicable: "+notApplicable+"%");
-    }
-    var value = Number((okStatus).toFixed(0));
-    content.append('<div class="progress-bar progress-bar-success" style="width:'+okStatus+'%" title="'+text.join("\n")+'">'+value+'%</div>');
-=======
     var value = compliancePercentValue(okStatus);
     content.append('<div class="progress-bar progress-bar-success" style="width:'+widthArr[1]+'" title="'+text.join("\n")+'">'+value+'%</div>');
->>>>>>> 51231f0d
   }
 
   if(pending != 0) {
@@ -1438,18 +1425,10 @@
   }
 
   if(noreport != 0) {
-<<<<<<< HEAD
-    var value = Number((noreport).toFixed(0));
-    content.append('<div class="progress-bar progress-bar-no-report active progress-bar-striped" style="width:'+noreport+'%" title="No report: '+noreport+'%">'+value+'%</div>');
-  }
-
-  var unexpected = missing + unknown;
-=======
     var value = compliancePercentValue(noreport);
     content.append('<div class="progress-bar progress-bar-no-report" style=" width:'+widthArr[3]+'" title="No report: '+noreport+'%">'+value+'%</div>');
   }
 
->>>>>>> 51231f0d
   if(unexpected != 0) {
     var text = []
     if (missing != 0) {
@@ -1467,16 +1446,12 @@
     content.append('<div class="progress-bar progress-bar-error" style="width:'+widthArr[5]+'" title="Error: '+error+'%">'+value+'%</div>');
   }
 
-<<<<<<< HEAD
   if(reportsDisabled != 0) {
-    var value = Number((reportsDisabled).toFixed(0));
-    content.append('<div class="progress-bar progress-bar-reportsdisabled" style="width:'+reportsDisabled+'%" title="Reports Disabled: '+reportsDisabled+'%">'+value+'%</div>')
+    var value = compliancePercentValue(reportsDisabled);
+    content.append('<div class="progress-bar progress-bar-reportsdisabled" style="width:'+widthArr[6]+'%" title="Reports Disabled: '+reportsDisabled+'%">'+value+'%</div>')
   }
 
   return content
-=======
-  return content;
->>>>>>> 51231f0d
 
 }
 
