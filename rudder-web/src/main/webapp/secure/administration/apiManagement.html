--- conflicted
+++ resolved
@@ -34,13 +34,7 @@
   </style>
   <script src="/javascript/rudder/angular/apiAccount.js" ></script>
 </head>
-
-<<<<<<< HEAD
 <div class="portlet" ng-app="accountManagement" id="accountManagement">
-=======
-
-<div class="portlet" id="accountManagement" ng-cloak="" >
->>>>>>> 7dd23e41
   <div class="portlet-content">
     <div class="inner-portlet">
       <div class="page-title">Configure allowed accounts</div>
@@ -110,20 +104,9 @@
                             <input type="text" class="form-control col-lg-9 col-sm-12 col-xs-12 float-inherit"  valid-empty="valid-empty" ng-model="myNewAccount.name" name="newAccountName" id="newAccountName" ng-change="$(newAccountName).focus()">
                             <div ng-show="errorPopup" class="text-danger">{{errorPopup.errorDetails}}</div>
                         </div>
-<<<<<<< HEAD
                         <div class="form-group">
                             <label class="control-label col-lg-3 col-sm-12 col-xs-12 valign">Description</label>
                             <textarea class="form-control vresize col-lg-9 col-sm-12 col-xs-12 float-inherit"></textarea>
-=======
-                      </div>
-                      <hr class="spacer"/>
-                      <div class="simplemodal-bottom">
-                        <div class="popupButton" style="width: 98%;border-top: 1px solid #9A9A9A;margin-top: 10px;">
-                          <span>
-                            <input type="submit" class="btn-primary pull-right" value="Save" ng-disabled="newAccount.$pristine || newAccount.$invalid" ng-class="{'ui-state-disabled':newAccount.$pristine || newAccount.$invalid}" ng-click="checkAndSaveAccount(myNewAccount,myNewAccount.index,newAccount);newAccount.$setPristine();" />
-                            <button class="simplemodal-close" ng-click="closePopup();newAccount.$setPristine();">Cancel</button>
-                          </span>
->>>>>>> 7dd23e41
                         </div>
                     </form>
                 </div>
@@ -132,7 +115,6 @@
                     <input type="submit" class="btn btn-success" ng-disabled="newAccount.$invalid" ng-click="checkAndSaveAccount(myNewAccount,myNewAccount.index,newAccount);newAccount.$setPristine();" value="{{defineActionName(formTitle(myNewAccount))}}">
                 </div>
             </div>
-<<<<<<< HEAD
         </div>
     </div>
     
@@ -155,36 +137,6 @@
                             <h4 class="text-center" id="areYouSure">
                                 You are about to {{myOldAccount.actionName.toLowerCase()}} an API Account.
                             </h4>
-=======
-          </div>
-
-          <div id="oldAccountPopup" ng-show="myOldAccount" >
-            <div id="deletionPopupContainer" ng-show="myOldAccount">
-              <div id="simplemodal-overlay" class="simplemodal-overlay" style="opacity: 0.5; height: 100%; width: 100%; position: fixed; left: 0px; top: 0px; z-index: 1001;"></div>
-              <div id="simplemodal-container" class="simplemodal-container" style="position: fixed; z-index: 1002; max-height: 300px; width: 510px; left: -255px; margin-left: 50%; top: 20%;">
-                <a title="Close" ng-click="myOldAccount=undefined;" class="modalCloseImg simplemodal-close"></a>
-                <div tabindex="-1" class="simplemodal-wrap" style="height: auto; outline: 0px none; width: auto; overflow: auto;">
-                  <div id="paramForm">
-                    <div id="deletionPopup">
-                      <div class="simplemodal-title" style="border-bottom: 1px solid #9A9A9A;">
-                        <h1 id="title" style="color:#000">{{myOldAccount.actionName}} API Account '{{myOldAccount.name}}'</h1>
-                      </div>
-                      <div class="simplemodal-content">
-                        <div>
-                          <img src="/images/icWarn.png" alt="Warning!" height="32" width="32" class="warnicon"/>
-                          <h2 id="areYouSure">You are about to {{myOldAccount.actionName.toLowerCase()}} an API Account.</h2>
-                          <span> If you continue, any scripts using this will no longer be able to connect to Rudder's API.</span>
-                        </div>
-                        <br/>
-                        <hr class="spacer" />
-                      </div>
-                      <div class="simplemodal-bottom">
-                        <div class="popupButton" style="width: 98%;border-top: 1px solid #9A9A9A;margin-top: 10px;">
-                          <span>
-                            <button class="btn-primary" style="float:right;" ng-click="myOldAccount.action(myOldAccount,myOldAccount.index);myOldAccount=undefined;">Confirm</button>
-                            <button class="simplemodal-close" ng-click="myOldAccount=undefined;">Cancel</button>
-                          </span>
->>>>>>> 7dd23e41
                         </div>
                     </div>
                     <div class="alert alert-warning text-center space-top" role="alert">
