--- conflicted
+++ resolved
@@ -60,17 +60,10 @@
         <div>
           <div class="lift:administration.EditPolicyServerAllowedNetwork.render">
             <div id="allowedNetworksForm"  class="deca">
-<<<<<<< HEAD
               <div id="policyServerDetails"></div>
               <div id="policyServerText"></div>
               <form class="lift:form.ajax">
              <table>
-=======
-              <div id="policyServerDetails"/>
-              <div id="policyServerText"/>
-             <form class="lift:form.ajax">
-              <table>
->>>>>>> e769975a
                 <thead>
                   <tr>
                     <th width="20px">Delete</th>
@@ -87,11 +80,7 @@
                     </td>
                     <td><input name="network"
                       class="networkField" /></td>
-<<<<<<< HEAD
                     <td id="errorNetworkField"></td>
-=======
-                    <td><lift:Msg errorClass="error">[error]</lift:Msg></td>
->>>>>>> e769975a
                   </tr>
                 </tbody>
               </table>
