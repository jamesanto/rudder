--- conflicted
+++ resolved
@@ -184,14 +184,10 @@
               </div>
               <hr class="spacer"/>
   		      <div class="wbBaseField">
-<<<<<<< HEAD
-                    <label class="threeCol textight" style="font-weight:bold;width: 20%;"><span style="float:left">Explanation to display: </span><span id="explanationTooltip"></span></label><input id="explanation" type="text"/><input id="restoreExplanation" type="button"/>
-=======
                     <label class="threeCol textight" style="font-weight:bold;width: 20%;"><span style="float:left">Explanation to display: </span><span id="explanationTooltip" /></label>
                     <lift:authz role="administration_write">
                       <input id="explanation" type="text"/><input id="restoreExplanation" type="button"/>
                     </lift:authz>
->>>>>>> 666766d2
               </div>
               <hr class="spacer"/>
               <lift:authz role="administration_write">
@@ -311,15 +307,10 @@
                     <input id="storeAllLogsOnFile" type="text"/>
               </div>
               <hr class="spacer"/>
-<<<<<<< HEAD
-              <input type="submit" value="[save]" id="loggingConfigurationSubmit"/>
-              <span class="lift:Msg?id=loggingConfiguration">[messages]</span>
-=======
               <lift:authz role="administration_write">
                 <input type="submit" value="[save]" id="loggingConfigurationSubmit"/>
-                <lift:Msg id="loggingConfiguration">[messages]</lift:Msg>
+                <span class="lift:Msg?id=loggingConfiguration">[messages]</span>
               </lift:authz>
->>>>>>> 666766d2
             </form>
           </div>
         </div>
@@ -440,21 +431,13 @@
         <div class="deca">
           <div class="lift:administration.ClearCache.render"
             id="clearCacheForm">
-<<<<<<< HEAD
-            <form class="lift:form.ajax">
-              <input id="clearCacheButton" type="submit"
-                value="[Clear cache]" />
-              <span class="lift:Msg?id=clearCacheNotice">[error]</span>
-            </form>
-=======
             <lift:authz role="administration_write">
               <form class="lift:form.ajax">
                 <input id="clearCacheButton" type="submit"
                   value="[Clear cache]" />
-                <lift:Msg id="clearCacheNotice">[error]</lift:Msg>
+                <span class="lift:Msg?id=clearCacheNotice">[error]</span>
               </form>
             </lift:authz>
->>>>>>> 666766d2
           </div>
         </div>
       </div>
@@ -479,22 +462,14 @@
         <div class="deca">
           <div class="lift:administration.DyngroupReloading.render"
             id="dyngroupReloadingForm">
-<<<<<<< HEAD
-            <form class="lift:form.ajax">
-              <input id="dyngroupReloadingButton" type="submit"
-                value="[Reload dyngroups]" />
-              <span class="lift:msg?id=dyngroupReloadingNotice&errorClass=error">[error]</span>
-            </form>
-=======
             <lift:authz role="administration_write">
               <form class="lift:form.ajax">
                 <input id="dyngroupReloadingButton" type="submit"
                   value="[Reload dyngroups]" />
                 <lift:msg id="dyngroupReloadingNotice"
-                  errorClass="error">[error]</lift:msg>
+                <span class="lift:msg?id=dyngroupReloadingNotice&errorClass=error">[error]</span>
               </form>
             </lift:authz>
->>>>>>> 666766d2
           </div>
         </div>
       </div>
@@ -518,19 +493,12 @@
           <div
             class="lift:administration.TechniqueLibraryManagement.reloadTechniqueButton"
             id="reloadTechniqueLibForm">
-<<<<<<< HEAD
-            <form class="lift:form.ajax">
-              <input type="submit" value="Reload" />
-              <span class="lift:Msg?id=updateLib">[messages]</span>
-            </form>
-=======
             <lift:authz role="administration_write">
               <form class="lift:form.ajax">
                 <input type="submit" value="Reload" />
-                <lift:Msg id="updateLib">[messages]</lift:Msg>
+                <span class="lift:Msg?id=updateLib">[messages]</span>
               </form>
             </lift:authz>
->>>>>>> 666766d2
           </div>
         </div>
       </div>
