--- conflicted
+++ resolved
@@ -2,41 +2,13 @@
 
 <head>
 <title>Rudder - Technique Library Management</title>
-<<<<<<< HEAD
-=======
-<script type="text/javascript">
-//<![CDATA[
-var modifiedSearch = false ;
-var openAllNodes = function(treeId)  { $(treeId).jstree('open_all' ); return false; }
-var closeAllNodes = function(treeId) { $(treeId).jstree('close_all'); return false; }
-var searchTree = function(inputId, treeId) {
-  if (modifiedSearch==true){
-    if($(inputId).val() && $(inputId).val().length >= 3) {
-        $(treeId).jstree('search', $(inputId).val());
-    } else {
-        $(treeId).jstree('clear_search');
-     }
-  }
-  enableSubtree($(treeId+" .jstree-search"));
-  return false;
-}
-var focusSearchFieldTree = function(inputId) { if( $(inputId).val() == 'Search') { $(inputId).val('') ; modifiedSearch = true}; return false; }
-var clearSearchFieldTree = function(inputId, treeId) {
-  $(inputId).val('Search');
-  $(treeId).jstree('clear_search');
-  return false;
-}
-// ]]>
-</script>
->>>>>>> b8a9a39f
 </head>
 
 <lift:administration.TechniqueLibraryManagement.head />
 
 <div class="portlet">
-<<<<<<< HEAD
-  <div class="portlet-content">  
-    
+  <div class="portlet-content">
+
     <div class="inner-portlet">
       <div class="page-title">Technique library</div>
         <div class="intro">
@@ -46,36 +18,8 @@
           </lift:authz>
           Arrange Techniques and categories in the Active Techniques library into the organization that suits you best.
           <br/>
-=======
-  <div class="portlet-header">Technique Library Management</div>
-  <div class="portlet-content">
-    <div class="intro">
-      <div>
-        View available Techniques and configure your custom Directive library.
-        <lift:authz role="directive_read">
-        <br/>
-        Drag'n'drop new Techniques from Reference library to User library categories to be able to create <a href="/secure/configurationManager/directiveManagement">new Directives</a>.
-        </lift:authz>
-        <br/>
-        Drag'n'drop Techniques and categories in user library so that everything is nice and tidy.
-        <br/>
-      </div>
-      <lift:authz role="technique_edit">
-      <div>
-        <div class="lift:administration.TechniqueLibraryManagement.reloadTechniqueLibrary" id="reloadTechniqueLibForm">
-          <form class="lift:form.ajax">
-            <span>Reload the last available version of the Technique library</span>
-            <input type="submit" value="Reload"/>
-            <lift:Msg id="updateLib">[messages]</lift:Msg>
-          </form>
->>>>>>> b8a9a39f
         </div>
     </div>
-<<<<<<< HEAD
-=======
-    <hr class="spacer"/>
-
->>>>>>> b8a9a39f
     <div class="column">
       <div class="inner-portlet">
         <div class="page-title">Reference Technique library</div>
@@ -117,7 +61,7 @@
             <span class="tooltipContent" id="treeSearchTooltip">Type at least three character to filter Techniques (name or description) in the tree.</span>
             <span onclick="clearSearchFieldTree('#treeSearch', '#activeTechniquesTree')"><img src="/images/close-cross.png" alt="Clear Search" title="Clear Search" width="16" height="16" style="float:none;margin:0px;vertical-align: bottom"/></span>
           </div>
-          
+
           <lift:authz role="technique_write">
           <lift:administration.TechniqueLibraryManagement.userLibraryAction />
           </lift:authz>
