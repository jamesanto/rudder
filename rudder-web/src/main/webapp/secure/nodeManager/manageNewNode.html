<lift:surround with="common-layout" at="content">

<head>
  <title>Rudder - New Nodes Management</title>
</head>

<div class="portlet">
<div class="inner-portlet">
  <div class="page-title">Accept new Nodes</div>
  <div class="intro">
    Accept or refuse Nodes in your infrastructure that have declared themselves to Rudder by sending an inventory report. To add new nodes, install the rudder-agent package on a machine, and follow the instructions provided.
  </div>

  <div class="portlet-content">
   
    <hr class="spacer"/>
    <div id="new_servers_tab" class="tabs">
      <ul>
        <li><a href="#review_new_server">Review new nodes</a></li>
        <li><a href="#history">History</a></li>
      </ul> 

      <div id="review_new_server">
        <div class="tabInform">
          <p>Click on a node name to view detailed inventory information.</p>
          <p>Click on <img src="/images/icMagnify-right.png"/> to list Rules that would be applied to this node if you accept it.</p>
        </div>
        <div class="err"><lift:Msgs>[error]</lift:Msgs></div>
        <div  data-lift="lazy-load">
          <div data-lift="node.AcceptNode.list">
            <pending:selectall><</pending:selectall>
            <br/>
            <pending:servers></pending:servers>
            <div id="acceptNodeGrid_paginate_area" class="nodisplay"></div>
            <lift:authz role="node_write">
<<<<<<< HEAD
              <p class="bottomButton rmargin">
                <span><pending:accept></pending:accept></span>
                <span class="nserverrmargin"><pending:refuse></pending:refuse></span>
=======
              <p>
                <pending:accept/>
                <pending:refuse/>
                <hr class="spacer"/>
>>>>>>> b239e7d2
              </p>
            </lift:authz>
            <pending:errors></pending:errors>
          </div>
        </div>
      </div>
      
      <div id="history"><div data-lift="lazy-load">
        <div class="tabInform">
          <p>View history of Nodes that have been accepted or refused.</p>
          <p>Click on a node name to view detailed inventory information (as it was at review time).</p>
        </div>    
        <div data-lift="node.PendingHistoryGrid.displayAndInit">
          <pending:history></pending:history>
        </div>
      </div></div>
    </div>
    <div id="manageNewNode"></div>
    <div id="expectedPolicyZone"></div>
  
  </div>
</div>
</div>
  
</lift:surround>
<|MERGE_RESOLUTION|>--- conflicted
+++ resolved
@@ -33,16 +33,10 @@
             <pending:servers></pending:servers>
             <div id="acceptNodeGrid_paginate_area" class="nodisplay"></div>
             <lift:authz role="node_write">
-<<<<<<< HEAD
-              <p class="bottomButton rmargin">
-                <span><pending:accept></pending:accept></span>
-                <span class="nserverrmargin"><pending:refuse></pending:refuse></span>
-=======
               <p>
-                <pending:accept/>
-                <pending:refuse/>
+                <pending:accept></pending:accept>
+                <pending:refuse></pending:refuse>
                 <hr class="spacer"/>
->>>>>>> b239e7d2
               </p>
             </lift:authz>
             <pending:errors></pending:errors>
