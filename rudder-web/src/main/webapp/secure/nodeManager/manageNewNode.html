--- conflicted
+++ resolved
@@ -10,17 +10,16 @@
   <div class="intro">
     Accept or refuse Nodes in your infrastructure that have declared themselves to Rudder by sending an inventory report. To add new nodes, install the rudder-agent package on a machine, and follow the instructions provided.
   </div>
-<<<<<<< HEAD
 
   <div class="portlet-content">
-   
+
     <lift:node.AcceptNode.head />
     <hr class="spacer"/>
     <div id="new_servers_tab" class="tabs">
       <ul>
         <li><a href="#review_new_server">Review new nodes</a></li>
         <li><a href="#history">History</a></li>
-      </ul> 
+      </ul>
 
       <div id="review_new_server">
         <div class="tabInform">
@@ -45,12 +44,12 @@
           </lift:node.AcceptNode.list>
         </div>
       </div>
-      
+
       <div id="history"><div data-lift="lazy-load">
         <div class="tabInform">
           <p>View history of Nodes that have been accepted or refused.</p>
           <p>Click on a node name to view detailed inventory information (as it was at review time).</p>
-        </div>    
+        </div>
         <lift:node.PendingHistoryGrid.displayAndInit>
           <pending:history/>
         </lift:node.PendingHistoryGrid.displayAndInit>
@@ -58,71 +57,9 @@
     </div>
     <div id="manageNewNode"/>
     <div id="expectedPolicyZone"/>
-  
+
   </div>
 </div>
-=======
- </div>
-
-  <lift:node.AcceptNode.head />
-  <hr class="spacer"/>
-  <div id="new_servers_tab" class="tabs">
-     <ul>
-        <li><a href="#review_new_server">Review new nodes</a></li>
-        <li><a href="#history">History</a></li>
-     </ul>
-
-    <div id="review_new_server">
-      <div class="tabInform">
-      <p>Click on a node name to view detailed inventory information.</p>
-      <p>Click on <img src="/images/icPolicies.jpg"/> to list Rules that would be applied to this node if you accept it.</p>
-      </div>
-      <lift:ignore>
-        The template for the table can be found at
-        templates-hidden/server_grid
-        It is enhanced with a "select" column
-      </lift:ignore>
-      <div class="err"><lift:Msgs>[error]</lift:Msgs></div>
-      <lift:node.AcceptNode.list>
-        <pending:selectall/>
-          <br/>
-        <pending:servers/>
-
-        <div id="acceptNodeGrid_paginate_area" class="nodisplay"/>
-
-        <lift:authz role="node_write">
-        <p>
-          <pending:accept/>
-          <pending:refuse/>
-          <hr class="spacer"/>
-        </p>
-        </lift:authz>
-        <pending:errors/>
-
-      </lift:node.AcceptNode.list>
-    </div>
-    <div id="history">
-     <div class="tabInform">
-      <p>View history of Nodes that have been accepted or refused.</p>
-      <p>Click on a node name to view detailed inventory information (as it was at review time).</p>
-     </div>
-    <lift:node.PendingHistoryGrid.displayAndInit>
-      <pending:history/>
-    </lift:node.PendingHistoryGrid.displayAndInit>
-    </div>
-  </div>
-  <div id="manageNewNode"/>
-  <lift:ignore>
-  This div gets a popup injected within
-  </lift:ignore>
-
-  <div id="expectedPolicyZone"/>
-  <lift:ignore>
-  This div gets a popup injected within
-  </lift:ignore>
-
- </div>
->>>>>>> cb2f13ce
 </div>
 
 </lift:surround>
