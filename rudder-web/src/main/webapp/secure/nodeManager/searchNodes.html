<lift:surround with="common-layout" at="content">

<head>
<title>Rudder - Search Nodes</title>
</head>


  <div data-lift="node.SearchNodes.head"></div>
  <div class="portlet">
   <div class="portlet-content">
<<<<<<< HEAD
  
    <div class="inner-portlet">
      <div class="inner-portlet-content">  
       <hr class="spacer"/> 
       <div id="serverDetails" ></div>
=======

    <lift:node.SearchNodes.head />

    <div class="inner-portlet">
      <div class="inner-portlet-content">
       <hr class="spacer"/>
       <div id="serverDetails" />
>>>>>>> d4a5618a
      </div>
    </div>

    <div class="inner-portlet">
     <div class="page-title">Query based search</div>
      <div class="intro">
       <div>
         Find nodes in your Rudder infrastructure that match different criteria.<br />
         Define <a href="/secure/nodeManager/groups">node groups</a> from your search results.
        </div>
      </div>
     <div class="inner-portlet-content" style="overflow:auto;">

        <div id="SearchNodes">
         <div data-lift="node.SearchNodes.showQuery"></div>
        </div>
        <lift:authz role="group_write">
       <div>
         <div data-lift="node.SearchNodes.createGroup"></div>
       </div>
       </lift:authz>
     </div>
     <br/>
    </div>

   </div>
  </div>






  <div id="createGroupPopup" class="nodisplay">
    <lift:ignore>
      This div gets the content of the createCategoryOrGroup injected within
    </lift:ignore>
    <div id="createGroupContainer">
    </div>
  </div>


</lift:surround><|MERGE_RESOLUTION|>--- conflicted
+++ resolved
@@ -8,21 +8,11 @@
   <div data-lift="node.SearchNodes.head"></div>
   <div class="portlet">
    <div class="portlet-content">
-<<<<<<< HEAD
-  
-    <div class="inner-portlet">
-      <div class="inner-portlet-content">  
-       <hr class="spacer"/> 
-       <div id="serverDetails" ></div>
-=======
-
-    <lift:node.SearchNodes.head />
 
     <div class="inner-portlet">
       <div class="inner-portlet-content">
        <hr class="spacer"/>
-       <div id="serverDetails" />
->>>>>>> d4a5618a
+       <div id="serverDetails" ></div>
       </div>
     </div>
 
