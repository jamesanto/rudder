--- conflicted
+++ resolved
@@ -1,28 +1,13 @@
-<<<<<<< HEAD
 <lift:surround with="common-layout" at="content">
-  
-=======
-<lift:surround with="menu/menu-node" at="content">
 
->>>>>>> b8a9a39f
 <head>
 <title>Rudder - Upload Files</title>
 </head>
 
 
 <div class="portlet">
-<<<<<<< HEAD
  <div class="portlet-content">
-  <hr class="spacer"/> 
-=======
- <div class="portlet-header">Manage uploaded files</div>
- <div class="portlet-content">
-  <div class="intro">
-   <div>This portlet lists all the files that have been uploaded and are ready to be deployed. You can alse upload files to be deployed on nodes.
-   </div>
-  </div>
   <hr class="spacer"/>
->>>>>>> b8a9a39f
   <lift:UploadedFiles.list form="POST">
     <table cellspacing="0" id="uploaded_files_grid">
     <thead>
