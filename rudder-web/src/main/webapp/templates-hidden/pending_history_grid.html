<!--

  Presentation part of the history of pending Nodes

 -->

<xml:goup>

  <table id="pending_server_history" cellspacing="0">
    <thead>
      <tr class="head">
        <th>Action date</th>
        <th>Node name</th>
        <th>Operating System</th>
        <th>State</th>
        <th>User</th>
      </tr>
    </thead>
<<<<<<< HEAD
    <tbody id="history_lines">
    </tbody>
  </table>
  <div id="pending_server_history_paginate_area" class="paginate"></div>
</xml:goup> 
=======
    <tbody>
      <pending_history:lines>
        <tr>
          <td><line:date /></td>
          <td><line:name /></td>
          <td><line:ref /></td>
          <td><line:state /></td>
          <td><line:performer /></td>
        </tr>
      </pending_history:lines>
    </tbody>
  </table>
  <div id="pending_server_history_paginate_area" class="paginate"/>
</xml:goup>
>>>>>>> d4a5618a
<|MERGE_RESOLUTION|>--- conflicted
+++ resolved
@@ -16,25 +16,8 @@
         <th>User</th>
       </tr>
     </thead>
-<<<<<<< HEAD
     <tbody id="history_lines">
     </tbody>
   </table>
   <div id="pending_server_history_paginate_area" class="paginate"></div>
-</xml:goup> 
-=======
-    <tbody>
-      <pending_history:lines>
-        <tr>
-          <td><line:date /></td>
-          <td><line:name /></td>
-          <td><line:ref /></td>
-          <td><line:state /></td>
-          <td><line:performer /></td>
-        </tr>
-      </pending_history:lines>
-    </tbody>
-  </table>
-  <div id="pending_server_history_paginate_area" class="paginate"/>
-</xml:goup>
->>>>>>> d4a5618a
+</xml:goup>