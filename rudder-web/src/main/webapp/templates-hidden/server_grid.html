<!--

  Presentation part of the Sever grid displaying

 -->
<<<<<<< HEAD
 
<servergrid:table >

  <table class="fixedlayout" cellspacing="0">
  <thead>
    <tr class="head" id="header">
      <th>Node name</th>
      <th>Operating system</th>
      <th>IP addresses</th>
    </tr>
  </thead>
  <tbody id="lines">
  </tbody>
  </table>

</servergrid:table>
=======

<xml:goup>

  <servergrid:table cellspacing="0">
    <thead>
      <tr class="head">
        <th>Node name<span/></th>
        <th>Operating system<span/></th>
        <th>IP addresses<span/></th>
        <servergrid:header/>
      </tr>
    </thead>
    <tbody>
      <servergrid:lines>
      </servergrid:lines>
    </tbody>

  </servergrid:table>
</xml:goup>
>>>>>>> 979e0056
<|MERGE_RESOLUTION|>--- conflicted
+++ resolved
@@ -3,8 +3,7 @@
   Presentation part of the Sever grid displaying
 
  -->
-<<<<<<< HEAD
- 
+
 <servergrid:table >
 
   <table class="fixedlayout" cellspacing="0">
@@ -19,25 +18,4 @@
   </tbody>
   </table>
 
-</servergrid:table>
-=======
-
-<xml:goup>
-
-  <servergrid:table cellspacing="0">
-    <thead>
-      <tr class="head">
-        <th>Node name<span/></th>
-        <th>Operating system<span/></th>
-        <th>IP addresses<span/></th>
-        <servergrid:header/>
-      </tr>
-    </thead>
-    <tbody>
-      <servergrid:lines>
-      </servergrid:lines>
-    </tbody>
-
-  </servergrid:table>
-</xml:goup>
->>>>>>> 979e0056
+</servergrid:table>