<xml:group>

<input:text>
  <div class="tw-bs">
    <div class="input-group input-group-sm text-section col-xs-12" ng-controller="textController">
      <span class="input-group-btn" ng-show="feature" ng-cloak>
        <button class="btn btn-default  dropdown-toggle" data-toggle="dropdown" type="button">{{prefixName()}} <span class="caret"></span></button>
        <ul class="dropdown-menu">
          <li><a  ng-click="current.prefix = ''"  href="#">Text</a></li>
          <li><a ng-click="current.prefix = 'evaljs:'" href="#">JS</a></li>
        </ul>
      </span>
        <input class="form-control monospace-font" ng-model="current.value" type="text" />
    </div>
  </div>
</input:text>

<input:textarea>
  <div class="tw-bs">
    <div class="text-section col-xs-12 row" ng-controller="textController">
    <div class="btn-group-sm btn-group"  ng-show="feature" ng-cloak>
      <button class="btn btn-default dropdown-toggle" data-toggle="dropdown" type="button">{{prefixName()}} <span class="caret"></span></button>
      <ul class="dropdown-menu">
        <li><a ng-click="current.prefix = ''"  href="#">Text</a></li>
        <li><a ng-click="current.prefix = 'evaljs:'" href="#">JS</a></li>
      </ul>
    </div>
<<<<<<< HEAD
    <textarea class="form-control textarea" ng-model="current.value" ng-trim="false"></textarea>
=======
    <textarea class="form-control textarea monospace-font" ng-model="current.value" ng-trim="false" />
>>>>>>> 41f9a1b4
    </div>
  </div>
</input:textarea>

<input:shared>
  <div class="tw-bs">
    <div class="input-group col-xs-12 rect-padding">
      <span class="input-group-btn">
        <button class="btn btn-default btn-sm browserFile" type="button" id="browserFile" onclick="">
          <span class="glyphicon glyphicon-folder-open"></span>
        </button>
      </span>
    </div>
  </div>
</input:shared>

</xml:group><|MERGE_RESOLUTION|>--- conflicted
+++ resolved
@@ -25,11 +25,7 @@
         <li><a ng-click="current.prefix = 'evaljs:'" href="#">JS</a></li>
       </ul>
     </div>
-<<<<<<< HEAD
-    <textarea class="form-control textarea" ng-model="current.value" ng-trim="false"></textarea>
-=======
     <textarea class="form-control textarea monospace-font" ng-model="current.value" ng-trim="false" />
->>>>>>> 41f9a1b4
     </div>
   </div>
 </input:textarea>
