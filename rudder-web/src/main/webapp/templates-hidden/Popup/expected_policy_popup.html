--- conflicted
+++ resolved
@@ -15,13 +15,8 @@
   <div class="simplemodal-content">
     <h3>The following Rules will be applied to this node as it joins Rudder, based on criteria from dynamic groups it would become a member of.</h3>
     <br/>
-<<<<<<< HEAD
     <div id="serverHeadInformation">Node name: <b><expectedPolicyPopup:node></expectedPolicyPopup:node></b></div>
-    
-=======
-    <div id="serverHeadInformation">Node name: <b><expectedPolicyPopup:node/></b></div>
 
->>>>>>> 979e0056
     <hr class="spacer"/>
   <div>
     <span class="clearable">All the following grid will be replace by the real grid</span>
