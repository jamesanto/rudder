<!DOCTYPE html PUBLIC "-//W3C//DTD XHTML 1.0 Transitional//EN" "http://www.w3.org/TR/xhtml1/DTD/xhtml1-transitional.dtd">
<html xmlns="http://www.w3.org/1999/xhtml" xmlns:lift="http://liftweb.net/">
  <head>
    <meta name="description" content="" />
    <meta name="keywords" content="" />


    <lift:baseUrl.display />

    <link type="image/x-icon" rel="icon" href="/images/rudder-favicon.ico" />
<<<<<<< HEAD
    
    <link type="text/css" rel="stylesheet" href="/images/themes/ui-lightness/jquery.ui.tooltip.css" />
    <link type="text/css" rel="stylesheet" href="/images/themes/ui-lightness/jquery.ui.all.css" />
    <link type="text/css" rel="stylesheet" href="/style/jquery-rudder-bridge.css" />
    <link type="text/css" rel="stylesheet" href="/style/c3/c3-0.4.10.min.css" />
    <link type="text/css" rel="stylesheet" href="/style/rudder.css" media="screen" />
    
    <script type="text/javascript" src="/javascript/WeakMap.js"></script>
    <script type="text/javascript" src="/javascript/MutationObserver.js"></script>
=======

    <link type="text/css" rel="stylesheet" href="/style/rudder.css" media="screen" />
    <link type="text/css" rel="stylesheet" href="/images/themes/ui-lightness/jquery.ui.tooltip.css" />
    <link type="text/css" rel="stylesheet" href="/images/themes/ui-lightness/jquery.ui.all.css" />
    <link type="text/css" rel="stylesheet" href="/style/jquery-rudder-bridge.css" />

>>>>>>> c934813b
    <script type="text/javascript" src="/javascript/jquery/jquery-1.8.3.min.js"></script>
    <script type="text/javascript" src="/javascript/jquery/jquery.bgiframe-3.0.1.js"></script>
    <script type="text/javascript" src="/javascript/jquery/jquery.corner.js"></script>
    <script type="text/javascript" src="/javascript/jquery/jquery.simplemodal-1.4.4-nrm.js" id="simplemodal"></script>
    <script type="text/javascript" src="/javascript/jstree/jquery.jstree.min.js" id="jstree"></script>
    <!-- using minified version of that one leads to errors "DataTables warning (table id ...:
         Added data (size undefined) does not match known number of columns" errors -->
    <script type="text/javascript" src="/javascript/datatables/datatables.min.js"></script>

    <script type="text/javascript" src="/javascript/jquery/ui/minified/jquery-ui.custom.min.js"></script>
    <script type="text/javascript" src="/javascript/jquery/ui/minified/jquery.ui.tabs.min.js"></script>
    <script type="text/javascript" src="/javascript/jquery/ui/minified/i18n/jquery-ui-i18n.min.js"></script>
    
    <script type="text/javascript" src="/javascript/c3/d3-3.5.10.min.js"></script>
    <script type="text/javascript" src="/javascript/c3/c3-0.4.10.min.js"></script>

    <script type="text/javascript" src="/javascript/diff.js"></script>
    <script type="text/javascript" src="/javascript/json2.js" id="json2"></script>

    <script type="text/javascript" src="/javascript/rudder/rudder.js"></script>
    <script type="text/javascript" src="/javascript/rudder/rudder-datatable.js"></script>
    <script type="text/javascript" src="/javascript/rudder/tree.js" id="tree"></script>

    <script type="text/javascript">
      // <![CDATA[
      $(document).ready(function() {
        correctButtons();
        $("a", "form").click(function() { return false; });
        createTooltip();
      });
      // ]]>
    </script>
    <script type="text/javascript">
      // <![CDATA[
      $(document).ready(function() {roundTabs();});
      // ]]>
    </script>

    <script type="text/javascript" src="/javascript/angular/angular.min.js" />
    <script type="text/javascript" src="/javascript/angular/angular-animate.min.js" />
    <script type="text/javascript" src="/javascript/angular/angular-datatables.js" />
    <script type="text/javascript" src="/javascript/rudder/angular/groupManagement.js" id="angular-groupManagement"></script>
<<<<<<< HEAD
    <script type="text/javascript" src="/javascript/rudder/angular/technique-version.js"></script>
  
    
    <link type="text/css" rel="stylesheet" href="/bootstrap-3.2.0-dist/css/tw-bs-bootstrap.css" media="screen" />
    <link type="text/css" rel="stylesheet" href="/style/bootstrap-rudder-bridge.css" media="screen" />
    <script type="text/javascript" src="/bootstrap-3.2.0-dist/js/bootstrap.js" />
    <script type="text/javascript">
      // <![CDATA[
      var bootstrapButton = $.fn.button.noConflict();
      var bootstrapAlert = $.fn.alert.noConflict();
      var bootstrapCarousel = $.fn.carousel.noConflict();
      var bootstrapCollapse = $.fn.collapse.noConflict();
      var bootstrapTooltip = $.fn.tooltip.noConflict();
      var bootstrapPopover = $.fn.popover.noConflict();
      var bootstrapScrollspy = $.fn.scrollspy.noConflict();
      var bootstrapTab = $.fn.tab.noConflict();
      var bootstrapAffix = $.fn.affix.noConflict();
      var bootstrapModal = $.fn.modal.noConflict();
      $.fn.bsModal = bootstrapModal
      // ]]>
    </script>


    <link type="text/css" rel="stylesheet" href="/style/rudder-bootstrap.css" media="screen" />
    <script type="text/javascript" src="/javascript/rudder/angular/complianceMode.js" id="angular-complianceMode"></script>
    <script type="text/javascript" src="/javascript/rudder/angular/agentSchedule.js" id="angular-agentSchedule"></script>
    
        <lift:SendMetricsPopup.display />
=======

>>>>>>> c934813b
    <!--[if lt IE 7.]>
    <script defer type="text/javascript" src="/javascript/rudder/rudder.js"></script>
    <![endif]-->
  </head>
<body>

<div class="tw-bs">
  <nav class="navbar navbar-rudder navbar-static-top" role="navigation">
    <div class="container-fluid">
      <div class="navbar-header">
        <button type="button" class="navbar-toggle collapsed" data-toggle="collapse" data-target="#bs-example-navbar-collapse-1">
          <span class="sr-only">Toggle navigation</span>
          <span class="icon-bar"></span>
          <span class="icon-bar"></span>
          <span class="icon-bar"></span>
        </button>
        <a href="/secure/"><img src="/images/logo_Rudder.png" alt="Rudder" /></a>
      </div>
      <div class="collapse navbar-collapse" id="bs-example-navbar-collapse-1">
        <!-- Base Menu -->
        <span class="lift:BootstrapMenu?linkToSelf=true;expandAll=true"></span>
        <!-- Quick Search -->
        <lift:QuickSearchNode.render />
        <!-- Right Menu -->
        <ul class="nav navbar-nav navbar-right">
          <!-- Change request -->  
          <lift:comet type="WorkflowInformation" name="workflowInfo" />  
          <!-- Promise Generation -->
          <lift:authz role="deployment_read">
            <lift:comet type="AsyncDeployment" name="deploymentStatus" />
          </lift:authz>
          <!-- Manual -->
          <li><a href="/rudder-doc" target="_blank">User manual</a></li>
          <!-- User -->
          <li class="dropdown">
            <a href="#" class="dropdown-toggle lift:UserInformation.userCredentials"  data-toggle="dropdown">
              <span style="margin-right:5px;" class="glyphicon glyphicon-user"></span>
              <span id="openerAccount">[User name]</span>
              <span class="caret"></span>
            </a>
            <ul class="dropdown-menu" role="menu">
              <li><a href="#" id="logout">Log out</a></li>
            </ul>
          </li>
        </ul>
      </div>
    </div>
  </nav>
</div>

<div class="tw-bs">
    <div id="sendMetricsPopup" class="modal fade">
    <div class="modal-backdrop fade in" style="height: 100%;"></div>
  <div class="modal-dialog">
    <div class="modal-content">
      <div class="modal-header">
        <div class="close" data-dismiss="modal"><span aria-hidden="true">&times;</span><span class="sr-only">Close</span></div>
        <h4 class="modal-title">Participate in usage survey?</h4>
      </div>
      <div class="modal-body">
        <p>Thanks for using Rudder! We hope you are enjoying it.</p>
        <p>To help the team continue to improve Rudder day after day, we are running a survey to collect usage statistics.</p>
        <p>These statistics are submitted anonymously, and include overall statistics about your instance of Rudder (number of Rules, Directives, Nodes, etc).
           No potentially-sensitive data is included (only stock Rudder-provided techniques are examined, no hostnames, etc).
           We highly value your privacy, as we do our own, so we will never share individual submissions (only globally compiled statistics).</p>
        <p>If you want to check the information that is sent, just run "/opt/rudder/bin/rudder-metrics-reporting -v" on your Rudder server. This won't send any information without your consent.</p>
        <p>This information is very valuable to the development team, as it helps us focus on the features that matter most and better understand what our users care about.<br/>
           Please consider participating in the survey! You can choose to opt-out again anytime, in the <a href="/secure/administration/policyServerManagement#sendMetrics">global settings</a>.</p>
      </div>
      <div class="modal-footer" style="text-align:center">
        <button type="button" id="noSendMetrics" class="btn btn-default pull-left">No</button>
        <button type="button" id="laterSendMetrics" class="btn btn-default"  data-dismiss="modal">Ask again later</button>
        <button type="button" id="yesSendMetrics" class="btn btn-default pull-right">Yes</button>
      </div>
    </div><!-- /.modal-content -->
  </div><!-- /.modal-dialog -->
</div><!-- /.modal -->


    <div id="dialogLogOut">
      <div class="simplemodal-title">
        <h1>Log out</h1>
        <hr/>
      </div>
      <div class="simplemodal-content centertext">
        <h2>You are about to logout</h2>
        <h3>Do you want to proceed?</h3>
        <hr class="spacer" />
      </div>
      <div class="simplemodal-bottom">
        <hr/>
        <div class="popupButton">
           <span>
            <button class="simplemodal-close" onClick="$.modal.close();">
               Cancel
            </button>
            <lift:UserInformation.logout>
            <a  class="ui-button ui-widget ui-state-default ui-corner-all ui-button-text-only" href="/logout" role="button">
                <span class="ui-button-text red" class="logoutbutwidth">Logout</span>
            </a>
            </lift:UserInformation.logout>
          </span>
        </div>
      </div>
    <!--Fin popin Login-->
<<<<<<< HEAD
  </div>
</div>
 
  
<img alt="" 
  id="ajax-loader" 
  class="ajaxloader"     
  src="/images/ajax-loader.gif"/>
  
  <div class="container">
  <div class="rudder_col">
    <lift:bind name="content" />
    </div>
    </div>
=======
  <!--Fin infos utilisateurs-->


  <!-- documentation link -->
  <div id="documentation">
    <a href="/rudder-doc">User manual</a>
  </div>

  <!-- top right quick search -->
  <lift:QuickSearchNode.render />

  </div>

  <!--Début Logo-->
  <div id="logo">
    <lift:authz role="deployment_read">
    <lift:comet type="AsyncDeployment" name="deploymentStatus" />
    </lift:authz>
      <lift:comet type="WorkflowInformation" name="workflowInfo" />

    <h1><a href="/secure/"><img src="/images/logoRudder.jpg" alt="Rudder" /></a></h1>
  </div>
  <!--Fin Logo-->
  <!--Début Menu principal-->
  <security:authorize access="isAnonymous()">
  <div id="menu">
   <lift:Menu.builder expand="false" linkToSelf="true" a:class="onMenu" li_item:class="onMenu" li_path:class="onMenu" />
  </div>
  </security:authorize>
  <!--Fin Menu principal-->

<img alt=""
  id="ajax-loader"
  width="31px"
  height="31px"
  class="ajaxloader"
  src="/images/ajax-loader.gif"/>

  <lift:Authz.whenhasrights>
    <lift:bind name="content" />
  </lift:Authz.whenhasrights>

  <lift:Authz.whennorights>
    <div class="portlet"><div class="portlet-content"><div class="intro" style="padding: 30px; text-align:center">
         You don't have sufficient authorization rights to access this content. Please contant your administrator to have more informations.
    </div></div></div>
  </lift:Authz.whennorights>


  <!--Fin contenu + nav-->
>>>>>>> c934813b
  <hr class="spacer" />
<div id="footer">
  <p>Rudder v2.3 - &copy; <a href="http://www.normation.com/" target="_blank">Normation</a></p>
</div>
<div id="successConfirmationDialog" class="nodisplay">
    <div class="simplemodal-title">
      <h1>Success</h1>
      <hr/>
    </div>
    <div class="simplemodal-content">
      <br />
      <div>
        <img src="/images/icOK.png" alt="Success" height="32" width="32" class="icon" />
        <h2>Your changes have been saved</h2>

        <div id="successDialogContent" />
      </div>
      <hr class="spacer" />
      <br />
      <br />
    </div>
    <div class="simplemodal-bottom">
      <hr/>
      <p align="right">
        <button class="simplemodal-close" onClick="return false;">
          Close
        </button>
      </p>
    </div>
  </div>
</body>
</html>

<|MERGE_RESOLUTION|>--- conflicted
+++ resolved
@@ -8,24 +8,15 @@
     <lift:baseUrl.display />
 
     <link type="image/x-icon" rel="icon" href="/images/rudder-favicon.ico" />
-<<<<<<< HEAD
-    
+
     <link type="text/css" rel="stylesheet" href="/images/themes/ui-lightness/jquery.ui.tooltip.css" />
     <link type="text/css" rel="stylesheet" href="/images/themes/ui-lightness/jquery.ui.all.css" />
     <link type="text/css" rel="stylesheet" href="/style/jquery-rudder-bridge.css" />
     <link type="text/css" rel="stylesheet" href="/style/c3/c3-0.4.10.min.css" />
     <link type="text/css" rel="stylesheet" href="/style/rudder.css" media="screen" />
-    
+
     <script type="text/javascript" src="/javascript/WeakMap.js"></script>
     <script type="text/javascript" src="/javascript/MutationObserver.js"></script>
-=======
-
-    <link type="text/css" rel="stylesheet" href="/style/rudder.css" media="screen" />
-    <link type="text/css" rel="stylesheet" href="/images/themes/ui-lightness/jquery.ui.tooltip.css" />
-    <link type="text/css" rel="stylesheet" href="/images/themes/ui-lightness/jquery.ui.all.css" />
-    <link type="text/css" rel="stylesheet" href="/style/jquery-rudder-bridge.css" />
-
->>>>>>> c934813b
     <script type="text/javascript" src="/javascript/jquery/jquery-1.8.3.min.js"></script>
     <script type="text/javascript" src="/javascript/jquery/jquery.bgiframe-3.0.1.js"></script>
     <script type="text/javascript" src="/javascript/jquery/jquery.corner.js"></script>
@@ -38,7 +29,7 @@
     <script type="text/javascript" src="/javascript/jquery/ui/minified/jquery-ui.custom.min.js"></script>
     <script type="text/javascript" src="/javascript/jquery/ui/minified/jquery.ui.tabs.min.js"></script>
     <script type="text/javascript" src="/javascript/jquery/ui/minified/i18n/jquery-ui-i18n.min.js"></script>
-    
+
     <script type="text/javascript" src="/javascript/c3/d3-3.5.10.min.js"></script>
     <script type="text/javascript" src="/javascript/c3/c3-0.4.10.min.js"></script>
 
@@ -68,10 +59,9 @@
     <script type="text/javascript" src="/javascript/angular/angular-animate.min.js" />
     <script type="text/javascript" src="/javascript/angular/angular-datatables.js" />
     <script type="text/javascript" src="/javascript/rudder/angular/groupManagement.js" id="angular-groupManagement"></script>
-<<<<<<< HEAD
     <script type="text/javascript" src="/javascript/rudder/angular/technique-version.js"></script>
-  
-    
+
+
     <link type="text/css" rel="stylesheet" href="/bootstrap-3.2.0-dist/css/tw-bs-bootstrap.css" media="screen" />
     <link type="text/css" rel="stylesheet" href="/style/bootstrap-rudder-bridge.css" media="screen" />
     <script type="text/javascript" src="/bootstrap-3.2.0-dist/js/bootstrap.js" />
@@ -95,11 +85,8 @@
     <link type="text/css" rel="stylesheet" href="/style/rudder-bootstrap.css" media="screen" />
     <script type="text/javascript" src="/javascript/rudder/angular/complianceMode.js" id="angular-complianceMode"></script>
     <script type="text/javascript" src="/javascript/rudder/angular/agentSchedule.js" id="angular-agentSchedule"></script>
-    
-        <lift:SendMetricsPopup.display />
-=======
-
->>>>>>> c934813b
+
+    <lift:SendMetricsPopup.display />
     <!--[if lt IE 7.]>
     <script defer type="text/javascript" src="/javascript/rudder/rudder.js"></script>
     <![endif]-->
@@ -125,8 +112,8 @@
         <lift:QuickSearchNode.render />
         <!-- Right Menu -->
         <ul class="nav navbar-nav navbar-right">
-          <!-- Change request -->  
-          <lift:comet type="WorkflowInformation" name="workflowInfo" />  
+          <!-- Change request -->
+          <lift:comet type="WorkflowInformation" name="workflowInfo" />
           <!-- Promise Generation -->
           <lift:authz role="deployment_read">
             <lift:comet type="AsyncDeployment" name="deploymentStatus" />
@@ -205,60 +192,17 @@
         </div>
       </div>
     <!--Fin popin Login-->
-<<<<<<< HEAD
   </div>
 </div>
- 
-  
-<img alt="" 
-  id="ajax-loader" 
-  class="ajaxloader"     
+
+
+<img alt=""
+  id="ajax-loader"
+  class="ajaxloader"
   src="/images/ajax-loader.gif"/>
-  
+
   <div class="container">
   <div class="rudder_col">
-    <lift:bind name="content" />
-    </div>
-    </div>
-=======
-  <!--Fin infos utilisateurs-->
-
-
-  <!-- documentation link -->
-  <div id="documentation">
-    <a href="/rudder-doc">User manual</a>
-  </div>
-
-  <!-- top right quick search -->
-  <lift:QuickSearchNode.render />
-
-  </div>
-
-  <!--Début Logo-->
-  <div id="logo">
-    <lift:authz role="deployment_read">
-    <lift:comet type="AsyncDeployment" name="deploymentStatus" />
-    </lift:authz>
-      <lift:comet type="WorkflowInformation" name="workflowInfo" />
-
-    <h1><a href="/secure/"><img src="/images/logoRudder.jpg" alt="Rudder" /></a></h1>
-  </div>
-  <!--Fin Logo-->
-  <!--Début Menu principal-->
-  <security:authorize access="isAnonymous()">
-  <div id="menu">
-   <lift:Menu.builder expand="false" linkToSelf="true" a:class="onMenu" li_item:class="onMenu" li_path:class="onMenu" />
-  </div>
-  </security:authorize>
-  <!--Fin Menu principal-->
-
-<img alt=""
-  id="ajax-loader"
-  width="31px"
-  height="31px"
-  class="ajaxloader"
-  src="/images/ajax-loader.gif"/>
-
   <lift:Authz.whenhasrights>
     <lift:bind name="content" />
   </lift:Authz.whenhasrights>
@@ -269,9 +213,8 @@
     </div></div></div>
   </lift:Authz.whennorights>
 
-
-  <!--Fin contenu + nav-->
->>>>>>> c934813b
+  </div>
+  </div>
   <hr class="spacer" />
 <div id="footer">
   <p>Rudder v2.3 - &copy; <a href="http://www.normation.com/" target="_blank">Normation</a></p>
