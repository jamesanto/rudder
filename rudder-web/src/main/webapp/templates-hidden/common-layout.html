--- conflicted
+++ resolved
@@ -45,33 +45,12 @@
     <script type="text/javascript" src="/javascript/rudder/rudder-datatable.js"></script>
     <script type="text/javascript" src="/javascript/rudder/tree.js" id="tree"></script>
 
-<<<<<<< HEAD
     <script type="text/javascript" src="/javascript/angular/angular.min.js" ></script>
     <script type="text/javascript" src="/javascript/angular/angular-animate.min.js" ></script>
     <script type="text/javascript" src="/javascript/angular/angular-datatables.js" ></script>
-=======
-    <script type="text/javascript">
-      // <![CDATA[
-      $(document).ready(function() {
-        correctButtons();
-        $("a", "form").click(function() { return false; });
-        createTooltip();
-      });
-      // ]]>
-    </script>
-    <script type="text/javascript">
-      // <![CDATA[
-      $(document).ready(function() {roundTabs();});
-      // ]]>
-    </script>
-
-    <script type="text/javascript" src="/javascript/angular/angular.min.js" />
-    <script type="text/javascript" src="/javascript/angular/angular-animate.min.js" />
-    <script type="text/javascript" src="/javascript/angular/angular-datatables.js" />
     <script type="text/javascript" src="/javascript/angular/angular-touch.min.js" />
     <script type="text/javascript" src="/javascript/angular/angucomplete-ie8-v0.1.2.js"></script>
     <script type="text/javascript" src="/javascript/rudder/angular/quicksearch.js"></script>
->>>>>>> 1e2ca9eb
     <script type="text/javascript" src="/javascript/rudder/angular/groupManagement.js" id="angular-groupManagement"></script>
     <script type="text/javascript" src="/javascript/rudder/angular/ruleDirectives.js" id="angular-ruleDirectives"></script>
     <script type="text/javascript" src="/javascript/rudder/angular/technique-version.js"></script>
@@ -79,35 +58,8 @@
     <script type="text/javascript" src="/javascript/rudder/angular/agentSchedule.js" id="angular-agentSchedule"></script>
 
 
-<<<<<<< HEAD
-    <link type="text/css" rel="stylesheet" href="/style/rudder-bootstrap.css" media="screen" />
-    <script type="text/javascript" src="/javascript/rudder/angular/complianceMode.js" id="angular-complianceMode"></script>
-    <script type="text/javascript" src="/javascript/rudder/angular/agentSchedule.js" id="angular-agentSchedule"></script>
-=======
-    <script type="text/javascript" src="/bootstrap-3.2.0-dist/js/bootstrap.js" />
-    <link type="text/css" rel="stylesheet" href="/bootstrap-3.2.0-dist/css/tw-bs-bootstrap.css" media="screen" />
     <link type="text/css" rel="stylesheet" href="/style/rudder-bootstrap.css" media="screen" />
     <link type="text/css" rel="stylesheet" href="/style/rudder-quicksearch.css" media="screen" />
-    <link type="text/css" rel="stylesheet" href="/style/bootstrap-rudder-bridge.css" media="screen" />
-
-    <script type="text/javascript">
-      // <![CDATA[
-      var bootstrapButton = $.fn.button.noConflict();
-      var bootstrapAlert = $.fn.alert.noConflict();
-      var bootstrapCarousel = $.fn.carousel.noConflict();
-      var bootstrapCollapse = $.fn.collapse.noConflict();
-      var bootstrapTooltip = $.fn.tooltip.noConflict();
-      var bootstrapPopover = $.fn.popover.noConflict();
-      var bootstrapScrollspy = $.fn.scrollspy.noConflict();
-      //var bootstrapTab = $.fn.tab.noConflict();
-      var bootstrapAffix = $.fn.affix.noConflict();
-      var bootstrapModal = $.fn.modal.noConflict();
-      $.fn.bsModal = bootstrapModal
-      // ]]>
-    </script>
-
-
->>>>>>> 1e2ca9eb
 
     <script data-lift="SendMetricsPopup.display" ></script>
     <!--[if lt IE 7.]>
@@ -133,9 +85,6 @@
         <span class="lift:BootstrapMenu?linkToSelf=true;expandAll=true"></span>
 
         <!-- Quick Search -->
-<<<<<<< HEAD
-         <div data-lift="QuickSearchNode.render" ></div>
-=======
 
         <lift:QuickSearchNode.render>
 
@@ -307,7 +256,6 @@
             </div>
           </div>
         </lift:QuickSearchNode.render>
->>>>>>> 1e2ca9eb
         <!-- Right Menu -->
         <ul class="nav navbar-nav navbar-right">
           <!-- Change request  -->
