/*
*************************************************************************************
* Copyright 2011 Normation SAS
*************************************************************************************
*
* This program is free software: you can redistribute it and/or modify
* it under the terms of the GNU Affero General Public License as
* published by the Free Software Foundation, either version 3 of the
* License, or (at your option) any later version.
*
* In accordance with the terms of section 7 (7. Additional Terms.) of
* the GNU Affero GPL v3, the copyright holders add the following
* Additional permissions:
* Notwithstanding to the terms of section 5 (5. Conveying Modified Source
* Versions) and 6 (6. Conveying Non-Source Forms.) of the GNU Affero GPL v3
* licence, when you create a Related Module, this Related Module is
* not considered as a part of the work and may be distributed under the
* license agreement of your choice.
* A "Related Module" means a set of sources files including their
* documentation that, without modification of the Source Code, enables
* supplementary functions or services in addition to those offered by
* the Software.
*
* This program is distributed in the hope that it will be useful,
* but WITHOUT ANY WARRANTY; without even the implied warranty of
* MERCHANTABILITY or FITNESS FOR A PARTICULAR PURPOSE. See the
* GNU Affero General Public License for more details.
*
* You should have received a copy of the GNU Affero General Public License
* along with this program. If not, see <http://www.gnu.org/licenses/agpl.html>.
*
*************************************************************************************
*/


/**********************************
 *Node inventory details
 **********************************/
.hostnamecurs{
  cursor:pointer;
  text-decoration:underline;
}
.querylinecolor{
  color:#EEEEEE;
}
.sInventory {
  margin: 0px;
  padding: 0px;
}

.sInventory div {
  margin: 0px;
  padding: 0px;
}

.details {
  margin: 0px;
  padding: 0px;
}

.sInventory table {
  margin: 0px;
  padding: 0px;
}

.overflow_auto {
  overflow: auto;
}

div.innerDetails {
	display: none; 
    background : #DEDEDE;
    padding-left:5%;
}

/**********************************
 * Node details
 **********************************/

fieldset.crTree {
  margin: 2px;
  padding: 5px;
  vertical-align: top;
}

fieldset.nodeIndernal {
  margin: 2px;
  padding: 5px;
  vertical-align: top;
}

.nodeSummary {

}

table.nomargin {
 margin: 0px;
 width: 100%;
}
td.crTree {
  border-top: 0px;
  width: 32%;
  vertical-align: top;
}

td.nodeIndernal {
  border-top: 0px;
  width: 56%;
  vertical-align: top;
}

.showParameters {
  margin-top:5px;
  margin-bottom:3px;
  text-decoration:underline;
}

/**********************************
 *          formulaire            *
 **********************************/

.directiveTechnicalInfo{
	padding-top: 12px;
	margin-left:10px;
}

.portlet-header .ui-icon {
   float: right;
   cursor: pointer;
}

.inner-portlet div.intro {
   margin: 5px 0px 0px 0px !important;
}

div.intro {
   margin: 0px 0px 0px 0px;
   padding: 0px;
   width: 100%;
   font-size: 1.1em;
   line-height: 1.5em;
   color: #414141;
   background-color: #FFF9E1;
   z-index: 1;
}

div.intro div {
  padding: 5px 5px 5px 15px;
}

div.intro div ul {
   padding: 0 0 0 20px;
}

form a {
   color: #f79d10;
}

form table a {
   color: black;
}

form h2 {
   padding: 0 10px;
   font-size: 1.2em;
   line-height: 1.5em;
   font-weight: bold;
}
form h3 {
   padding: 0 15px;
   font-size: 1.1em;
   line-height: 1.5em;
   font-weight: bold;
}
form p {
   margin: 15px 0;
   padding: 0 10px;
   font-size: 1.1em;
}

.directiveInfo{
   margin-left:10px;
}

form hr {
   margin: 0 15px;
   width: 95%;
   clear: both;
}
form select {
   width: 130px;
   padding: 2px;
   background-color: #f8f8f8;
   border: 1px solid #b4b3a8;
}
form label.champ {
   float: left;
   padding-right: 20px;
   width: 25%;
   text-align: right;
}
form input {
   width: 130px;
   padding: 2px;
   background-color: #f8f8f8;
   border: 1px solid #b4b3a8;
}

td.directiveVarValue > input {
  width: 500px;
}

form input[type=checkbox] {
   width:auto;
   padding:0px;
}

form textarea {
  padding: 2px;
  border: 1px solid #b4b3a8;
}

form input.radio {
  width: auto;
  border: 0px;
}

.compositionCheckbox input {
  margin-left : 5px;
  vertical-align: middle;
  margin-bottom: 2px;
}

.composition input {
  vertical-align: middle;
}

form button {
   width: 130px;
   padding: 0.2em;
   background-color: #f8f8f8;
   border: 1px solid #b4b3a8;
}

button.ui-state-default {
   width: 130px;
   
}

.dangerButton {
	color: #990000 !important;
}

.dangerButton:hover {
	background-color: #B33630 !important;
    background-image: linear-gradient(#DC5F59, #B33630) !important;
    background-repeat: repeat-x !important;
    border-color: #CD504A !important;
    color: #FFFFFF !important;
    text-shadow: 0 -1px 0 rgba(0, 0, 0, 0.3) !important;
}

button.largeButton {
  width:250px !important;
}

.popupButton button {
   background: linear-gradient(#FAFAFA, #EAEAEA) repeat scroll 0 0 transparent;
   border: 1px solid #b4b3a8;
   transition: none 0s ease 0s;
   margin: 2px 0px 2px 0px;
}

.popupButton button:hover {
   background-color: #EEEBE7;
   font-weight: bold;
   color: #000;
   background: none;
   border-color: #FBCB09;
}

.popupButton input {
   background-color: #f8f8f8;
   border: 1px solid #b4b3a8;
}

.bottomButton span button {
   padding: 0.2em;
   background-color: #f8f8f8;
   border: 1px solid #b4b3a8;
}


form .center input {
   color: #000;
   background-color: #fba511;
   border: 1px solid #ff7200;
}
form span.inputDetail {
   color: #666;
   font-weight: 500;
}
form input.button {
   margin: 10px 0;
   padding: 10px; 
   color: #fff;
   font-weight: bold;
   border: none;
   background: url(../images/fdBtnUpdate.jpg) no-repeat left 50%;
}
form div.entete {
   margin: 10px;
   background-color: #fff3c9;
}
form .entete p {
   float: left;
   margin: 5px;
   padding: 0 5px;
}
form p.search {
   float: right;
}
form input.btnSearch {
   width: 22px;
   height: 20px;
   background: url(../images/icLoupe.jpg) no-repeat;
   border: none;
}


#searchControl { 
  margin-top:10px; 
}
#searchControl span {
  margin-left: 10px;
  margin-right: 10px;
}

form select.selectComparator {
   width: 150px;
}

form select.selectField {
   width: 220px;
}

input.queryInputValue, select.queryInputValue {
  width:280px !important;
  margin: 0px !important;
  padding: 0px !important;
  
}

.cursor{
  cursor:pointer;
}

.listEmpty{
  padding-left: 15px;
}

.listopen:before{
  content:url('../images/tableau/flecheDroiteGris.png');
  padding-right: 3px;
}

.listclose:before{
  content:url('../images/tableau/flecheBasGris.png');
  padding-right: 3px;
}

input.hasDatepicker {
  width:90px !important;
}

button.ui-datepicker-trigger {
  width: 25px !important;
}

form input.removeLineButton {
   padding: 0em 0.3em;
   width:18px !important;
}

input.deleteNetwork * {
       padding: 0 !important;
}
#lift__noticesContainer___notice ul {
  padding: 10px 20px;
}

/**************************************
Tableau
**************************************/
#acceptNodeGrid {
  width:100%;
  border-left: 1px solid #B4B3A8;
  border-right: 1px solid #B4B3A8;
}
#pending_server_history {
  width:100%;
  border-left: 1px solid #B4B3A8;
  border-right: 1px solid #B4B3A8;
}

.sgridbph{
  border:0; 
  padding:0;
  height:200px;
}

.titleId{
  padding-left: 15px;
}

.tablewidth{
  width:100%;
}

.reportTableTitleWidth{
  width:auto;
}

.reportbiggerWidth{
    width:110px;
}
.reportTitleWidth{
  width:92px;
}
.autotablewidth{
  width:auto;
}
.tablepadding{
  padding-left:15px;
  padding-top:5px;
}
.tablemargin{
  margin-top:5px;
}



.dataTables_wrapper table {
  width:100%;	
  border-right: 1px solid #B4B3A8;
  border-left: 1px solid #B4B3A8;
}

#grid_rules_grid_zone {
  width:100%; 
}

#acceptNodeGrid_wrapper {
  margin: 10px; 
}

caption {
   display: none;
}

th, tr, td {
   padding: 4px 3px;
   text-align: left;
}
tr.head, tr.foot {
   color: #fff;
   font-weight: bold;
}
tr.foot {
   background: url(../images/tableau/cCentrebas.jpg) bottom left;
}
tr.head {
  background-image: -webkit-linear-gradient(top, #888, #555);
  background-image: -moz-linear-gradient(top, #888, #555);
  background-color: #666;
}
.head th.first {
   padding: 5px 10px;
   background: url(../images/tableau/cGhaut.jpg) no-repeat top left;
}
.head th.last {
   background: url(../images/tableau/cDhaut.jpg) no-repeat top right;
}
.foot td.first {
   padding: 5px 10px;
   background: url(../images/tableau/cGbas.jpg) no-repeat bottom left;
}
.foot td.last {
   background: url(../images/tableau/cDbas.jpg) no-repeat bottom right;
}
th a {
   color: #fff;
   font-weight: bold;
   text-decoration: none;
}
tr.color1 {
   background-color: #eee;
}
tr.color2 {
   background-color: #fff;
}


td.center {
 text-align : center;
}

td.right {
 text-align : right;
}

.warning {
   color: #c00;
}

a.warning {
   color: #c00;
   padding-left: 30px;
}

table.dataTable td img, table.dataTable th img {
   float: none;
   margin: 0;
   padding: 4px 0 0 0;
}

.openDetail {
   border: none;
   background: none;
   text-decoration: underline;
   color: #000;
   cursor: pointer;
}
.openDetail:hover {
   text-decoration: none;
}
div#Detail {
   height: auto;
   min-height: 100%;
   background: url(../images/popin/fdLoginFootG.png) no-repeat left bottom;
   display: block;
   min-height: 107px; 
}
#Detail div {
   padding: 10px;
}

.head th input, .foot td input {
   padding: 0.1em;
   background-color: #f8f8f8;
   border: 1px solid #b4b3a8;
}

.field_errors, .error, .errors {
  color: red;  
}

.field_errors {
  margin-top:4px;   
}

.field_errors li {
  list-style-position:inside;   
}



/**********************
* Custom for DataTable
***********************/

.dataTables_filter {
  text-align:right;
  width:50%;
  float:right;
}

.newFilter .dataTables_filter {
  float:left;
  text-align:left;
}

.dataTables_filter input {
  padding: 2px;
  border: 1px solid #ccc;
}

.newFilter .dataTables_filter input {
  padding: 8px 5px 8px 30px;
  border: 1px solid #ccc;
}

.dataTables_length select {
  padding: 1px;
  border: 1px solid #B4B3A8;
  width: auto;
}

.dataTables_length {
  width:27%;
  float:left;
}

.dataTables_refresh{
  float:right;
  width:50%;
  text-align:right
}

.dataTables_refresh .refreshButton img{
  margin: 0;
  float:none;
}

.dataTables_refresh .refreshButton {
  height: auto;
  width: auto;
  margin: 0;
  padding: 0;
}

.dataTables_refresh .refreshButton span {
  padding: 8px;
}

.paginate {
  width : 50%;
  align:left;
  height:20px;
}

.paginateBold {
  width : 50%;
  align:left;
  height:20px;
  font-weight:bold;
}

.sorting span,.sorting_asc span,.sorting_desc span   {
  float:right;  
  width:14px;
}
.sorting {
  cursor: pointer; 
}
.sorting_asc { 
  cursor: pointer; 
}
.sorting_desc { 
  cursor: pointer; 
}

.sorting_asc span:after {
  content:url("../images/tableau/flecheHaut.png");
}

.sorting_desc span:after {
  content:url("../images/tableau/flecheBas.png");
}

/**********************************
 * Pagination nested 
 **********************************/
 
.dataTables_paginate {
  float: right;
  text-align: right;
}

.dataTables_info {
  float: left;
  width: 27%;
  padding: 3px 0px 3px 0px;
}

.dataTables_wrapper {
  margin-top: 10px;
}


table.noMarginGrid {
	border-left : 0 ;
    border-right : 0 ;
}
.noMarginGrid {
  margin: 0;
}
#reportsGrid_wrapper {
  margin: 0;
}

.dataTables_wrapper_top {
  padding: 6px;
  overflow: hidden;
  display: block; 
  border-top: 1px solid #B4B3A8;
  border-left: 1px solid #B4B3A8;
  border-right: 1px solid #B4B3A8;
  border-top-left-radius: 4px;
  border-top-right-radius: 4px;
}

.dataTables_wrapper_bottom {
  padding: 6px;
  overflow: hidden;
  display: inline-block; 
  display: block;
  border-bottom: 1px solid #B4B3A8;
  border-left: 1px solid #B4B3A8;
  border-right: 1px solid #B4B3A8;
  border-bottom-left-radius: 4px;
  border-bottom-right-radius: 4px;
}

#grid_rules_grid_zone {
  border-right: 1px solid #B4B3A8;
  width: 100%;
}
 
.paginate_disabled_previous, .paginate_enabled_previous, .paginate_disabled_next, .paginate_enabled_next {
  height: 19px;
  width: 19px;
  margin-left: 3px;
  float: right;

}

.paginate_disabled_previous {
  background-image: url('../images/back_disabled.jpg');
}

.paginate_enabled_previous {
  background-image: url('../images/back_enabled.jpg');
}

.paginate_disabled_next {
  background-image: url('../images/forward_disabled.jpg');
}

.paginate_enabled_next {
  background-image: url('../images/forward_enabled.jpg');
}

.reportIcon {
  padding-left: 6px !important;
}

/********************
* Directive display
********************/
.inlineml{
  display:inline;
  margin-left:3px;
}
.inlinenotop{
  display:inline;
  padding-top:0px;
}
.cpiefsave{
  float:right;
}
.pimversionspad{
  padding:20px;
}
.wbBaseField * {
  vertical-align: middle;
}

.wbBaseField {
  vertical-align: middle;
  margin-top: 7px;
}

.wbBaseFieldLabel {
  margin-top: 5px;
}
.policyDisplay {
  font-size: 12px;
  font-family: Trebuchet MS,Tahoma,Verdana,Arial,sans-serif;
}
.greytooltip{
  border-bottom:dotted 1 px grey;
}
.policyDisplay * {
  font-size: 12px;
  font-family: Trebuchet MS,Tahoma,Verdana,Arial,sans-serif;
}

.variableDefinition {
  margin: 3px;
  padding:3px;
  font-size: 12px;
  font-family: Trebuchet MS,Tahoma,Verdana,Arial,sans-serif;
}

.variableDefinition td {
  border-bottom:dotted 1 px lightgrey;
  
}

.variableDefinition span,
.variableDefinition td,
.variableDefinition input {
  font-size: 12px;
  font-family: Trebuchet MS,Tahoma,Verdana,Arial,sans-serif;
  vertical-align: baseline;
}

.variableDefinition sup {
  font-size: 10px;
}

.policyVariables {
  width:75%;
  display:table;
  border-bottom : solid 1px;
}


.policyReports {
  padding:0;
  margin:0;
  width:20%;
  float:right;
}

.policyReports img {
  padding:0;
  margin:0;
}
.policyField {
  width:75%;
}

/**********************************
 *define the group/section table
 **********************************/

fieldset.sectionFieldset {
  padding: 1px 10px 1px 10px;
}

fieldset.groupFieldset {
  padding: 1px 10px 1px 10px;
}

fieldset.techniqueDetailsFieldset {
  margin: 10px;
  padding: 1px 10px 1px 10px;
}

div.foldableSection div.section-title {
  cursor: pointer;
}

div.unfoldedSection div.section-title:before {
  content: url("../images/tableau/flecheBasGris.png");
  padding-right: 3px;
}

div.foldedSection div.section-title:before {
  content: url("../images/tableau/flecheDroiteGris.png");
  padding-right: 3px;
}


.foldedSection table, .foldedSection div {
  display:none;
}

.foldedSection div.section-title {
  display:block;
}

/**********************************
 *add / remove group 
 **********************************/

.lopaddscala{
  padding:0px
}
.createitem{
  text-align: right;
}

div.directiveDeleteGroup {
  float:left;
}

div.directiveAddGroup {
  float:right;
}


td.directiveVarLabel {
  width:25%;
  margin-right:2px;
  text-align: left;
  font-size: 12px;
  font-family: Trebuchet MS,Tahoma,Verdana,Arial,sans-serif;
}

td.directiveVarLabel span {
  font-size: 12px;
  font-family: Trebuchet MS,Tahoma,Verdana,Arial,sans-serif;
}

td.directiveVarValue  {
  width:70%;
  margin-right:2px;
}

.textareaField {
  height: 300px;
}

/**********************************
 * Temporal information
 *********************************/

.executionPlanning div.planningDetail {
  margin: 3px;
  padding:3px;
}
.executionPlanningTitle {
  font-size: 1.1em;
  font-weight: bold;
}

form .executionPlanningTitle {
padding:0 20px;
}


#weeklyPeriod {
  padding:0 20px;
}

.variableDefinition td {
   border-top: 0px;
}


/*
.variableDefinitionTitle {
  font-size: 1.1em;
  font-weight: bold;
  padding:0 20px;
}
*/

/*********************************
* Search servers
*********************************/

.nodeheader {
    font-weight: bold;
    font-size: medium;
    text-align: center;
}

.nodeheadercontent {
    color: #FFFFFF;
    display: inline-block;
     padding : 3px 10px;
     background-color: #2E2D2D;
}
}
.paddscala{
  padding: 0px 0px 0px 15px;
}
.catdelete{
  font-size:0.9em; 
  margin-left: 5px;
}
.margins{
  margin: 15px 0px 8px 0px;
}
.spacerscala{
  float:right;
}
.paginatescala{
  float:left;
  margin-top: 4px;
}
.notify{
  text-align:center;
}
.nserverrmargin{
  margin-right:5px;
}
.rmargin{
  float:right; 
  margin:10px;
}


fieldset.searchNodes {
  padding:5px;
  clear: both;
}

.reasonNode {
  padding:8px;
  margin:5px;
  width: 550px;
  clear: both;
}


fieldset.groupCategoryUpdateComponent {
  padding:5px;
  margin:5px;
  width: 580px;
  
}
fieldset.groupUpdateComponent {
  padding:8px;
  margin:5px;
  width: 580px; 
}

tr.query_line, .query_line td {
  padding: 4px 1px;
  text-align: center;
}

.composition {
  padding: 5px 0px 0px 5px;
  margin: 0px 0px 0px 0px;
}

.composition span {
  display: inline-block;
}

.compositionRadio {
  display: table-row-group !important;
  text-align:left;
}

table#serverGrid tbody td {
  border-left: solid 1px #ABABAB;
  border-bottom: solid 1px #ABABAB;
  border-top: 0px;
}

#serverGrid_wrapper table {
  margin:0;
}


.desactivatedGrid {
  color: #AAAAAA;
}

.dataTables_scrollHeadInner table {
  margin:0px;
}

.dataTables_scrollHeadInner {
  background:url("../images/tableau/fdTaboHead.jpg") repeat-x scroll left top transparent;
}

.dataTables_scrollBody table {
  margin:0px;
}

#serverGrid_paginate_area {
  float:left;
}
div.dataTables_scroll {
  clear: both; 
}

#serverGrid_info_area {
  margin:0 0 0 5px;
}

#serverGrid_info_area div {
  display:inline-block;
}

#serverGrid_tooManyResult {
  width: 748px;
  margin:0 0 0 10px;
  border: solid 1px #ABABAB;
}


.paginate_button {
  padding: 2px 6px;
  margin: 0;
  cursor: pointer;
  font-size:12px;
}

.paginate_button:hover {
  background-color: #FFF3C9;
  text-decoration: underline;
}

.paginate_button_disabled {
  padding: 2px 6px;
  margin: 0;
}

.paginate_active {
  padding: 1px 5px 2px 5px;
  margin: 0;
  color: #333333;
  font-size:13px;
}


/************************
 * Search groups
 ************************/

fieldset.hierarchy {
  width:300px;
  margin:5px;
  padding:5px;
  /*float: left;*/
  display: inline-block; 
  vertical-align: top;
}

fieldset.groupCategory {
  width:600px;
  margin:5px;
  padding:5px;
  float: left;
  
}

.nodeGroupSubmitSearch {
   margin: 0 ;
   padding: 5px 0 5px 0;
}


fieldset.crEditHierarchy {
  width:45%;
  margin:5px;
  padding:5px;
  display: inline-block;
  vertical-align: top;
}
/* Firefox specific behavior cause bug https://bugzilla.mozilla.org/show_bug.cgi?id=504622 https://bugzilla.mozilla.org/show_bug.cgi?id=261037 */
@-moz-document url-prefix() { 
  fieldset.crEditHierarchy {
    display: table-column;
  }
}

div.hierarchySpacer {
  width:5%;
  display: inline-block;
}
/*

*/
* {
   margin:0;
   padding: 0;
   list-style: none;
}
body {
   font-size: 12px;
   font-family: Tahoma, Geneva, Arial, Helvetica, sans-serif;
   background-color: #2e2d2d;
   height:100%;
}

html {
   height:100%;
}

img {
   border: none;
}
a:focus {
   border: none;
   outline: none;
}

/**************************************
structure
**************************************/
.subContainerReasonField {
    padding: 0 4px 0 4px;    
}

div#prelude {
   display: none;
}

div#navigation {
   float: left;
   background-color: #1e1e1e;
   border-top-right-radius: 10px;
   border-bottom-right-radius: 10px;
}

#deploymentLastStatus  {
  float:left
}

#deploymentProcessing {
  float:left
}
div.pendingModificationStatus {
  float:right;
  width:200px;
  padding-bottom:10px;
}

div.pendingModificationStatus a {
  font-size:1.1em;
  color:white;
}

/**************************************
header - haut de page
**************************************/
.logoutbutwidth{
  width:130px;
}
div#infosUser {
   padding: 10px 5px;
   height: 30px;
   color: #f79d10;
}
#infosUser p {
   float: left;
}
#infosUser .whoUser {
   margin-left: 30px;
   font-size: 1.4em;
   font-weight: bold;
   color: #f79d10;
}
*html #infosUser .whoUser {
   margin-left: 20px;
}
#infosUser .detailsUser {
   padding-top: 0.2em;
   font-size: 1.1em;
   color: #999;
}
#infosUser .whoUser a {
   margin: 0;
   padding: 0;
   color: #f79d10;
   text-decoration: underline;
}
#infosUser .detailsUser a {
   margin: 0;
   padding: 0;
   font-weight: normal;
   color: #999;
   text-decoration: underline;
   cursor: pointer;
}

#documentation {
  float: right;
  font-size: 14px;
  font-weight: bold;  
  padding-right: 20px;
}

#documentation a {
    color: #999; 
}


.automaticCleanDetail {
	padding : 5px 5px 0;
} 
#create-user {
   border: none;
   font-size: 1em;
   font-weight: normal;
   color: #f79d10;
   text-decoration: none;
}
span.ui-button-text {
   background: none;
   border: none;
}
#opener {
   border: none;
   background: none;
   text-decoration: underline;
   color: #999;
   cursor: pointer;
}
#opener:hover {
   text-decoration: none;
}
#openerAccount {
   border: none;
   background: none;
   text-decoration: underline;
   color: #f79d10;
   cursor: pointer;
}
#openerAccount:hover {
   text-decoration: none;
}

.deploymentButton {
  background: #DDDDDD !important;
}

.modificationsDisplayer {
  float:right;
  margin-right: 50px;
  margin-top: 10px;
}

.modificationsDisplayer span {
  margin-right: 30px;
  padding: 0;
  font-weight: normal;
  color: #FFFFFF;
  font-size: 14px;
  font-weight: bold;
  clear : both;
  float : left;
}
.modificationsDisplayer a{
  text-decoration: underline;
  cursor: pointer;
}

/**************************************
menu principal
**************************************/

div#menu {
   padding-top :7px;
   padding-top/*\**/: 3px\9;
   height: 55px;
   color: #000;
   background: #2e2d2d url(../images/fondMenu.jpg) repeat-x;
}
*html div#menu {
   margin: 0;
   padding-top: 0;
}
#menu ul {
   margin: 0 0 0 30px;
   padding: 0;
   height: 50px;
   display: block;
}
#menu li {
   padding: 0 12px 55px 0;
   font-size: 1.4em;
   font-weight: 800;
   display: inline;
   vertical-align: middle;
}
#menu a {
   padding: 7px 10px 30px 10px;
   height: 30px;
   color: #000;
   text-decoration: none;
}
#menu a:hover {
   padding: 7px 0 30px 0;
   color: #f79d10;
   background: url(../images/menuFdDroite.jpg) no-repeat top right;
}
#menu a:hover span {
   padding: 7px 10px 30px 10px;
   background: url(../images/menuFdGauche.jpg) no-repeat top left;
}

#menu .onMenu a {
   padding: 7px 0 30px 0;
   background: url(../images/menuFdDroite.jpg) no-repeat top right;
}
#menu .onMenu span {
   padding: 7px 10px 30px 10px;
   color: #f79d10;
   background: url(../images/menuFdGauche.jpg) no-repeat top left;
}
#menu a, #menu a:hover, #menu a:hover span, #menu .onMenu a, #menu .onMenu span {
   padding-top/*\**/: 0\9;
}

*html #menu a, *html #menu a:hover, *html #menu a:hover span, *html #menu .onMenu, *html #menu .onMenu span {
   padding-top: 0;
}

#menu ul li ul {
  display: none;
}

/**************************************
menu secondaire
**************************************/

#contenu.maximized {
   width: 94%;
   padding-right: 1%;
}
#navigation.minimized {
   width: 2%;
   border-radius: 0 0 0 0;
}
}

.portlet {
	border-radius: 0 !important;
}
*html #navigation.minimized #slickbox {
   width: 10px;
}
*html #contenu.maximized {
   margin-left: 30px;
   width: 85%;
}
#navigation.minimized ul, #navigation.minimized h2 {
   display: none;
}
div#slickbox {
   margin-bottom: 20px;
   width: 186px;
   height: 100%;
   background-color: #2e2d2d;
}
#slickbox h2 {
   padding-top: 7px;
   padding-left: 12px;
   height: 36px;
   color: #fff;
   font-size: 1.5em;
   background: url(../images/fondTitMenu.jpg) no-repeat;
}
#slickbox h2 a {
   color: #f79d10;
   text-decoration: none;
}
#slickbox a {
   color: #f79d10;
   text-decoration: none;
   display: block;
}
#slickbox a:hover {
   text-decoration: underline;
}
#slickbox ul {
   width: 186px;
   background-color: #2e2d2d;
   border-bottom: 1px solid #2d2d2d;
}
#slickbox .niv1 a {
   padding: 10px 0 10px 24px;
   height: 20px;
   color: #f79d10;
   font-size: 1.2em;
   border-top: 1px solid #2d2d2d;
   background: url(../images/puceMenuGrise.jpg) no-repeat left top;
}
#slickbox .niv1 a:hover {
   height: 20px;
   background: #585757 url(../images/puceFlecheHoverNiv1.jpg) no-repeat right center;
}
#slickbox span :not(.niv1) {
   padding: 10px 0 10px 24px;
   color: #fff;
   font-size: 1.2em;
   border-top: 1px solid #2d2d2d;
   background: url(../images/puceMenuGrise.jpg) no-repeat left top;
   display: block;
}
#slickbox .niv2 a {
   padding: 10px 0 10px 36px;
   height: 20px;
   color: #f79d10;
   font-size: 1.2em;
   border-top: 1px solid #2d2d2d;
   background: url(../images/puceNiv2.jpg) no-repeat left top;   
}
#slickbox .niv2 a:hover {
   height: 20px;
   background: #585757 url(../images/puceFlecheHover.jpg) no-repeat right center;
}
.menuHide img {
   float: left;
   padding-right: 10px;
   vertical-align: middle;
   border: none;
   text-decoration: none;
}
a.menuHide {
   color: #f79d10;
   padding: 12px 0;
   display: block;
   border-top-right-radius: 10px;
}
div.minimized a.menuHide {
margin: 0;
padding: 0;
}
a:focus.menuHide, a:active.menuHide {
   border: none;
}

/**************************************
contenu
**************************************/

div#contenu {
   margin: 0 auto;
   position: relative;
   float: left;
   width: 94%;
   padding-left: 3%;
   background-color: #2e2d2d;
}
#contenu h1 {
   margin: 0 0 5px 0;
   color: #fff;
}
p#filAriane {
   padding: 0 5px 10px 0;
   font-size: 1em;
   color: #f79d10;
   background-color: #2e2d2d;
}
#filAriane a {
   color: #f79d10;
}

/**************************************
Home portlet
**************************************/

.column {
   width: 50%;
   float: left;
}

.portlet a {
   color: #f79d10;
}
.portlet a:hover {
   color: #000;
   text-decoration: none;
}
.portlet img {
   float: left;
   margin: 0px 20px 20px 10px;
}

p img {
   float: none !important;
   margin: 0px !important;
}

.evlogviewpad {
   margin-left: 15px;
}

*html .portlet ul {
   padding: 20px 0 15px 0;
}
.portlet li {
   list-style-type: none;
}

.portlet-header {
   padding: 5px 0 5px 15px;
   font-size: 1.4em;
   font-weight: bold;
   cursor: default;
   background: none;
}

.page-title {
  font-size: 17px;
  font-weight: bold;
  cursor: default;
  background: none;
  border-bottom: 1px solid #F79D10;
  padding: 5px 0 2px 5px;
  text-transform:uppercase;
}

.section-title {
  font-size: 15px;
  cursor: default;
  background: none;
  border-bottom: 1px solid #F79D10;
  padding: 5px 0 2px 5px;
}

.inner-portlet-content {
  padding: 5px 0 2px 5px;
}

.arrondishaut {
  border-top-left-radius: 4px;
  border-top-right-radius: 4px;
}

*html .portlet-header {
}

.inner-portlet {
   margin: 7px 10px 10px 10px;
   background-color: #fff;
   background:  url(../images/fondPortlet.jpg) repeat-x\9;
}

.portlet-header .ui-icon {
   float: right;
   cursor: pointer;
}
.portlet-content {
   background-color: #fff;
}
.ui-sortable-placeholder {
   border: 1px dotted black;
   visibility: visible !important;
   height: 50px !important;
}
.ui-sortable-placeholder * {
   visibility: hidden;
   visibility: hidden;
}

/**************************************
popin
**************************************/

div#login, 
div#account, 
#addPopupContent {
   height: auto;
   background: url(../images/popin/fdLoginFootG.png) no-repeat left bottom;
   display: block;
   min-height: 107px; 
}

div#refusePopup {
  background-color: #FFEEE0;
}

/********************
* Popup
********************/
#actions_zone{
  margin:10px 10px 0px 5px;
}
.popcurs{
  text-decoration: underline;
  cursor:pointer;
}
.curspoint{
  cursor:pointer;
}
.newservertable{
  max-height: 300px;
  overflow-y: scroll;
}
.newservercell{
  overflow:scroll; 
  max-height: 100px;
}

#ui-dialog-title-addPopup{
  height: 25px;
    width:90%;
    }

.ui-dialog-title, .ui-dialog-titlebar-close {
  height: 25px;
}

.popupButton {
  padding: 5px;
  float: right;
}

.popupButton span {
  float: none;
}
#succesConfirmationDialog{
    z-index : 9995;
}
/**************************************
popin Login
**************************************/

#dialogLogOut { 
  display:none; 
}

#dialogLogOut a:hover {
   text-decoration: underline;
}
#login {
   padding-right: 15px;
}
#login p {
   font-size: 1.2em;
   font-weight: 800;
   text-align: center;
}
#login a {
   color: #000;
}
#login a:hover {
   text-decoration: none;
}


/**************************************
popin Account
**************************************/
.userinfowidth{
  width:130px;
}
#account h2 {
   color: #f79d10;
   font-size: 2em;
   font-weight: 800;
}
#account div {
   padding: 10px 10px 20px 10px;
}
#account p {
   margin: 10px 0;
   font-size: 1.2em;
   font-weight: 800;
}
#account p.right {
   margin-right: 10px;
}
#account p.right a {
   font-size: 0.8em;
}
#account p.validateTips {
   margin: 15px 0;
}
#account label {
   float: left;
   padding: 5px 10px 0 0;
   width: 20%;
   text-align: right;
}
#account input {
   width: 210px;
   border: 1px solid #b4b3a8;
   background-color: #f8f8f8;
}
#account input#acSubmit {
   margin: 10px 0;
   padding: 10px; 
   color: #fff;
   font-weight: bold;
   border: none;
   background: url(../images/fdBtnUpdate.jpg) no-repeat 50% 50%;
}
#account textarea {
   margin-top: 5px;
   width: 465px;
   color: #666;
}
#account a {
   color: #000;
}
#account a:hover {
   text-decoration: none;
}
span.verifError {
   padding: 0 0 5px 40px;
   color: #c00;
   background: url(../images/icError.jpg) no-repeat;
}
span.verifValid {
   padding: 0 0 5px 40px;
   color: #b4b3a8;
   background: url(../images/icValid.jpg) no-repeat;
}

/**************************************
popin Alert
**************************************/

#dialogAlert {
  display:none;
  }
#simplemodal-container {
  color:#000000; 
  background-color:#FFFFFF; 
  border:4px solid #F79D10; 
  padding:0px;
  font-family: Trebuchet MS,Tahoma,Verdana,Arial,sans-serif;
    }
#simplemodal-container .simplemodal-data {
  padding:0px;
  }
#simplemodal-container .simplemodal-title hr {
 margin: 0px;
 width:100%;
}
#simplemodal-container .simplemodal-title h1 {
 margin: 4px 0 2px 10px;
}
#simplemodal-container .simplemodal-bottom {
  align: right;
}
#simplemodal-container .simplemodal-bottom button,
#simplemodal-container .simplemodal-bottom input {
  width:130px;
  text-align: center;
}

#simplemodal-container .simplemodal-bottom input.wideButton {
  width:190px;
  text-align: center;
}

#simplemodal-container .simplemodal-bottom hr {
 margin: 0px;
 width:100%;
}

#simplemodal-container .simplemodal-bottom p {
 margin: 3px 0px 3px -5px;
 padding:0px;
 width:100%;
}

#simplemodal-container .simplemodal-content {
  padding:10px;
  font-size: 1.1em;
}
#simplemodal-container .simplemodal-content-no-zoom {
  padding:6px;
}
#simplemodal-container code {
  background:#141414; 
  border-left:3px solid #65B43D; 
  color:#bbb; 
  display:block; 
  font-size:12px; 
  margin-bottom:12px; 
  padding:4px 6px 6px;
}
#simplemodal-container a.modalCloseImg {
  background:url("../images/popin/croix.png") no-repeat; 
  width:31px; 
  height:30px; 
  display:inline; 
  z-index:3200; 
  position:absolute; 
  top:-15px; 
  right:-16px; 
  cursor:pointer;
}
#simplemodal-overlay {
    background-color: #777777;
}


/*****************************************
* Popup creation groupe/category
******************************************/

.createContainer {
  height: 300px;
}
.createGroup {
  height: 400px;
}

#openAlert .ui-button-text{
  padding:0px !important;
  // this is because of the button()
}

#openAlert {
   border: none;
   background: none;
   text-decoration: underline;
   color: #999999;
   cursor: pointer;
   width: auto;
}
#openAlert:hover {
   text-decoration: none;
}
#Alerte p {
   font-size: 1.2em;
   font-weight: 800;
   text-align: center;
}
#Alerte a {
   color: #000;
}
#Alerte a:hover {
   text-decoration: none;
}
/*************************
*  plugins         *
**************************/

.pluginpadd{
  padding: 0 10px;
}

/*************************
*   Divers
**************************/

/*
 * Underlined, dotted grey: that text has a tooltip
 */
.tooltip {
    color: DimGray;
    padding-top: 0px;
}

.spacing-title {
  padding-top:0;
  margin-bottom:5px;
  margin-top:5px;
}

#tooltip {
  position: absolute;
  z-index: 3000;
  border: 1px solid #666;
  background-color: #eee;
  padding: 5px;
  opacity: 0.85;
  padding: 4px;
}
#tooltip h3, #tooltip div { 
  margin: 0; 
}

/* tooltip styling.  */

.tooltipContent {
  display:none;
  
}

.red {
color: #FF0000 !important;
}

.smallButton {
  width: 40px !important;
  margin-top: 0 !important;
  margin-down: 0 !important;
  padding-top: 2px !important;
  padding-down: 2px !important;
  font-size : 11px !important;
  font-weight:100 !important;
}

.smallButton span {
  padding-top: 0px !important;	
  padding-bottom: 2px !important;	
  padding-left: 0px !important;	
  padding-right: 0px !important;	
}

td.complianceTd, td.parametersTd {
	text-align: center !important;
}

.smallButton img {
  height: 15px;	
}

.mediumButton {
  width: 65px !important;
  height: 22px !important;
}

.mediumButton span {
  padding-top: 0px !important;	
  padding-bottom: 0px !important;	
  padding-left: 0px !important;	
  padding-right: 0px !important;	
}

.mediumButton img {
  height: 15px;	
}
.autoWidthButton {
  width: auto !important;
}

/* others */

.errorscala{
  border-bottom:1px solid red;
  cursor:pointer;
}
.tree li.filteredNode { 
  display:none; 
}
.deca{
  padding: 10px;
}

.inline{
  display:inline;
}
.iconscala{
  float:left;
  margin-right:5px;
  margin-top:2px;
}

.err{
  padding-left: 50px;
}
.green{
  color:green;
  margin:5px; 
  font-style:italic; 
  font-size: 0.9em;
}
.warnicon{
  float:left;
  margin-right:9px;
}
.erroricon{
  float:left; 
  margin-right:10px;
}
.icon{
  float:left; 
  margin-right:20px;
}
.greenscala{
  color:green
}
.centertext{
  text-align:center;
}
.greyscala{
  color:grey; 
  border-bottom:1px dotted grey;
}
.checkbox{
  float:right;
  margin:0 30px 0 10px;
  height:20px;
}
.nodisplay{
  display:none;
}
.ajaxloader{
  position: fixed;
    top: 50%;
    left: 50%;
    text-align:center;
    padding:10px;
    margin-left: -50px;
    margin-top: -50px;
    z-index:9999;
    overflow: auto; 
    display:none;
}

/**************************************
footer - bas de page
**************************************/

div#footer {
   padding: 0px 5px 0px 30px;
   height: 40px;
   color: #999;
   font-size: 1.3em;
   background: #2e2d2d url(../images/fondBody.jpg) repeat-x top left; 
   position:absolute;
   bottom:0;
   width:100%;
}
#footer a {
   color: #999;
}

#footer p {
    padding-top: 11px
}
/**************************************
classes annexes
**************************************/

.right {
   float: right;
   margin: 0 0 5px 5px;
}
.center {
   text-align: center;
}
hr.spacer {
   visibility: hidden;
   clear: both;
}

.twoCol {
    float:left;
    width:67%;
}

.twoColPopup {
    float:left;
    width:66%;
}

.rudderBaseFieldClassName {
    width:99%;
}

.rudderBaseFieldSelectClassName {
    width:101%;
}

.twoColParentCategory {
    float:left;
    width:62%;
    margin-right: 2px;
}

.threeCol {
    float:left;
    width:30%; 
    margin-right: 4px;
}

.threeColReason {
    float:left;
    width:30%; 
    margin-right: 2px;
    margin-bottom: 5px;
}

.threeColErrors {
    float:left;
    margin-right: 2px;
}

.smallCol {
   float:left;
   margin-right: 2px;
   width:20%;
}
.largeCol {
   float:left;
   margin-right: 2px;
   width:60%; 
}

.align-radio span {
  display:inline-block;
  margin-right:5px;
}

.align-radio-generate-input span {
  display:inline-block;
}

.radioTextLabel {
  margin-right:6px;
  margin-left:3px;
}

.groupDiv {
   margin-top: 5px;
   margin-bottom: 10px;  
}

legend {
  padding-left: 5px;
  padding-right: 5px;
}

#createANewItem {
  margin: 5px 0px 9px 0px;
}

#createANewItemContentForm div {
/*   margin-top:3px; */
}

/************************************
Portlet content for object details
(for example, details about a Directive 
template, a Directive, etc)
************************************/

.object-details {
    padding:10px;
}

.object-details > * {
    margin:10px;
}

.object-details fieldset {
    padding-left: 2px;
    padding-right: 20px;
}


/************************************
Descriptions
************************************/

ul.descriptif li {
   padding: 0 12px 5px 5px;
  list-style-type: none;
}

.inform div {
  /*display:inline-block;*/ /* for some reason, it breaks the display in a popup?*/
  vertical-align: middle;
}
.inform div.inform_logo {
  width:64px;
  height:64px;
  background: url(../images/icOK.png) no-repeat;
}

.warn div {
  /*display:inline-block;*/
  vertical-align: middle;
}
.warn div.warn_logo {
  width:64px;
  height:64px;
  background: url(../images/icWarn.png) no-repeat;
}

div.serverDetail {
  font-weight:bold;
  text-align:center;
}


div.tabInform {
  padding:5px;
}

.errorInput {
  border-color: red;    
}

.reportLine {
    background: url("../images/tableau/fdTaboHead.jpg") repeat-x scroll left top transparent;
    color: #FFFFFF;
    float: left;
    margin-top: 4px;
    padding: 5px;
}

.filter {
	float : right;
	margin-right : 14px;
}
/***********************************
 *Directive display
************************************/

.policyTitle {
  font-size:1.3em;
  font-weight:bold;
  text-align:center;
}

.policyDescription {
   font-weight:bold;
}

#policyDetails {
  margin : 10px;
  padding : 5px;
  border: 1px solid #2d2d2d;
}

.directiveContainer {
  margin : 5px;
}

.directiveTitle {
  font-weight:bold;
}

#parameters {
/*   margin-top: 3px; */
/*   margin-left: 5px; */
}

tr.parametersDescription {
  border-bottom: 1px solid #ABABAB;
  border-top: 0px;
  height: 30px;
}

.parametersDescriptionDetails {
  padding:15px;
}
/***********************************
 *Reports display
************************************/
.evlogviewpad {
  padding:5px;
}

.emptyTd {
	border: 0pt none !important;
	background : #DEDEDE !important;
}

.reportTable {
border-bottom : 2pt ridge;
}

.detailReport {
    border: 0pt none;
}
.firstTd {

	border-left: 1px ridge #ABABAB !important;
}

td.nestedImg{
	padding: 0px 3px !important;
}
.evlogviewpad li{
  list-style-type: disc;
}
.evloglmargin{
  margin: 7px;  
}
.reportsList {
  margin : 10px;
  padding : 5px;
}

.reportsTitle {
  font-size:1.3em;
  font-weight:bold;
}

.reportsGroup {
  margin : 10px;
  padding : 5px;
  border: 1px solid #2d2d2d;
}

.reportsNode {
  margin : 10px;
  padding : 5px;
}

.reportsHeader {
   margin: 15px 0;
   padding: 0 10px;
   font-size: 1.1em;
}

.reportDetailsGroup {
   padding: 0 20px;
   border-left:1px dotted;
   border-right:1px dotted;
}

tr.Success {
  background-color:#5cb85c;
}
tr.Applying {
  background-color:#5bc0de;
}
tr.Repaired {
  background-color:#FFFF66;
}
tr.Warn {
  background-color:#FF9147;
}
tr.Unknown {
    background-color: #FF6600;
}
tr.Error {
  background-color:#d9534f;
}
tr.NoAnswer {
  background-color:#b4b4b4;
}
tr.NotApplicable {
  background-color:#8dcd8d;
}

td.Success {
  background-color:#5cb85c;
}
td.Applying {
  background-color:#5bc0de;
}
td.Repaired {
  background-color:#FFFF66;
}
td.Warn {
  background-color:#FF9147;
}
td.Unknown {
    background-color: #ff6600;
}
td.Error {
  background-color:#d9534f;
}
td.NoAnswer {
  background-color:#b4b4b4;
}
td.NotApplicable {
  background-color:#8dcd8d;
}
td.Missing {
  background-color:#FF9147;
}

td.details{
	border:none;
}

li.eventLogUpdatePolicy {
  list-style-position: inside;  
  list-style-type: none;    
}

table.eventLogUpdatePolicy {
  width: 50%;
  margin-top: 0px;
  margin-left: 0px;
}



table.detailedReport {
  margin : 0;
  padding: 0 0 0 100px;
  width: 100%
}

span.detailedReportTitle {
    position:absolute;
}

table.fixedlayout{
    table-layout:fixed;
    word-wrap:break-word
    }

tr.detailedReportLine, td.detailedReportLine {
  padding: 0;
  margin: 0;
  border: 0;
}

td.severityWidth, th.severityWidth {
  width: 200px;
}

tr.unfoldable {
  cursor:pointer;
}

.diffOldValue {
    text-decoration:line-through;
}

/***********************************
 * Quick search
************************************/

.quickSearch {
  text-align: center;
  margin-top: 5px;	
}

.topQuickSearch {
  float: right;
  margin-right: 10px;
  margin-top: -3px;
}

.topQuickSearch .ac_input {
  width:250px;
  font-size:10px;
  background: url("../images/icMagnify.png") no-repeat scroll left center white;
  padding: 5px 3px 5px 30px;
}


  

.topQuickSearchResults ul li {
  font-size: 10px;
}

div.topQuickSearchResults.ac_results {
  width: 200px !important;  
}

/***********************************
 * Trees
************************************/

#categoryTree.jstree-rudder a {
  vertical-align: middle;
}

.treefilternodecursor{
  cursor:pointer;
  cursor:hand;
}

.treeActiveTechniqueName , .treeActiveTechniqueCategoryName , .treeGroupCategoryName, .treeRuleCategoryName {
  font-weight: bold;
}


li.disableTreeNode > a {
  color: grey;
  font-style:italic;
}

tr.disabledRule > td {
  color: grey;
  font-style:italic;
}

tr.disabledRule a {
  color: grey;
}

ins.jstree-icon {
    float: left;
}

.jstree-default.jstree-focused {
    background: none repeat scroll 0 0 #FFFFFF !important;
}


a>.jstree-icon
{
    background-position: 0!important;
}

.homePageBlock {
  margin: 10px; 
}

.homePageBlock li {
  list-style-type: disc;
  list-style-position:inside;
}

del {
  text-decoration: none;
  background: #FFD6D6;
}
 
ins {
  text-decoration: none;
  background: #D6FFD6;
}

table thead th div.DataTables_sort_wrapper {
  position: relative;
  padding-right: 20px;
}
 
table thead th div.DataTables_sort_wrapper span {
  position: absolute;
  top: 50%;
  margin-top: -8px;
  right: 0;
}

table thead th {
  border-top: none !important; 
  border-right: none !important; 
}

.fg-button {
  border-top: 1px solid #B4B3A8; 
  border-right: none !important; 
  font-weight: normal !important;
}

.paginate_button_disabled, .paginate_button, .paginate_active {
  border-top: 1px solid #B4B3A8; 
  border-bottom: 1px solid #B4B3A8; 
  border-left: 1px solid #B4B3A8; 
  border-right: none; 
  display:inline-block;
}

.dataTables_paginate .ui-state-default {
  text-decoration: none !important;
}

.dataTables_wrapper table {
	border-collapse: collapse;
}

#serverGrid_wrapper .dataTables_wrapper_top {
  border-top-left-radius: 0px !important;
  border-top-right-radius: 0px !important;
}
.bottomButton {
  margin-left:10px;
}
#SearchNodes {
  margin: 0px 0px 0px 0px;
}

.dataTables_paginate .last {
  border-right: 1px solid #B4B3A8 !important;
}

#allowedNetworksForm {
  margin-top: -7px;	
}

.database-info-table {
  width: auto;
}

.database-info-table td {
  border: none !important;	
}

#reportFromDate, #archiveReports {
  margin-left: 7px;	
}

div.ac_results {
  width: 304px !important;	
}

.ac_over {
  background-color: #414141 !important;
  color: white !important;
}

fieldset {
  border: 1px solid #B4B3A8;
}

.note {
  color: #555555;	
  margin: 5px 0px 0px 0px; 
}

.groupCategoryUpdateComponent {
  width: 450px;	
}

#ajaxItemContainer {
  float:left;
  width: 66%
}

/**
 * Rollback
 */

.rollbackFieldSet {
  float : right;
  padding : 10px 0px;
  width : 400px;
  text-align : center;
}

.rollbackFieldSet legend{
  margin-left : 10px;
}

.alignRollback {
  vertical-align:50%
}

/**
 * Pending change request
 */

#changeRequestList {
  padding-left: 15px;
}

#changeRequestList li {
  list-style-type: disc;
}

img.targetRemove {
  margin : 0 0 -3px 5px;
  float  : none;
  cursor : pointer
}

img.targetIcon {
  margin : 0 0 -3px 0;
  float  : none;
}

.targetDisplay {
  display          : block;
  float            : left;
  padding          : 5px;
  margin           : 0 0px 5px 5px;
  background-color : rgba(255, 255, 255, 0.8);
}

.targetContainer {
  border      : 1px solid #B4B3A8;
  padding-top : 5px
}

.targetHeader {
  font-size   : 1.3em;
  font-weight : bold;
}

img.treeAction {
  margin : 0 5px 0 0;
  cursor : pointer
}

img.treeAction.noRight {
  margin-right : 0;
}

.treeActions {
  float        : left;
  padding-top  : 1px;
  padding-left : 5px
}

li.targetIncluded a {
  background: none repeat scroll 0 0 #DDFFDD !important;
  border: 1px dotted #48A648 !important;
  padding: 0 2px 0 1px;
}

li.targetExcluded a{
  background: none repeat scroll 0 0 #FFDDDD !important;
  border: 1px dotted #A64848 !important;
  padding: 0 2px 0 1px;
}

.title-link {
 font-size : 12px;
}

.ui-tooltip {
	max-width: 600px !important;
    border: 1px solid #DDDDDD !important;
    color: #333333 !important;
}

.techniqueEditorLink {
	float:right;
	text-decoration:none;
	font-weight:bold;
	font-size:13px;
	margin-top:-5px;
}

.simplemodal-bottom {
	height:45px;
}

.searchNodes tr td {
	padding: 0 5px;
}

.deprecatedTechniqueIcon {
	margin-left : 3px;
}

#displayDeprecation {
  margin-right:5px;
  margin-top : 2px;
}

table.directiveGroupDef, table.directiveVarDef, table.directiveSectionDef {
  width:100%;
}

form .tw-bs input {
  width: auto;
}

<<<<<<< HEAD
#cfagentSchedule h4 {
  margin-bottom: 10px;
  margin-top: 10px;
  font-size: 14px;
  font-weight: 500;
  line-height: 1.1;
}

#cfagentSchedule #scheduleMessage {
	margin:10px 0 0 15px;
}

.form-group select {
	width: auto;
}

.animate-hide {
  -webkit-transition: all linear 0.5s;
  transition: all linear 0.5s;
  opacity: 1;
}

.animate-hide.ng-hide {
  opacity: 0;
}

.animate-hide.ng-hide-add, .animate-hide.ng-hide-remove {
  /* this needs to be here to make it visible during the animation
     since the .ng-hide class is already on the element rendering
     it as hidden. */
  display:block!important;
}

input[type="number"] {
    padding: 5px 0 5px 5px;
    margin-top:-5px;
}

#clone {
  margin-left:20px;
  padding-right: 40px;
  padding-left: 40px;
}

* {
  box-sizing: border-box;
  -moz-box-sizing: border-box;
}

.c3-tooltip td.name {
    padding-right: 3px;
}

.ui-button-disabled  {
    opacity: 0.5;
=======
#createRulePopup, #createDirectivePopup, #createRuleCategoryPopup, #createGroupPopup, #createGlobalParameterPopup {
	width : 500px;
>>>>>>> 0f329cff
}<|MERGE_RESOLUTION|>--- conflicted
+++ resolved
@@ -2811,7 +2811,6 @@
   width: auto;
 }
 
-<<<<<<< HEAD
 #cfagentSchedule h4 {
   margin-bottom: 10px;
   margin-top: 10px;
@@ -2867,8 +2866,8 @@
 
 .ui-button-disabled  {
     opacity: 0.5;
-=======
+}
+
 #createRulePopup, #createDirectivePopup, #createRuleCategoryPopup, #createGroupPopup, #createGlobalParameterPopup {
 	width : 500px;
->>>>>>> 0f329cff
 }