--- conflicted
+++ resolved
@@ -620,11 +620,7 @@
   padding: 0;
 }
 
-<<<<<<< HEAD
-.dataTables_refresh .refreshButton .ui-button-text {
-=======
-.dataTables_refresh .refreshButton span,.recentChange_refresh .refreshButton span {
->>>>>>> 325b2508
+.dataTables_refresh .refreshButton .ui-button-text, .recentChange_refresh .refreshButton span {
   padding: 8px;
   line-height: 0;
 }
