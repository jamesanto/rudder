/*
*************************************************************************************
* Copyright 2013 Normation SAS
*************************************************************************************
*
* This file is part of Rudder.
*
* Rudder is free software: you can redistribute it and/or modify
* it under the terms of the GNU General Public License as published by
* the Free Software Foundation, either version 3 of the License, or
* (at your option) any later version.
*
* In accordance with the terms of section 7 (7. Additional Terms.) of
* the GNU General Public License version 3, the copyright holders add
* the following Additional permissions:
* Notwithstanding to the terms of section 5 (5. Conveying Modified Source
* Versions) and 6 (6. Conveying Non-Source Forms.) of the GNU General
* Public License version 3, when you create a Related Module, this
* Related Module is not considered as a part of the work and may be
* distributed under the license agreement of your choice.
* A "Related Module" means a set of sources files including their
* documentation that, without modification of the Source Code, enables
* supplementary functions or services in addition to those offered by
* the Software.
*
* Rudder is distributed in the hope that it will be useful,
* but WITHOUT ANY WARRANTY; without even the implied warranty of
* MERCHANTABILITY or FITNESS FOR A PARTICULAR PURPOSE.  See the
* GNU General Public License for more details.
*
* You should have received a copy of the GNU General Public License
* along with Rudder.  If not, see <http://www.gnu.org/licenses/>.

*
*************************************************************************************
*/
package com.normation.rudder.appconfig

import net.liftweb.common.Full
import com.typesafe.config.Config
import net.liftweb.common.Box
import com.normation.rudder.batch.AsyncWorkflowInfo
import com.normation.rudder.services.workflows.WorkflowUpdate
import com.typesafe.config.ConfigFactory
import com.normation.rudder.domain.appconfig.RudderWebProperty
import com.normation.rudder.domain.appconfig.RudderWebPropertyName
import net.liftweb.common.Failure
import net.liftweb.common.Loggable
import net.liftweb.common.EmptyBox
import com.normation.rudder.reports.ComplianceMode
import com.normation.rudder.domain.appconfig.RudderWebProperty
import com.normation.rudder.reports.FullCompliance
import com.normation.rudder.reports.ChangesOnly
import com.normation.eventlog.EventActor
import com.normation.rudder.domain.eventlog.ModifySendServerMetricsEventType
import com.normation.rudder.domain.eventlog.ModifyComplianceModeEventType
import com.normation.rudder.domain.eventlog.ModifyHeartbeatPeriodEventType
import net.liftweb.common.EmptyBox
import com.normation.rudder.domain.eventlog.ModifyAgentRunIntervalEventType
import com.normation.rudder.domain.eventlog.ModifyAgentRunStartHourEventType
import com.normation.rudder.domain.eventlog.ModifyAgentRunStartMinuteEventType
import com.normation.rudder.domain.eventlog.ModifyAgentRunSplaytimeEventType
import com.normation.rudder.reports._
import com.normation.rudder.domain.eventlog.ModifyRudderSyslogProtocolEventType
import scala.language.implicitConversions
import ca.mrvisser.sealerate
import com.normation.rudder.web.components.popup.ModificationValidationPopup.Disable
import com.normation.rudder.domain.appconfig.FeatureSwitch
<<<<<<< HEAD
import com.normation.rudder.domain.policies.PolicyMode
import com.normation.rudder.domain.policies.PolicyMode._
import com.normation.rudder.domain.policies.GlobalPolicyMode
import com.normation.rudder.domain.policies.PolicyModeOverrides
=======
>>>>>>> e91e4cdb

/**
 * A service that Read mutable (runtime) configuration properties
 *
 * Configuration read by that service MUST NOT BE CACHED.
 * Else, of course, they loose their runtime/mutable property.
 *
 */
trait ReadConfigService {

  /**
   * Change message properties
   */
  def rudder_ui_changeMessage_enabled() : Box[Boolean]
  def rudder_ui_changeMessage_mandatory() : Box[Boolean]
  def rudder_ui_changeMessage_explanation() : Box[String]

  /**
   * Workflow
   */
  def rudder_workflow_enabled(): Box[Boolean]
  def rudder_workflow_self_validation(): Box[Boolean]
  def rudder_workflow_self_deployment(): Box[Boolean]

  /**
   * CFEngine server properties
   */
  def cfengine_server_denybadclocks(): Box[Boolean]
  def cfengine_server_skipidentify(): Box[Boolean]

  /**
   * Agent execution interval and start run
   * Note: Interval may NEVER fail, if the value is not in LDAP, then default value arise
   */
  def agent_run_interval(): Int

  def agent_run_splaytime(): Box[Int]
  def agent_run_start_hour(): Box[Int]
  def agent_run_start_minute(): Box[Int]

  /**
   * CFEngine global properties
   */
  def cfengine_modified_files_ttl(): Box[Int]
  def cfengine_outputs_ttl(): Box[Int]

  /**
   * Logging properties
   */
  def rudder_store_all_centralized_logs_in_file(): Box[Boolean]

  /**
   * Compliance mode: See ComplianceMode class for more details
   */
  def rudder_compliance_mode(): Box[GlobalComplianceMode] = {
    for {
        name <- rudder_compliance_mode_name
        modeName <- ComplianceModeName.parse(name)
        period <- rudder_compliance_heartbeatPeriod
    } yield {
      GlobalComplianceMode(modeName,period)
    }
  }

  def rudder_compliance_mode_name(): Box[String]

  def rudder_compliance_heartbeatPeriod(): Box[Int]

  /**
   * Policy mode: See PolicyMode class for more details
   */
  def rudder_global_policy_mode(): Box[GlobalPolicyMode] = {
    for {
        mode        <- rudder_policy_mode_name
        overridable <- rudder_policy_overridable
    } yield {
      GlobalPolicyMode(mode, if(overridable) PolicyModeOverrides.Always else PolicyModeOverrides.Unoverridable)
    }
  }
  def rudder_policy_mode_name(): Box[PolicyMode]
  def rudder_policy_overridable(): Box[Boolean]

  /**
   * Send Metrics
   */
  def send_server_metrics(): Box[Option[Boolean]]

  /**
   * Report protocol
   */
  def rudder_syslog_protocol(): Box[SyslogProtocol]

  /**
   * Should we display recent changes graphs  ?
   */
  def display_changes_graph(): Box[Boolean]

  /**
   * Should we send backward compatible data from API
   */
  def api_compatibility_mode(): Box[Boolean]

  /**
   * Should we activate the script engine bar ?
   */
  def rudder_featureSwitch_directiveScriptEngine(): Box[FeatureSwitch]

  /*
   * Should we display the new quicksearch everything bar ?
   */
  def rudder_featureSwitch_quicksearchEverything(): Box[FeatureSwitch]
}

/**
 * A service that modify existing config parameters
 */
trait UpdateConfigService {

  def set_rudder_ui_changeMessage_enabled(value: Boolean): Box[Unit]
  def set_rudder_ui_changeMessage_mandatory(value: Boolean): Box[Unit]
  def set_rudder_ui_changeMessage_explanation(value: String): Box[Unit]

  /**
   * Workflows
   */
  def set_rudder_workflow_enabled(value: Boolean): Box[Unit]
  def set_rudder_workflow_self_validation(value: Boolean): Box[Unit]
  def set_rudder_workflow_self_deployment(value: Boolean): Box[Unit]

  /**
   * Set CFEngine server properties
   */
  def set_cfengine_server_denybadclocks(value: Boolean): Box[Unit]
  def set_cfengine_server_skipidentify(value: Boolean): Box[Unit]

  /**
   * Agent frequency and start run
   */
  def set_agent_run_interval(value: Int, actor : EventActor, reason: Option[String]): Box[Unit]
  def set_agent_run_splaytime(value: Int, actor : EventActor, reason: Option[String]): Box[Unit]
  def set_agent_run_start_hour(value: Int, actor : EventActor, reason: Option[String]): Box[Unit]
  def set_agent_run_start_minute(value: Int, actor : EventActor, reason: Option[String]): Box[Unit]

  /**
   * Set CFEngine global properties
   */
  def set_cfengine_modified_files_ttl(value: Int): Box[Unit]
  def set_cfengine_outputs_ttl(value: Int): Box[Unit]

  /**
   * Logging properties
   */
  def set_rudder_store_all_centralized_logs_in_file(value: Boolean): Box[Unit]

  /**
   * Send Metrics
   */
  def set_send_server_metrics(value : Option[Boolean], actor : EventActor, reason: Option[String]): Box[Unit]

  /**
   * Set the compliance mode
   */
  def set_rudder_compliance_mode(mode : ComplianceMode, actor: EventActor, reason: Option[String]): Box[Unit] = {
    for {
      _ <- set_rudder_compliance_mode_name(mode.name,actor, reason)
      u <- mode.name match {
             case ChangesOnly.name =>  set_rudder_compliance_heartbeatPeriod(mode.heartbeatPeriod, actor, reason)
             case _ => Full(())
           }
    } yield {
      u
    }

  }

  def set_rudder_compliance_mode_name(name : String, actor : EventActor, reason: Option[String]) : Box[Unit]

  def set_rudder_compliance_heartbeatPeriod(frequency : Int, actor: EventActor, reason: Option[String]) : Box[Unit]

  /**
   * Report protocol
   */
  def set_rudder_syslog_protocol(value : SyslogProtocol, actor : EventActor, reason: Option[String]): Box[Unit]

  /**
   * Should we display recent changes graphs  ?
   */
  def set_display_changes_graph(displayGraph : Boolean): Box[Unit]

  /**
   * Should we send backward compatible data from API
   */
  def set_api_compatibility_mode(value: Boolean): Box[Unit]

  /**
   * Should we evaluate scripts in variable values?
   */
  def set_rudder_featureSwitch_directiveScriptEngine(status: FeatureSwitch): Box[Unit]

<<<<<<< HEAD
/**
   * Set the compliance mode
   */
  def set_rudder_policy_mode(mode : GlobalPolicyMode, actor: EventActor, reason: Option[String]): Box[Unit] = {
    for {
      _ <- set_rudder_policy_mode_name(mode.mode, actor, reason)
      u <- set_rudder_policy_overridable(if(mode.overridable == PolicyModeOverrides.Always) true else false, actor, reason)
    } yield {
      u
    }

  }

  def set_rudder_policy_mode_name(name : PolicyMode, actor : EventActor, reason: Option[String]) : Box[Unit]

  def set_rudder_policy_overridable(overridable : Boolean, actor: EventActor, reason: Option[String]) : Box[Unit]

=======
  /**
   * Should we display the new quicksearch everything bar ?
   */
  def set_rudder_featureSwitch_quicksearchEverything(status: FeatureSwitch): Box[Unit]
>>>>>>> e91e4cdb
}

class LDAPBasedConfigService(configFile: Config, repos: ConfigRepository, workflowUpdate: AsyncWorkflowInfo) extends ReadConfigService with UpdateConfigService with Loggable {

  /**
   * Create a cache for already values that should never fail
   */
  var cacheExecutionInterval: Option[Int] = None

  val defaultConfig =
    s"""rudder.ui.changeMessage.enabled=true
       rudder.ui.changeMessage.mandatory=false
       rudder.ui.changeMessage.explanation=Please enter a reason explaining this change.
       rudder.workflow.enabled=false
       rudder.workflow.self.validation=false
       rudder.workflow.self.deployment=true
       cfengine.server.denybadclocks=true
       cfengine.server.skipidentify=false
       agent.run.interval=5
       agent.run.splaytime=4
       agent.run.start.hour=0
       agent.run.start.minute=0
       cfengine.modified.files.ttl=30
       cfengine.outputs.ttl=7
       rudder.store.all.centralized.logs.in.file=true
       send.server.metrics=none
       rudder.compliance.mode=${FullCompliance.name}
       rudder.compliance.heartbeatPeriod=1
       rudder.syslog.protocol=UDP
       display.changes.graph=true
       api.compatibility.mode=false
       rudder.featureSwitch.directiveScriptEngine=disabled
<<<<<<< HEAD
       rudder.policy.mode.name=${Enforce.name}
       rudder.policy.mode.overridable=false
=======
       rudder.featureSwitch.quicksearchEverything=enabled
>>>>>>> e91e4cdb
    """

  val configWithFallback = configFile.withFallback(ConfigFactory.parseString(defaultConfig))

  /*
   *  Correct implementation use a macro in place of all the
   *  redondant calls...
   *
   */

  private[this] def get[T](name: String)(implicit converter: RudderWebProperty => T) : Box[T] = {
    for {
      params <- repos.getConfigParameters
      param  <- params.find( _.name.value == name) match {
                  case None =>
                    val configName = name.replaceAll("_", ".")
                    val value = configWithFallback.getString(configName)
                    save(name, value)
                  case Some(p) => Full(p)
                }
    } yield {
      param
    }
  }

  private[this] def save[T](name: String, value: T, modifyGlobalPropertyInfo : Option[ModifyGlobalPropertyInfo] = None): Box[RudderWebProperty] = {
    val p = RudderWebProperty(RudderWebPropertyName(name), value.toString, "")
    repos.saveConfigParameter(p,modifyGlobalPropertyInfo)
  }

  private[this] implicit def toBoolean(p: RudderWebProperty): Boolean = p.value.toLowerCase match {
    case "true" | "1" => true
    case _ => false
  }

  private[this] implicit def toOptionBoolean(p: RudderWebProperty): Option[Boolean] = p.value.toLowerCase match {
    case "true" | "1" => Some(true)
    case "none" => None
    case _ => Some(false)
  }

  private[this] implicit def toSyslogProtocol(p: RudderWebProperty): SyslogProtocol = p.value match {
    case SyslogTCP.value => // value is TCP
      SyslogTCP
    case _ => SyslogUDP
  }
  private[this] implicit def toString(p: RudderWebProperty): String = p.value

  private[this] implicit def toUnit(p: Box[RudderWebProperty]) : Box[Unit] = p.map( _ => ())

  private[this] implicit def toInt(p: Box[RudderWebProperty]) : Box[Int] = {
    try {
      p.map(Integer.parseInt(_))
    } catch {
      case ex:NumberFormatException => Failure(ex.getMessage)
    }
  }

  /**
   * A feature switch is defaulted to Disabled is parsing fails.
   */
  private[this] implicit def toFeatureSwitch(p: RudderWebProperty): FeatureSwitch = FeatureSwitch.parse(p.value) match {
    case Full(status) => status
    case eb: EmptyBox =>
      val e = eb ?~! s"Error when trying to parse property '${p.name}' with value '${p.value}' into a feature switch status"
      logger.warn(e.messageChain)
      FeatureSwitch.Disabled
  }

  def rudder_ui_changeMessage_enabled() = get("rudder_ui_changeMessage_enabled")
  def rudder_ui_changeMessage_mandatory() = get("rudder_ui_changeMessage_mandatory")
  def rudder_ui_changeMessage_explanation() = get("rudder_ui_changeMessage_explanation")
  def set_rudder_ui_changeMessage_enabled(value: Boolean): Box[Unit] = save("rudder_ui_changeMessage_enabled", value)
  def set_rudder_ui_changeMessage_mandatory(value: Boolean): Box[Unit] = save("rudder_ui_changeMessage_mandatory", value)
  def set_rudder_ui_changeMessage_explanation(value: String): Box[Unit] = save("rudder_ui_changeMessage_explanation", value)

  ///// workflows /////
  def rudder_workflow_enabled() = get("rudder_workflow_enabled")
  def rudder_workflow_self_validation() = get("rudder_workflow_self_validation")
  def rudder_workflow_self_deployment() = get("rudder_workflow_self_deployment")
  def set_rudder_workflow_enabled(value: Boolean): Box[Unit] = {
    save("rudder_workflow_enabled", value)
    Full(workflowUpdate ! WorkflowUpdate)
  }
  def set_rudder_workflow_self_validation(value: Boolean): Box[Unit] = save("rudder_workflow_self_validation", value)
  def set_rudder_workflow_self_deployment(value: Boolean): Box[Unit] = save("rudder_workflow_self_deployment", value)

  ///// CFEngine server /////
  def cfengine_server_denybadclocks(): Box[Boolean] = get("cfengine_server_denybadclocks")
  def set_cfengine_server_denybadclocks(value: Boolean): Box[Unit] = save("cfengine_server_denybadclocks", value)
  def cfengine_server_skipidentify(): Box[Boolean] = get("cfengine_server_skipidentify")
  def set_cfengine_server_skipidentify(value: Boolean): Box[Unit] = save("cfengine_server_skipidentify", value)

  def agent_run_interval(): Int = {
    toInt(get("agent_run_interval")) match {
      case Full(interval) =>
        cacheExecutionInterval = Some(interval)
        interval
      case f: EmptyBox =>
        val e = f ?~! "Failure when fetching the agent run interval "
        logger.error(e.messageChain)
        cacheExecutionInterval match {
          case Some(interval) =>
            interval
          case None =>
            val errorMsg = "Error while fetch the agent run interval; the value is unavailable in the LDAP and in cache."
            logger.error(errorMsg)
            throw new RuntimeException(errorMsg)
        }
    }

  }
  def set_agent_run_interval(value: Int, actor: EventActor, reason: Option[String]): Box[Unit] = {
    cacheExecutionInterval = Some(value)
    val info = ModifyGlobalPropertyInfo(ModifyAgentRunIntervalEventType,actor,reason)
    save("agent_run_interval", value, Some(info))
  }

  def agent_run_splaytime(): Box[Int] = get("agent_run_splaytime")
  def set_agent_run_splaytime(value: Int, actor: EventActor, reason: Option[String]): Box[Unit] = {
    val info = ModifyGlobalPropertyInfo(ModifyAgentRunSplaytimeEventType,actor,reason)
    save("agent_run_splaytime", value, Some(info))
  }

  def agent_run_start_hour(): Box[Int] = get("agent_run_start_hour")
  def set_agent_run_start_hour(value: Int, actor: EventActor, reason: Option[String]): Box[Unit] = {
    val info = ModifyGlobalPropertyInfo(ModifyAgentRunStartHourEventType,actor,reason)
    save("agent_run_start_hour", value, Some(info))
  }

  def agent_run_start_minute(): Box[Int] = get("agent_run_start_minute")
  def set_agent_run_start_minute(value: Int, actor: EventActor, reason: Option[String]): Box[Unit] = {
    val info = ModifyGlobalPropertyInfo(ModifyAgentRunStartMinuteEventType,actor,reason)
    save("agent_run_start_minute", value, Some(info))
  }

  ///// CFEngine server /////
  def cfengine_modified_files_ttl(): Box[Int] = get("cfengine_modified_files_ttl")
  def set_cfengine_modified_files_ttl(value: Int): Box[Unit] = save("cfengine_modified_files_ttl", value)
  def cfengine_outputs_ttl(): Box[Int] = get("cfengine_outputs_ttl")
  def set_cfengine_outputs_ttl(value: Int): Box[Unit] = save("cfengine_outputs_ttl", value)

  /**
   * Logging properties
   */
  def rudder_store_all_centralized_logs_in_file(): Box[Boolean] = get("rudder_store_all_centralized_logs_in_file")
  def set_rudder_store_all_centralized_logs_in_file(value: Boolean) = save("rudder_store_all_centralized_logs_in_file", value)

  /**
   * Compliance mode
   */
  def rudder_compliance_mode_name(): Box[String] = get("rudder_compliance_mode")
  def set_rudder_compliance_mode_name(value: String, actor : EventActor, reason: Option[String]): Box[Unit] = {
    val info = ModifyGlobalPropertyInfo(ModifyComplianceModeEventType,actor,reason)
    save("rudder_compliance_mode", value, Some(info))
  }

  /**
   * Heartbeat frequency mode
   */
  def rudder_compliance_heartbeatPeriod(): Box[Int] = get("rudder_compliance_heartbeatPeriod")
  def set_rudder_compliance_heartbeatPeriod(value: Int, actor: EventActor, reason: Option[String]): Box[Unit] = {
    val info = ModifyGlobalPropertyInfo(ModifyHeartbeatPeriodEventType,actor,reason)
    save("rudder_compliance_heartbeatPeriod", value, Some(info))
  }

  def rudder_policy_mode_name(): Box[PolicyMode] = get("rudder_policy_mode_name").flatMap { PolicyMode.parse(_) }
  def set_rudder_policy_mode_name(name : PolicyMode, actor : EventActor, reason: Option[String]) : Box[Unit] = {
    val info = ModifyGlobalPropertyInfo(ModifyComplianceModeEventType,actor,reason)
    save("rudder_policy_mode_name", name, Some(info))
  }

  def rudder_policy_overridable(): Box[Boolean] = get("rudder_policy_mode_overridable")
  def set_rudder_policy_overridable(overridable : Boolean, actor: EventActor, reason: Option[String]) : Box[Unit] = {
    val info = ModifyGlobalPropertyInfo(ModifyComplianceModeEventType,actor,reason)
    save("rudder_policy_mode_overridable", overridable, Some(info))
  }

  /**
   * Send Metrics
   */
  def send_server_metrics(): Box[Option[Boolean]] = get("send_server_metrics")

  def set_send_server_metrics(value : Option[Boolean], actor : EventActor, reason: Option[String]): Box[Unit] = {
    val newVal = value.map(_.toString).getOrElse("none")
    val info = ModifyGlobalPropertyInfo(ModifySendServerMetricsEventType,actor,reason)
    save("send_server_metrics",newVal,Some(info))
  }

  /**
   * Report protocol
   */
  def rudder_syslog_protocol(): Box[SyslogProtocol] = get("rudder_syslog_protocol")
  def set_rudder_syslog_protocol(protocol : SyslogProtocol, actor : EventActor, reason: Option[String]): Box[Unit] =  {
    val info = ModifyGlobalPropertyInfo(ModifyRudderSyslogProtocolEventType,actor,reason)
    save("rudder_syslog_protocol", protocol.value, Some(info))
  }

  /**
   * Should we display recent changes graphs  ?
   */
  def display_changes_graph(): Box[Boolean] =  get("display_changes_graph")

  def set_display_changes_graph(displayGraphs : Boolean): Box[Unit] = save("display_changes_graph", displayGraphs)

  /**
   * Should we send backward compatible data from API
   */
  def api_compatibility_mode(): Box[Boolean] = get("api_compatibility_mode")
  def set_api_compatibility_mode(value : Boolean): Box[Unit] = save("api_compatibility_mode", value)

  /////
  ///// Feature switches /////
  /////

  /**
   * Should we evaluate scripts in the variables?
   */
  def rudder_featureSwitch_directiveScriptEngine(): Box[FeatureSwitch] = get("rudder_featureSwitch_directiveScriptEngine")
  def set_rudder_featureSwitch_directiveScriptEngine(status: FeatureSwitch): Box[Unit] = save("rudder_featureSwitch_directiveScriptEngine", status)

  /**
   * Should we display the new quicksearch everything bar ?
   */
  def rudder_featureSwitch_quicksearchEverything(): Box[FeatureSwitch] = get("rudder_featureSwitch_quicksearchEverything")
  def set_rudder_featureSwitch_quicksearchEverything(status: FeatureSwitch): Box[Unit] = save("rudder_featureSwitch_quicksearchEverything", status)
}<|MERGE_RESOLUTION|>--- conflicted
+++ resolved
@@ -66,13 +66,10 @@
 import ca.mrvisser.sealerate
 import com.normation.rudder.web.components.popup.ModificationValidationPopup.Disable
 import com.normation.rudder.domain.appconfig.FeatureSwitch
-<<<<<<< HEAD
 import com.normation.rudder.domain.policies.PolicyMode
 import com.normation.rudder.domain.policies.PolicyMode._
 import com.normation.rudder.domain.policies.GlobalPolicyMode
 import com.normation.rudder.domain.policies.PolicyModeOverrides
-=======
->>>>>>> e91e4cdb
 
 /**
  * A service that Read mutable (runtime) configuration properties
@@ -272,7 +269,6 @@
    */
   def set_rudder_featureSwitch_directiveScriptEngine(status: FeatureSwitch): Box[Unit]
 
-<<<<<<< HEAD
 /**
    * Set the compliance mode
    */
@@ -290,12 +286,10 @@
 
   def set_rudder_policy_overridable(overridable : Boolean, actor: EventActor, reason: Option[String]) : Box[Unit]
 
-=======
   /**
    * Should we display the new quicksearch everything bar ?
    */
   def set_rudder_featureSwitch_quicksearchEverything(status: FeatureSwitch): Box[Unit]
->>>>>>> e91e4cdb
 }
 
 class LDAPBasedConfigService(configFile: Config, repos: ConfigRepository, workflowUpdate: AsyncWorkflowInfo) extends ReadConfigService with UpdateConfigService with Loggable {
@@ -328,12 +322,9 @@
        display.changes.graph=true
        api.compatibility.mode=false
        rudder.featureSwitch.directiveScriptEngine=disabled
-<<<<<<< HEAD
        rudder.policy.mode.name=${Enforce.name}
        rudder.policy.mode.overridable=false
-=======
        rudder.featureSwitch.quicksearchEverything=enabled
->>>>>>> e91e4cdb
     """
 
   val configWithFallback = configFile.withFallback(ConfigFactory.parseString(defaultConfig))
