--- conflicted
+++ resolved
@@ -88,11 +88,8 @@
     case "cfengineGlobalProps" => cfengineGlobalProps
     case "loggingConfiguration" => loggingConfiguration
     case "sendMetricsConfiguration" => sendMetricsConfiguration
-<<<<<<< HEAD
     case "networkProtocolSection" => networkProtocolSection
-=======
     case "displayGraphsConfiguration" => displayGraphsConfiguration
->>>>>>> 0a530cbd
   }
 
   def changeMessageConfiguration = { xml : NodeSeq =>
