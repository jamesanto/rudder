--- conflicted
+++ resolved
@@ -95,11 +95,8 @@
     case "displayGraphsConfiguration" => displayGraphsConfiguration
     case "apiMode" => apiComptabilityMode
     case "directiveScriptEngineConfiguration" => directiveScriptEngineConfiguration
-<<<<<<< HEAD
-=======
     case "quickSearchConfiguration" => quickSearchConfiguration
     case "directiveNodePropertiesConfiguration" => directiveNodePropertiesConfiguration
->>>>>>> 4320ca8b
   }
 
   def changeMessageConfiguration = { xml : NodeSeq =>
@@ -904,8 +901,6 @@
     } ) apply xml
   }
 
-<<<<<<< HEAD
-=======
 
   def quickSearchConfiguration = { xml : NodeSeq =>
 
@@ -999,5 +994,4 @@
         } )
     } ) apply xml
   }
->>>>>>> 4320ca8b
 }