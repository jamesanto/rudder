/*
*************************************************************************************
* Copyright 2011 Normation SAS
*************************************************************************************
*
* This program is free software: you can redistribute it and/or modify
* it under the terms of the GNU Affero General Public License as
* published by the Free Software Foundation, either version 3 of the
* License, or (at your option) any later version.
*
* In accordance with the terms of section 7 (7. Additional Terms.) of
* the GNU Affero GPL v3, the copyright holders add the following
* Additional permissions:
* Notwithstanding to the terms of section 5 (5. Conveying Modified Source
* Versions) and 6 (6. Conveying Non-Source Forms.) of the GNU Affero GPL v3
* licence, when you create a Related Module, this Related Module is
* not considered as a part of the work and may be distributed under the
* license agreement of your choice.
* A "Related Module" means a set of sources files including their
* documentation that, without modification of the Source Code, enables
* supplementary functions or services in addition to those offered by
* the Software.
*
* This program is distributed in the hope that it will be useful,
* but WITHOUT ANY WARRANTY; without even the implied warranty of
* MERCHANTABILITY or FITNESS FOR A PARTICULAR PURPOSE. See the
* GNU Affero General Public License for more details.
*
* You should have received a copy of the GNU Affero General Public License
* along with this program. If not, see <http://www.gnu.org/licenses/agpl.html>.
*
*************************************************************************************
*/

package com.normation.rudder.web.components

import com.normation.cfclerk.domain.Technique
import com.normation.cfclerk.services.TechniqueRepository
import com.normation.rudder.domain.policies._
import com.normation.rudder.domain.nodes.NodeGroupId
import com.normation.rudder.domain.policies._
import com.normation.rudder.domain.eventlog.RudderEventActor
import com.normation.rudder.domain.reports.bean._
import com.normation.rudder.domain.nodes.NodeInfo
import com.normation.rudder.repository._
import com.normation.rudder.services.reports.ReportingService
import com.normation.rudder.services.nodes.NodeInfoService
import net.liftweb.http.js._
import JsCmds._
import com.normation.inventory.domain.NodeId
import JE._
import net.liftweb.common._
import net.liftweb.http._
import scala.xml._
import net.liftweb.util._
import net.liftweb.util.Helpers._
import com.normation.rudder.web.model._
import com.normation.utils.StringUuidGenerator
import com.normation.exceptions.TechnicalException
import com.normation.utils.Control.sequence
import com.normation.utils.HashcodeCaching
import com.normation.eventlog.ModificationId
import bootstrap.liftweb.RudderConfig
import net.liftweb.json.JArray
import net.liftweb.json.JsonParser
import net.liftweb.json.JString
import net.liftweb.json.JObject
import net.liftweb.json.JField
import net.liftweb.http.js.JE.JsArray
import com.normation.rudder.web.services.JsTableLine
import com.normation.rudder.web.services.JsTableData
import net.liftweb.http.js.JE.AnonFunc



object RuleGrid {
  def staticInit =
    <head>
      <script type="text/javascript" language="javascript" src="/javascript/datatables/js/jquery.dataTables.js"></script>
      <script type="text/javascript" language="javascript" src="/javascript/rudder/rudder-datatable.js"></script>
      <style type="text/css">
        #actions_zone , .dataTables_length , .dataTables_filter {{ display: inline-block; }}
        .greenCompliance {{ background-color: #CCFFCC }}
        .orangeCompliance  {{ background-color: #FFBB66 }}
        .redCompliance  {{ background-color: #FF6655 }}
        .noCompliance   {{ background-color:#BBAAAA; }}
        .applyingCompliance {{ background-color:#CCCCCC; }}
        .compliance {{ text-align: center; }}
        .statusCell {{font-weight:bold}}
      </style>
    </head>
}

class RuleGrid(
    htmlId_rulesGridZone : String
  , rules : Seq[Rule]
   //JS callback to call when clicking on a line
  , detailsCallbackLink : Option[(Rule,String) => JsCmd]
  , showCheckboxColumn:Boolean = true
  , directiveApplication : Option[DirectiveApplicationManagement] = None
) extends DispatchSnippet with Loggable {

  private[this] sealed trait Line { val rule:Rule }


  private[this] case class OKLine(
      rule             : Rule
    , compliance       : Option[ComplianceLevel]
    , applicationStatus: ApplicationStatus
    , trackerVariables : Seq[(Directive,ActiveTechnique,Technique)]
    , targets          : Set[RuleTargetInfo]
  ) extends Line with HashcodeCaching

  private[this] case class ErrorLine(
      rule:Rule
    , trackerVariables: Box[Seq[(Directive,ActiveTechnique,Technique)]]
    , targets:Box[Set[RuleTargetInfo]]
  ) extends Line with HashcodeCaching

  private[this] val getFullNodeGroupLib = RudderConfig.roNodeGroupRepository.getFullGroupLibrary _
  private[this] val getFullDirectiveLib = RudderConfig.roDirectiveRepository.getFullDirectiveLibrary _
  private[this] val getRuleApplicationStatus = RudderConfig.ruleApplicationStatus.isApplied _

  private[this] val reportingService = RudderConfig.reportingService
  private[this] val getAllNodeInfos  = RudderConfig.nodeInfoService.getAll _
  private[this] val techniqueRepository = RudderConfig.techniqueRepository
  private[this] val categoryRepository  = RudderConfig.roRuleCategoryRepository
  private[this] val categoryService     = RudderConfig.ruleCategoryService


  //used to error tempering
  private[this] val roRuleRepository    = RudderConfig.roRuleRepository
  private[this] val woRuleRepository    = RudderConfig.woRuleRepository
  private[this] val uuidGen             = RudderConfig.stringUuidGenerator


  /////  local variables /////
  private[this] val htmlId_rulesGridId = "grid_" + htmlId_rulesGridZone
  private[this] val htmlId_reportsPopup = "popup_" + htmlId_rulesGridZone
  private[this] val htmlId_modalReportsPopup = "modal_" + htmlId_rulesGridZone
  private[this] val htmlId_rulesGridWrapper = htmlId_rulesGridId + "_wrapper"
  private[this] val tableId_reportsPopup = "popupReportsGrid"



  def templatePath = List("templates-hidden", "reports_grid")
  def template() =  Templates(templatePath) match {
    case Empty | Failure(_,_,_) =>
      throw new TechnicalException("Template for report grid not found. I was looking for %s.html".format(templatePath.mkString("/")))
    case Full(n) => n
  }
  def reportTemplate = chooseTemplate("reports", "report", template)

  def dispatch = {
    case "rulesGrid" => { _:NodeSeq => rulesGrid(getAllNodeInfos(), getFullNodeGroupLib(), getFullDirectiveLib()) }
  }

  def jsVarNameForId(tableId:String) = "oTable" + tableId

  def rulesGridWithUpdatedInfo(popup: Boolean = false, linkCompliancePopup:Boolean = true) = {
    rulesGrid(getAllNodeInfos(), getFullNodeGroupLib(), getFullDirectiveLib(), popup, linkCompliancePopup)
  }


  def selectAllVisibleRules(status : Boolean) : JsCmd= {
    directiveApplication match {
      case Some(directiveApp) =>
        def moveCategory(arg: String) : JsCmd = {
        //parse arg, which have to  be json object with sourceGroupId, destCatId
          try {
            (for {
               JObject(JField("rules",JArray(childs)) :: Nil) <- JsonParser.parse(arg)
               JString(ruleid) <- childs
             } yield {
               RuleId(ruleid)
             }) match {
              case ruleIds =>
                directiveApp.checkRules(ruleIds,status)  match {
                case DirectiveApplicationResult(rules,completeCategories,indeterminate) =>
                  After(TimeSpan(50),JsRaw(s"""
                    ${rules.map(c => s"""$$('#${c.value}Checkbox').prop("checked",${status}); """).mkString("\n")}
                    ${completeCategories.map(c => s"""$$('#${c.value}Checkbox').prop("indeterminate",false); """).mkString("\n")}
                    ${completeCategories.map(c => s"""$$('#${c.value}Checkbox').prop("checked",${status}); """).mkString("\n")}
                    ${indeterminate.map(c => s"""$$('#${c.value}Checkbox').prop("indeterminate",true); """).mkString("\n")}
                  """))
            }
            }
          } catch {
            case e:Exception => Alert("Error while trying to move group :"+e)
          }
        }

        JsRaw(s"""
            var rules = $$.map($$('#grid_rules_grid_zone tr.tooltipabletr'), function(v,i) {return $$(v).prop("id")});
            var rulesIds = JSON.stringify({ "rules" : rules });
            ${SHtml.ajaxCall(JsVar("rulesIds"), moveCategory _)};
        """)
      case None => Noop
    }
  }


  // Build refresh function for Rule grid
  def refresh(popup:Boolean = false, linkCompliancePopup:Boolean = true) =  AnonFunc(SHtml.ajaxCall(JsNull, (s) => {
          ( for {
              rules        <- roRuleRepository.getAll(false)
              nodeInfo     = getAllNodeInfos()
              groupLib     = getFullNodeGroupLib()
              directiveLib = getFullDirectiveLib()
              newData      <- getRulesTableData(popup,rules,linkCompliancePopup, nodeInfo, groupLib, directiveLib)
            } yield {
              JsRaw(s"""refreshTable("${htmlId_rulesGridId}",${newData.json.toJsCmd});""")
            }
          ) match {
            case Full(cmd) => cmd
            case eb:EmptyBox =>
              val fail = eb ?~! ("an error occured during data update")
              logger.error(s"Could not refresh Rule table data cause is: ${fail.msg}")
              JsRaw(s"""$$("#ruleTableError").text("Could not refresh Rule table data cause is: ${fail.msg}");""")
          }
        } ))

  def rulesGrid(
      allNodeInfos: Box[Map[NodeId, NodeInfo]]
    , groupLib    : Box[FullNodeGroupCategory]
    , directiveLib: Box[FullActiveTechniqueCategory]
    , popup       : Boolean = false
    , linkCompliancePopup:Boolean = true
  ) : NodeSeq = {
    getRulesTableData(popup,rules,linkCompliancePopup, allNodeInfos, groupLib, directiveLib) match {
      case eb:EmptyBox =>
        val e = eb ?~! "Error when trying to get information about rules"
        logger.error(e.messageChain)
        e.rootExceptionCause.foreach { ex =>
          logger.error("Root exception was:", ex)
        }

        <div id={htmlId_rulesGridZone}>
          <div id={htmlId_modalReportsPopup} class="nodisplay">
            <div id={htmlId_reportsPopup} ></div>
          </div>
          <span class="error">{e.messageChain}</span>
        </div>


<<<<<<< HEAD
      case Full(tableData) =>
=======
      case Full(xml) =>
        val tableVar = jsVarNameForId(htmlId_rulesGridId)
        val onLoad =
          s"""
      /* Event handler function */
       ${tableVar} = $$('#${htmlId_rulesGridId}').dataTable({
        "asStripeClasses": [ 'color1', 'color2' ],
        "bAutoWidth": false,
        "bFilter" : true,
        "bPaginate" : true,
        "bLengthChange": true,
        "sPaginationType": "full_numbers",
        "bJQueryUI": true,
        "bStateSave": true,
        "fnStateLoadParams": function (oSettings, oData) {
           oData.oSearch.sSearch = "";
           return false;
        },
        "sCookiePrefix": "Rudder_DataTables_",
        "oLanguage": {
          "sZeroRecords": "No matching rules!",
          "sSearch": ""
        },
        "aaSorting": [[ ${ if (showCheckboxColumn) 1 else 0}, "asc" ]],
        "aoColumns": [${ if(showCheckboxColumn) """
          { "sWidth": "30px" , "bSortable" : false},""" else "" }
          { "sWidth": "90px" },
          { "sWidth": "120px"  },
          { "sWidth": "60px" },
          { "sWidth": "40px"  }${ if(!popup) """,
          { "sWidth": "20px", "bSortable" : false }""" else "" }
        ],
        "sDom": '<"dataTables_wrapper_top"fl>rt<"dataTables_wrapper_bottom"ip>'
      });
      $$('.dataTables_filter input').attr("placeholder", "Search");
      createTooltip();
          createTooltiptr();
          $$('#${htmlId_rulesGridWrapper}').css("margin","10px 0px 0px 0px");
          """
>>>>>>> 73763101


        val allcheckboxCallback = AnonFunc("checked",SHtml.ajaxCall(JsVar("checked"), (in : String) => selectAllVisibleRules(in.toBoolean)))
        val onLoad =
          s"""createRuleTable (
                  "${htmlId_rulesGridId}"
                , ${tableData.json.toJsCmd}
                , ${showCheckboxColumn}
                , ${popup}
                , ${allcheckboxCallback.toJsCmd}
                , "${S.contextPath}"
                , ${refresh(popup, linkCompliancePopup).toJsCmd}
              );
              createTooltip();
              createTooltiptr();
              $$('#${htmlId_rulesGridWrapper}').css("margin","10px 0px 0px 0px");
          """
        <div id={htmlId_rulesGridZone}>
          <span class="error" id="ruleTableError"></span>
          <div id={htmlId_modalReportsPopup} class="nodisplay">
            <div id={htmlId_reportsPopup} ></div>
          </div>
          <table id={htmlId_rulesGridId} class="display" cellspacing="0"> </table>
          <div class={htmlId_rulesGridId +"_pagination, paginatescala"} >
            <div id={htmlId_rulesGridId +"_paginate_area"}></div>
          </div>
        </div> ++
        Script(OnLoad(JsRaw(onLoad)))
    }
  }

  /*
   * Get Data to use in the datatable for all Rules
   * First: transform all Rules to Lines
   * Second: Transform all of those lines into javascript datas to send in the function
   */
  private[this] def getRulesTableData(
      popup:Boolean
    , rules:Seq[Rule]
    , linkCompliancePopup:Boolean
    , allNodeInfos: Box[Map[NodeId, NodeInfo]]
    , groupLib    : Box[FullNodeGroupCategory]
    , directiveLib: Box[FullActiveTechniqueCategory]) : Box[JsTableData[RuleLine]] = {

    for {
      directivesLib <- directiveLib
      groupsLib     <- groupLib
      nodes         <- allNodeInfos
    } yield {
      val lines = for {
         line <- convertRulesToLines(directivesLib, groupsLib, nodes, rules.toList)
      } yield {
        getRuleData(line, groupsLib, nodes)
      }
      JsTableData(lines)
    }

  }


  /*
   * Convert Rules to Data used in Datatables Lines
   */
  private[this] def convertRulesToLines (
      directivesLib: FullActiveTechniqueCategory
    , groupsLib: FullNodeGroupCategory
    , nodes: Map[NodeId, NodeInfo]
    , rules : List[Rule]
  ) : List[Line] = { rules.map {
    rule =>
    // we compute beforehand the compliance, so that we have a single big query
    // to the database
    val complianceMap = computeCompliances(rules.toSet)

    val trackerVariables: Box[Seq[(Directive, ActiveTechnique, Technique)]] = {
      sequence(rule.directiveIds.toSeq) { id =>
        directivesLib.allDirectives.get(id) match {
          case Some((activeTechnique, directive)) =>
            techniqueRepository.getLastTechniqueByName(activeTechnique.techniqueName) match {
              case None =>
                Failure(s"Can not find Technique for activeTechnique with name ${activeTechnique.techniqueName} referenced in Rule with ID ${rule.id.value}")
              case Some(technique) =>
                Full((directive, activeTechnique.toActiveTechnique, technique))
            }
          case None => //it's an error if the directive ID is defined and found but it is not attached to an activeTechnique
            val error = Failure(s"Can not find Directive with ID '${id.value}' referenced in Rule with ID '${rule.id.value}'")
            logger.debug(error.messageChain, error)
            error
        }
      }
    }

    val targetsInfo = sequence(rule.targets.toSeq) {
      case json:CompositeRuleTarget =>
        val ruleTargetInfo = RuleTargetInfo(json,"","",true,false)
        Full(ruleTargetInfo)
      case target =>
        groupsLib.allTargets.get(target) match {
          case Some(t) =>
            Full(t.toTargetInfo)
          case None =>
            Failure(s"Can not find full information for target '${target}' referenced in Rule with ID '${rule.id.value}'")
        }
     }.map(x => x.toSet)

     (trackerVariables, targetsInfo) match {
       case (Full(seq), Full(targets)) =>
         val applicationStatus = getRuleApplicationStatus(rule, groupsLib, directivesLib, nodes)
         val compliance =  applicationStatus match {
           case _:NotAppliedStatus =>
             Full(None)
           case _ =>
             complianceMap.getOrElse(rule.id, Failure(s"Error when getting compliance for Rule ${rule.name}"))
         }
         compliance match {
           case e:EmptyBox =>
             ErrorLine(rule, trackerVariables, targetsInfo)
           case Full(value) =>
             OKLine(rule, value, applicationStatus, seq, targets)
         }
       case (x,y) =>
         if(rule.isEnabledStatus) {
           //the Rule has some error, try to disable it
           //and be sure to not get a Rules from a modification pop-up, because we don't want to commit changes along
           //with the disable.
           //it's only a try, so it may fails, we won't try again
           ( for {
             r <- roRuleRepository.get(rule.id)
             _ <- woRuleRepository.update(
                      r.copy(isEnabledStatus=false)
                    , ModificationId(uuidGen.newUuid)
                    , RudderEventActor
                    , Some("Rule automatically disabled because it contains error (bad target or bad directives)")
                  )
           } yield {
             logger.warn(s"Disabling rule '${rule.name}' (ID: '${rule.id.value}') because it refers missing objects. Go to rule's details and save, then enable it back to correct the problem.")
             x match {
               case f: Failure =>
                 logger.warn(s"Rule '${rule.name}' (ID: '${rule.id.value}' directive problem: " + f.messageChain)
               case _ => // Directive Ok!
             }
             y match {
                  case f: Failure =>
                    logger.warn(s"Rule '${rule.name}' (ID: '${rule.id.value}' target problem: " + f.messageChain)
                  case _ => // Group Ok!
             }
           } ) match {
             case eb: EmptyBox =>
               val e = eb ?~! s"Error when to trying to disable the rule '${rule.name}' (ID: '${rule.id.value}') because it's data are unconsistant."
               logger.warn(e.messageChain)
               e.rootExceptionCause.foreach { ex =>
                 logger.warn("Exception was: ", ex)
               }
             case _ => //ok
           }
         }
         ErrorLine(rule, x, y)
      }
    }
  }


  /*
   * Generates Data for a line of the table
   */
  private[this]  def getRuleData (line:Line, groupsLib: FullNodeGroupCategory, nodes: Map[NodeId, NodeInfo]) : RuleLine = {

    // Status is the state of the Rule, defined as a string
    // reasons are the the reasons why a Rule is disabled
    val (status,reasons) : (String,Option[String]) =
      line match {
        case line : OKLine =>
          line.applicationStatus match {
            case FullyApplied => ("In application",None)
            case PartiallyApplied(seq) =>
              val why = seq.map { case (at, d) => "Directive " + d.name + " disabled" }.mkString(", ")
              ("Partially applied", Some(why))
            case x:NotAppliedStatus =>
              val isAllTargetsEnabled = line.targets.filter(t => !t.isEnabled).isEmpty
              val nodeSize = groupsLib.getNodeIds(line.rule.targets, nodes).size
              val conditions = {
                Seq( ( line.rule.isEnabled            , "Rule disabled" )
                   , ( line.trackerVariables.size > 0 , "No policy defined")
                   , ( isAllTargetsEnabled            , "Group disabled")
                   , ( nodeSize!=0                    , "Empty groups")
                ) ++
                line.trackerVariables.flatMap {
                  case (directive, activeTechnique,_) =>
                    Seq( ( directive.isEnabled , "Directive " + directive.name + " disabled")
                       , ( activeTechnique.isEnabled, "Technique for '" + directive.name + "' disabled")
                    )
                }
              }
              val why =  conditions.collect { case (ok, label) if(!ok) => label }.mkString(", ")
              ("Not applied", Some(why))
          }
        case _ : ErrorLine => ("N/A",None)
    }

    // Compliance percent and class to apply to the td
    val (complianceClass,compliancePercent) = {
      line match {
        case line : OKLine => buildComplianceChart(line.compliance)
        case _ => ("noCompliance","N/A")
      }
    }

    // Is the ruple applying a Directive and callback associated to the checkbox
    val (applying,checkboxCallback) = {
      directiveApplication match {
        case Some(directiveApplication) =>
          def check(value : Boolean) : JsCmd= {
            directiveApplication.checkRule(line.rule.id, value) match {
              case DirectiveApplicationResult(rules,completeCategories,indeterminate) =>
              JsRaw(s"""
                ${completeCategories.map(c => s"""$$('#${c.value}Checkbox').prop("indeterminate",false); """).mkString("\n")}
                ${completeCategories.map(c => s"""$$('#${c.value}Checkbox').prop("checked",${value}); """).mkString("\n")}
                ${indeterminate.map(c => s"""$$('#${c.value}Checkbox').prop("indeterminate",true); """).mkString("\n")}
              """)
            }
          }
          val isApplying = line.rule.directiveIds.contains(directiveApplication.directive.id)
          val ajax = SHtml.ajaxCall(JsVar("checked"), bool => check (bool.toBoolean))
          val callback = AnonFunc("checked",ajax)
          (isApplying,Some(callback))
        case None => (false,None)
      }
    }

    // Css to add to the whole line
    val cssClass = {
      val disabled = if (line.rule.isEnabled) {
        ""
      } else {
        "disabledRule"
      }

      val error = line match {
        case _:ErrorLine => " error"
        case _ => ""
      }

      s"tooltipabletr ${disabled} ${error}"
    }

    val category = categoryService.shortFqdn(line.rule.categoryId).getOrElse("Error")

    // Callback to use on links, parameter define the tab to open "showForm" for compliance, "showEditForm" to edit form
    val callback = for {
      callback <- detailsCallbackLink
      ajax = SHtml.ajaxCall(JsVar("action"), (s: String) => callback(line.rule,s))
    } yield {
      AnonFunc("action",ajax)
    }

    RuleLine (
        line.rule.name
      , line.rule.id
      , line.rule.shortDescription
      , applying
      , category
      , status
      , compliancePercent
      , complianceClass
      , cssClass
      , callback
      , checkboxCallback
      , reasons
   )

  }

  private[this] def computeCompliances(rules: Set[Rule]) : Map[RuleId, Box[Option[ComplianceLevel]]] = {
    reportingService.findImmediateReportsByRules(rules.map(_.id)).map { case (ruleId, entry) =>
      (ruleId,
          entry match {
            case e:EmptyBox => e
            case Full(None) => Full(Some(Applying)) // when we have a rule but nothing in the database, it means that it is currently being deployed
            case Full(Some(x)) if (x.directivesOnNodesExpectedReports.size==0) => Full(None)
            case Full(Some(x)) if x.getNodeStatus().exists(x => x.nodeReportType == PendingReportType ) => Full(Some(Applying))
            case Full(Some(x)) =>  Full(Some(new Compliance((100 * x.getNodeStatus().filter(x => (x.nodeReportType == SuccessReportType || x.nodeReportType == NotApplicableReportType)).size) / x.getNodeStatus().size)))
          }
      )
    }
  }

  private[this] def buildComplianceChart(level:Option[ComplianceLevel]) : (String,String) = {
      level match {
        case None => ("noCompliance","N/A")
        case Some(Applying) => ("applyingCompliance","Applying")
        case Some(NoAnswer) => ("noCompliance","No answer")
        case Some(Compliance(percent)) =>
          val complianceClass =  if (percent <= 10 ) "redCompliance"
            else if(percent >= 90) "greenCompliance"
              else "orangeCompliance"
          val text = percent.toString + "%"

          (complianceClass,text)
      }
  }
}

  /*
   *   Javascript object containing all data to create a line in the DataTable
   *   { "name" : Rule name [String]
   *   , "id" : Rule id [String]
   *   , "description" : Rule (short) description [String]
   *   , "applying": Is the rule applying the Directive, used in Directive page [Boolean]
   *   , "category" : Rule category [String]
   *   , "status" : Status of the Rule, "enabled", "disabled" or "N/A" [String]
   *   , "compliance" : Percent of compliance of the Rule [String]
   *   , "complianceClass" : Class to apply on the compliance td [String]
   *   , "trClass" : Class to apply on the whole line (disabled ?) [String]
   *   , "callback" : Function to use when clicking on one of the line link, takes a parameter to define which tab to open, not always present[ Function ]
   *   , "checkboxCallback": Function used when clicking on the checkbox to apply/not apply the Rule to the directive, not always present [ Function ]
   *   , "reasons": Reasons why a Rule is a not applied, empty if there is no reason [ String ]
   *   }
   */
case class RuleLine (
    name             : String
  , id               : RuleId
  , description      : String
  , applying         : Boolean
  , category         : String
  , status           : String
  , compliance       : String
  , complianceClass  : String
  , trClass          : String
  , callback         : Option[AnonFunc]
  , checkboxCallback : Option[AnonFunc]
  , reasons          : Option[String]
) extends JsTableLine {

    /* Would love to have a reflexive way to generate that map ...  */
    override val json  = {

      val reasonField =  reasons.map(r => ( "reasons" -> Str(r)))

      val cbCallbackField = checkboxCallback.map(cb => ( "checkboxCallback" -> cb))

      val callbackField = callback.map(cb => ( "callback" -> cb))

      val optFields : Seq[(String,JsExp)]= reasonField.toSeq ++ cbCallbackField ++ callbackField

      val base = JsObj(
          ( "name", name )
        , ( "id", id.value )
        , ( "description", description )
        , ( "applying",  applying )
        , ( "category", category )
        , ( "status", status )
        , ( "compliance", compliance )
        , ( "complianceClass", complianceClass )
        , ( "trClass", trClass )
      )

      base +* JsObj(optFields:_*)
    }
}
sealed trait ComplianceLevel
case object Applying extends ComplianceLevel
case object NoAnswer extends ComplianceLevel
case class Compliance(val percent:Int) extends ComplianceLevel with HashcodeCaching
<|MERGE_RESOLUTION|>--- conflicted
+++ resolved
@@ -243,50 +243,7 @@
         </div>
 
 
-<<<<<<< HEAD
       case Full(tableData) =>
-=======
-      case Full(xml) =>
-        val tableVar = jsVarNameForId(htmlId_rulesGridId)
-        val onLoad =
-          s"""
-      /* Event handler function */
-       ${tableVar} = $$('#${htmlId_rulesGridId}').dataTable({
-        "asStripeClasses": [ 'color1', 'color2' ],
-        "bAutoWidth": false,
-        "bFilter" : true,
-        "bPaginate" : true,
-        "bLengthChange": true,
-        "sPaginationType": "full_numbers",
-        "bJQueryUI": true,
-        "bStateSave": true,
-        "fnStateLoadParams": function (oSettings, oData) {
-           oData.oSearch.sSearch = "";
-           return false;
-        },
-        "sCookiePrefix": "Rudder_DataTables_",
-        "oLanguage": {
-          "sZeroRecords": "No matching rules!",
-          "sSearch": ""
-        },
-        "aaSorting": [[ ${ if (showCheckboxColumn) 1 else 0}, "asc" ]],
-        "aoColumns": [${ if(showCheckboxColumn) """
-          { "sWidth": "30px" , "bSortable" : false},""" else "" }
-          { "sWidth": "90px" },
-          { "sWidth": "120px"  },
-          { "sWidth": "60px" },
-          { "sWidth": "40px"  }${ if(!popup) """,
-          { "sWidth": "20px", "bSortable" : false }""" else "" }
-        ],
-        "sDom": '<"dataTables_wrapper_top"fl>rt<"dataTables_wrapper_bottom"ip>'
-      });
-      $$('.dataTables_filter input').attr("placeholder", "Search");
-      createTooltip();
-          createTooltiptr();
-          $$('#${htmlId_rulesGridWrapper}').css("margin","10px 0px 0px 0px");
-          """
->>>>>>> 73763101
-
 
         val allcheckboxCallback = AnonFunc("checked",SHtml.ajaxCall(JsVar("checked"), (in : String) => selectAllVisibleRules(in.toBoolean)))
         val onLoad =
