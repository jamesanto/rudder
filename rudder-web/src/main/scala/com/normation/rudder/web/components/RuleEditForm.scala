/*
*************************************************************************************
* Copyright 2011 Normation SAS
*************************************************************************************
*
* This program is free software: you can redistribute it and/or modify
* it under the terms of the GNU Affero General Public License as
* published by the Free Software Foundation, either version 3 of the
* License, or (at your option) any later version.
*
* In accordance with the terms of section 7 (7. Additional Terms.) of
* the GNU Affero GPL v3, the copyright holders add the following
* Additional permissions:
* Notwithstanding to the terms of section 5 (5. Conveying Modified Source
* Versions) and 6 (6. Conveying Non-Source Forms.) of the GNU Affero GPL v3
* licence, when you create a Related Module, this Related Module is
* not considered as a part of the work and may be distributed under the
* license agreement of your choice.
* A "Related Module" means a set of sources files including their
* documentation that, without modification of the Source Code, enables
* supplementary functions or services in addition to those offered by
* the Software.
*
* This program is distributed in the hope that it will be useful,
* but WITHOUT ANY WARRANTY; without even the implied warranty of
* MERCHANTABILITY or FITNESS FOR A PARTICULAR PURPOSE. See the
* GNU Affero General Public License for more details.
*
* You should have received a copy of the GNU Affero General Public License
* along with this program. If not, see <http://www.gnu.org/licenses/agpl.html>.
*
*************************************************************************************
*/

package com.normation.rudder.web.components

import com.normation.rudder.domain.policies._
import com.normation.rudder.services.policies.RuleTargetService
import com.normation.rudder.batch.{AsyncDeploymentAgent,AutomaticStartDeployment}
import com.normation.rudder.repository._
import com.normation.rudder.domain.policies._
import net.liftweb.http.js._
import JsCmds._
import com.normation.rudder.domain.nodes.{NodeGroup, NodeGroupCategoryId, NodeGroupCategory, NodeGroupId}
import com.normation.cfclerk.services.TechniqueRepository
import com.normation.cfclerk.domain.Technique
import JE._
import net.liftweb.common._
import net.liftweb.http._
import scala.xml._
import net.liftweb.util._
import net.liftweb.util.Helpers._
import com.normation.rudder.web.model._
import bootstrap.liftweb.LiftSpringApplicationContext.inject
import com.normation.utils.StringUuidGenerator
import com.normation.rudder.domain.eventlog.RudderEventActor
import com.normation.plugins.{SpringExtendableSnippet,SnippetExtensionKey}
import net.liftweb.json._
import com.normation.rudder.domain.eventlog.{
  DeleteRule,
  ModifyRule
}
import com.normation.rudder.web.services.JsTreeUtilService
import com.normation.rudder.web.services.UserPropertyService
import org.joda.time.DateTime
import com.normation.rudder.authorization._
import com.normation.rudder.domain.reports.bean._
import com.normation.rudder.services.reports.ReportingService
import com.normation.rudder.services.nodes.NodeInfoService
import com.normation.inventory.domain.NodeId
import com.normation.exceptions.TechnicalException
import net.liftweb.http.SHtml.BasicElemAttr
import com.normation.rudder.web.components.popup.CreateOrCloneRulePopup
import com.normation.eventlog.ModificationId

object RuleEditForm {
  
  /**
   * This is part of component static initialization.
   * Any page which contains (or may contains after an ajax request)
   * that component have to add the result of that method in it.
   */
  def staticInit:NodeSeq = 
    (for {
      xml <- Templates("templates-hidden" :: "components" :: "ComponentRuleEditForm" :: Nil)
    } yield {
      chooseTemplate("component", "staticInit", xml)
    }) openOr Nil
    
  private def body(tab :Int = 0) =
    (for {
      xml <- Templates("templates-hidden" :: "components" :: "ComponentRuleEditForm" :: Nil)
    } yield {
      chooseTemplate("component", "body", xml)
    }) openOr Nil

  private def crForm = 
    (for {
      xml <- Templates("templates-hidden" :: "components" :: "ComponentRuleEditForm" :: Nil)
    } yield {
      chooseTemplate("component", "form", xml)
    }) openOr Nil
    
  private def details =
    (for {
      xml <- Templates("templates-hidden" :: "components" :: "ComponentRuleEditForm" :: Nil)
    } yield {
      chooseTemplate("component", "details", xml)
    }) openOr Nil

  private def popupRemoveForm = 
    (for {
      xml <- Templates("templates-hidden" :: "components" :: "ComponentRuleEditForm" :: Nil)
    } yield {
      chooseTemplate("component", "popupRemoveForm", xml)
    }) openOr Nil

  private def popupDisactivateForm = 
    (for {
      xml <- Templates("templates-hidden" :: "components" :: "ComponentRuleEditForm" :: Nil)
    } yield {
      chooseTemplate("component", "popupDisactivateForm", xml)
    }) openOr Nil
    
  val htmlId_groupTree = "groupTree"
  val htmlId_activeTechniquesTree = "userPiTree"
}

/**
 * The form that handles Rule edition
 * (not creation)
 * - update name, description, etc
 * - update parameters 
 *
 * It handle save itself (TODO: see how to interact with the component parent)
 *
 * Parameters can not be null. 
 * 
 * Injection should not be used in components
 * ( WHY ? I will try to see...)
 * 
 */
class RuleEditForm(
  htmlId_rule:String, //HTML id for the div around the form
  var rule:Rule, //the Rule to edit
  //JS to execute on form success (update UI parts)
  //there are call by name to have the context matching their execution when called
  onSuccessCallback : () => JsCmd = { () => Noop },
  onFailureCallback : () => JsCmd = { () => Noop },
  onCloneCallback : () => JsCmd = { () => Noop }
) extends DispatchSnippet with SpringExtendableSnippet[RuleEditForm] with Loggable {
  import RuleEditForm._
  
  private[this] val htmlId_save = htmlId_rule + "Save"
  private[this] val htmlId_EditZone = "editRuleZone"
  private[this] val ruleRepository = inject[RuleRepository]
  private[this] val targetInfoService = inject[RuleTargetService]
  private[this] val directiveRepository = inject[DirectiveRepository]
  private[this] val activeTechniqueCategoryRepository = inject[ActiveTechniqueCategoryRepository]
  private[this] val activeTechniqueRepository = inject[ActiveTechniqueRepository]
  private[this] val techniqueRepository = inject[TechniqueRepository]
  private[this] val uuidGen = inject[StringUuidGenerator]
  private[this] val asyncDeploymentAgent = inject[AsyncDeploymentAgent]
    private[this] val reportingService = inject[ReportingService]
  private[this] val nodeInfoService = inject[NodeInfoService]
  private[this] var crCurrentStatusIsActivated = rule.isEnabledStatus

  private[this] var selectedTargets = rule.targets
  private[this] var selectedDirectiveIds = rule.directiveIds

  private[this] val groupCategoryRepository = inject[NodeGroupCategoryRepository]
  private[this] val nodeGroupRepository = inject[NodeGroupRepository]

  private[this] val rootCategoryId = groupCategoryRepository.getRootCategory.id
  private[this] val treeUtilService = inject[JsTreeUtilService]
  private[this] val userPropertyService = inject[UserPropertyService]

  //////////////////////////// public methods ////////////////////////////
  val extendsAt = SnippetExtensionKey(classOf[RuleEditForm].getSimpleName)
  
  def mainDispatch = Map(
    "showForm" -> { _:NodeSeq => showForm() },
    "showEditForm" -> { _:NodeSeq => showForm(1) }
  )

  private[this] def showForm(tab :Int = 0) : NodeSeq = {
    val form = if (CurrentUser.checkRights(Read("rule"))) {
    ("#details" #> showRuleDetails())(
    if (CurrentUser.checkRights(Edit("rule"))) { (

      "#editForm" #> showCrForm() &
      "#removeActionDialog" #> showRemovePopupForm() &
      "#disactivateActionDialog" #> showDisactivatePopupForm()
      )(body (tab))
    }
    else (
      "#editForm" #>  <div>You have no rights to see rules details, please contact your administrator</div>
      ) (body()))
    }
    else {
      <div>You have no rights to see rules details, please contact your administrator</div>
    } 
    form ++  Script(OnLoad(JsRaw("""$( "#editRuleZone" ).tabs();
          $( "#editRuleZone" ).tabs('select', %s);""".format(tab)) )&
          JsRaw("""
              | $("#%s").bind( "show", function(event, ui) {
              | if(ui.panel.id== '%s') { %s; }
              | });
              """.stripMargin('|').format("editRuleZone",
            "ruleComplianceTab",
            SHtml.ajaxCall(JsRaw("'"+rule.id.value+"'"),(v:String) => Replace("details",showRuleDetails()))._2.toJsCmd
      )))
  }
  
  private[this] def showRemovePopupForm() : NodeSeq = {    
   (
       "#removeActionDialog *" #> { (n:NodeSeq) => SHtml.ajaxForm(n) } andThen
       "#dialogRemoveButton" #> { removeButton % ("id", "removeButton") } &
       ".reasonsFieldsetPopup" #> { crReasonsRemovePopup.map { f =>
         "#explanationMessage" #> <div>{userPropertyService.reasonsFieldExplanation}</div> &
         "#reasonsField" #> f.toForm_!
       } } &
       "#errorDisplay *" #> { updateAndDisplayNotifications(formTrackerRemovePopup) }
   )(popupRemoveForm) 
  }
  
  private[this] def showDisactivatePopupForm() : NodeSeq = {    
   (
      "#desactivateActionDialog *" #> { (n:NodeSeq) => SHtml.ajaxForm(n) } andThen
      "#dialogDisactivateButton" #> { disactivateButton % ("id", "disactivateButton") } &
      "#dialogDeactivateTitle" #> { if(crCurrentStatusIsActivated) "Disable" else "Enable" } &
      "#dialogDisactivateLabel" #> { if(crCurrentStatusIsActivated) "disable" else "enable" } &
      ".reasonsFieldsetPopup" #> { crReasonsDisactivatePopup.map { f =>
         "#explanationMessage" #> <div>{userPropertyService.reasonsFieldExplanation}</div> &
         "#reasonsField" #> f.toForm_!
      } } &
      "#errorDisplay *" #> { updateAndDisplayNotifications(formTrackerDisactivatePopup) }
   )(popupDisactivateForm) 
  }

  private[this] def  showRuleDetails() : NodeSeq = {
    val updatedrule = ruleRepository.get(rule.id)
    (
      "#details *" #> { (n:NodeSeq) => SHtml.ajaxForm(n) } andThen
      "#nameField" #>    <div>{crName.displayNameHtml.getOrElse("Could not fetch rule name")} {updatedrule.map(_.name).openOr("could not fetch rule name")} </div> &
      "#rudderID" #> {rule.id.value.toUpperCase} &
      "#shortDescriptionField" #>  <div>{crShortDescription.displayNameHtml.getOrElse("Could not fetch short description")} {updatedrule.map(_.shortDescription).openOr("could not fetch rule short descritption")}</div> &
      "#longDescriptionField" #>  <div>{crLongDescription.displayNameHtml.getOrElse("Could not fetch description")} {updatedrule.map(_.longDescription).openOr("could not fetch rule long description")}</div> &
      "#compliancedetails" #> { updatedrule match {
        case Full(rule) => showCompliance(rule)
        case _ => logger.debug("Could not display rule details for rule %s".format(rule.id))
          <div>Could not fetch rule</div>
      }}
    )(details)
  }
 

  private[this] def showCrForm() : NodeSeq = {    
    (
      "#editForm *" #> { (n:NodeSeq) => SHtml.ajaxForm(n) } andThen
      ClearClearable &
      //activation button: show disactivate if activated
      "#disactivateButtonLabel" #> { if(crCurrentStatusIsActivated) "Disable" else "Enable" } &
      "#removeAction *" #> {
         SHtml.ajaxButton("Delete", () => createPopup("removeActionDialog",140,450),("type", "button"))
       } &
       "#desactivateAction *" #> {
         val status = crCurrentStatusIsActivated ? "Disable" | "Enable"
         SHtml.ajaxButton(   status, () => createPopup("desactivateActionDialog",100,450),("type", "button"))
       } &
      "#clone" #> SHtml.ajaxButton( 
                      { Text("Clone") }
                    , { () =>  onCloneCallback() }
                    , ("type", "button")
      ) &
      "#nameField" #> crName.toForm_! &
      "#shortDescriptionField" #> crShortDescription.toForm_! &
      "#longDescriptionField" #> crLongDescription.toForm_! &
      ".reasonsFieldset" #> { crReasons.map { f =>
        "#explanationMessage" #> <div>{userPropertyService.reasonsFieldExplanation}</div> &
        "#reasonsField" #> f.toForm_!
      } } &
      "#selectPiField" #> {
        <div id={htmlId_activeTechniquesTree}>{
          activeTechniqueCategoryRepository.getActiveTechniqueLibrary match {
            case eb:EmptyBox =>
              val f = eb ?~! "Error when trying to get the root category of Active Techniques"
              logger.error(f.messageChain)
              f.rootExceptionCause.foreach { ex => 
                logger.error("Exception causing the error was:" , ex)
              }
              <span class="error">An error occured when trying to get information from the database. Please contact your administrator of retry latter.</span>
            case Full(root) =>
              <ul>{ activeTechniqueCategoryToJsTreeNode(
                  root
                ).toXml 
              }</ul>
          }     
        }</div> } &
      "#selectGroupField" #> { 
        <div id={htmlId_groupTree}>
          <ul>
            {nodeGroupCategoryToJsTreeNode(groupCategoryRepository.getRootCategory).toXml}
          </ul>
        </div> } &
      "#save" #> saveButton &
      "#notification *" #>  updateAndDisplayNotifications(formTracker) &
      "#editForm [id]" #> htmlId_rule
    )(crForm) ++ 
    Script(OnLoad(JsRaw("""
      correctButtons();
    """)))++ Script(
        //a function to update the list of currently selected PI in the tree
        //and put the json string of ids in the hidden field. 
        JsCrVar("updateSelectedPis", AnonFunc(JsRaw("""
          $('#selectedPis').val(JSON.stringify(
            $.jstree._reference('#%s').get_selected().map(function(){
              return this.id;
            }).get()));""".format(htmlId_activeTechniquesTree) 
        ))) &
        JsCrVar("updateSelectedTargets", AnonFunc(JsRaw("""
          $('#selectedTargets').val(JSON.stringify(
            $.jstree._reference('#%s').get_selected().map(function(){
              return this.id;
            }).get()));""".format(htmlId_groupTree) 
        ))) &
      OnLoad(
        //build jstree and
        //init bind callback to move
        JsRaw("buildGroupTree('#%1$s','%3$s', %2$s, 'on');".format(
            htmlId_groupTree,
            serializeTargets(selectedTargets.toSeq),
            S.contextPath
        )) &
        //function to update list of PIs before submiting form
        JsRaw("buildRulePIdepTree('#%1$s', %2$s,'%3$s');".format(  
            htmlId_activeTechniquesTree,
            serializedirectiveIds(selectedDirectiveIds.toSeq),
            S.contextPath
        )) &
        After(TimeSpan(50), JsRaw("""createTooltip();"""))
      )
    )
  }
  
  /*
   * from a list of PI ids, get a string.
   * the format is a JSON array: [ "id1", "id2", ...] 
   */
  private[this] def serializedirectiveIds(ids:Seq[DirectiveId]) : String = {
    implicit val formats = Serialization.formats(NoTypeHints)
    Serialization.write(ids.map( "jsTree-" + _.value ))
  }
  
  private[this] def serializeTargets(targets:Seq[RuleTarget]) : String = {
    implicit val formats = Serialization.formats(NoTypeHints)
    Serialization.write(
        targets.map { target => 
          target match { 
            case GroupTarget(g) => "jsTree-" + g.value
            case _ => "jsTree-" + target.target
          }
        }
    )
  }
  
  /*
   * from a JSON array: [ "id1", "id2", ...], get the list of
   * Directive Ids. 
   * Never fails, but returned an empty list. 
   */
  private[this] def unserializedirectiveIds(ids:String) : Seq[DirectiveId] = {
    implicit val formats = DefaultFormats 
    parse(ids).extract[List[String]].map( x => DirectiveId(x.replace("jsTree-","")) )
  }
  
  private[this] def unserializeTargets(ids:String) : Seq[RuleTarget] = {
    implicit val formats = DefaultFormats 
    parse(ids).extract[List[String]].map{x => 
      GroupTarget(NodeGroupId(x.replace("jsTree-","")))
    }
  }
 
  
  def createPopup(name:String,height:Int,width:Int) :JsCmd = {
    JsRaw("""createPopup("%s",%s,%s);""".format(name,height,width))
  }
  
  ////////////// Callbacks //////////////
  
  
  private[this] def onSuccess() : JsCmd = {
    //MUST BE THIS WAY, because the parent may change some reference to JsNode
    //and so, our AJAX could be broken
    onSuccessCallback() & updateFormClientSide() & 
    //show success popup
    successPopup
  }
  
  private[this] def onFailure() : JsCmd = {
    onFailureCallback() & 
    updateFormClientSide() & 
    JsRaw("""scrollToElement("notifications");""")
  }
  
  private[this] def onFailureRemovePopup() : JsCmd = {
    updateRemoveFormClientSide() & 
    onFailureCallback()
  }
  
  private[this] def onFailureDisablePopup() : JsCmd = {
    onFailureCallback() & 
    updateDisableFormClientSide()
  }
  
  ///////////// Remove ///////////// 
    
  private[this] def removeButton : Elem = {
    def removeCr() : JsCmd = {
      if(formTrackerRemovePopup.hasErrors) {
        onFailureRemovePopup
      } else {
        JsRaw("$.modal.close();") & 
        { 
          val modId = ModificationId(uuidGen.newUuid)
          (for {
            save   <- ruleRepository.delete(rule.id, modId, CurrentUser.getActor, 
                        crReasonsRemovePopup.map( _.is))
            deploy <- {
              asyncDeploymentAgent ! AutomaticStartDeployment(modId, RudderEventActor)
              Full("Deployment request sent")
            }
          } yield {
            save 
          }) match {
            case Full(x) => 
              onSuccessCallback() & 
              SetHtml("editRuleZone",
                <div id="editRuleZone">Rule successfully deleted</div>
              ) &
              SetHtml(htmlId_rule, 
                <div id={htmlId_rule}>Rule successfully deleted</div>
              ) & 
              //show success popup
              successPopup 
            case Empty => //arg. 
              formTrackerRemovePopup.addFormError(
                  error("An error occurred while deleting the Rule"))
              onFailure()
            case Failure(m,_,_) =>
              formTrackerRemovePopup.addFormError(
                  error("An error occurred while saving the Rule: " + m))
              onFailure()
          }
        }
      }
    }
    
    SHtml.ajaxSubmit("Delete", removeCr _ )
  }
  
  
  ///////////// Activation / disactivation ///////////// 
  
  
  private[this] def disactivateButton : Elem = {
    def switchActivation(status:Boolean)() : JsCmd = {
      if(formTrackerDisactivatePopup.hasErrors) {
        onFailureDisablePopup
      } else {
        crCurrentStatusIsActivated = status
        JsRaw("$.modal.close();") & 
        saveAndDeployRule(rule.copy(isEnabledStatus = status), crReasonsDisactivatePopup.map(_.is))
      }
    }
    
    if(crCurrentStatusIsActivated) {
      SHtml.ajaxSubmit("Disable", switchActivation(false) _ )
    } else {
      SHtml.ajaxSubmit("Enable", switchActivation(true) _ )
    }
  }
  
  /*
   * Create the ajax save button
   */
  private[this] def saveButton : NodeSeq = { 
    // add an hidden field to hold the list of selected directives
    val save = SHtml.ajaxSubmit("Save", onSubmit _) % ("id" -> htmlId_save) 
    // update onclick to get the list of directives and groups in the hidden 
    // fields before submitting

    val newOnclick = "updateSelectedPis(); updateSelectedTargets(); " + 
      save.attributes.asAttrMap("onclick")

    SHtml.hidden( { ids => 
        selectedDirectiveIds = unserializedirectiveIds(ids).toSet
      }, serializedirectiveIds(selectedDirectiveIds.toSeq) 
    ) % ( "id" -> "selectedPis") ++ 
    SHtml.hidden( { targets => 
        selectedTargets = unserializeTargets(targets).toSet
      }, serializeTargets(selectedTargets.toSeq) 
    ) % ( "id" -> "selectedTargets") ++ 
    save % ( "onclick" -> newOnclick)
  }
  
  
  /////////////////////////////////////////////////////////////////////////
  /////////////////////////////// Edit form ///////////////////////////////
  /////////////////////////////////////////////////////////////////////////

  ///////////// fields for Rule settings ///////////////////
  
  private[this] val crName = new WBTextField("Name", rule.name) {
    override def setFilter = notNull _ :: trim _ :: Nil
    override def className = "twoCol"
    override def validations = 
      valMinLen(3, "The name must have at least 3 characters") _ :: Nil
  }
  
  private[this] val crShortDescription = {
    new WBTextField("Short description", rule.shortDescription) {
      override def className = "twoCol"
      override def setFilter = notNull _ :: trim _ :: Nil
      override val maxLen = 255
      override def validations =  Nil
    }
  }
  
  private[this] val crLongDescription = {
    new WBTextAreaField("Description", rule.longDescription.toString) {
      override def setFilter = notNull _ :: trim _ :: Nil
      override def inputField = super.inputField  % 
        ("style" -> "height:10em")
    }
  }

  private[this] val crReasons = {
    import com.normation.rudder.web.services.ReasonBehavior._
    userPropertyService.reasonsFieldBehavior match {
      case Disabled => None
      case Mandatory => Some(buildReasonField(true, "subContainerReasonField"))
      case Optionnal => Some(buildReasonField(false, "subContainerReasonField"))
    }
  }
  
  private[this] val crReasonsDisactivatePopup = {
    import com.normation.rudder.web.services.ReasonBehavior._
    userPropertyService.reasonsFieldBehavior match {
      case Disabled => None
      case Mandatory => Some(buildReasonField(true, "subContainerReasonField"))
      case Optionnal => Some(buildReasonField(false, "subContainerReasonField"))
    }
  }
  
  private[this] val crReasonsRemovePopup = {
    import com.normation.rudder.web.services.ReasonBehavior._
    userPropertyService.reasonsFieldBehavior match {
      case Disabled => None
      case Mandatory => Some(buildReasonField(true, "subContainerReasonField"))
      case Optionnal => Some(buildReasonField(false, "subContainerReasonField"))
    }
  }
  
  def buildReasonField(mandatory:Boolean, containerClass:String = "twoCol") = {
    new WBTextAreaField("Message", "") {
      override def setFilter = notNull _ :: trim _ :: Nil
      override def inputField = super.inputField  % 
        ("style" -> "height:8em;")
      override def subContainerClassName = containerClass
      override def validations() = {
        if(mandatory){
          valMinLen(5, "The reason must have at least 5 characters.") _ :: Nil
        } else {
          Nil
        }
      }
    }
  }

  private[this] def addCurrentNodeGroup(group : NodeGroup): Unit = {
    selectedTargets = selectedTargets + GroupTarget(group.id)
  }

  private[this] val formTracker = {
    val fields = List(crName, crShortDescription, crLongDescription) ++ 
      crReasons.toList
    new FormTracker(fields) 
  }
  
  private[this] val formTrackerRemovePopup = {
    new FormTracker(crReasonsRemovePopup.toList) 
  }
  
  private[this] val formTrackerDisactivatePopup = {
    new FormTracker(crReasonsDisactivatePopup.toList) 
  }
  
  private[this] def activateButtonOnChange() : JsCmd = {
    JsRaw("""activateButtonOnFormChange("%s", "%s");  """.format(htmlId_rule,htmlId_save) )
  }
  
  private[this] def updateFormClientSide() : JsCmd = {
    Replace(htmlId_EditZone, this.showForm(1) )
  }

  private[this] def updateRemoveFormClientSide() : JsCmd = {
    val jsDisplayRemoveDiv = JsRaw("""$("#removeActionDialog").removeClass('nodisplay')""")
    Replace("removeActionDialog", this.showRemovePopupForm()) & 
    jsDisplayRemoveDiv &
    initJs
  }
  
  private[this] def updateDisableFormClientSide() : JsCmd = {
    val jsDisplayDisableDiv = JsRaw("""$("#desactivateActionDialog").removeClass('nodisplay')""")
    Replace("desactivateActionDialog", this.showDisactivatePopupForm()) & 
    jsDisplayDisableDiv &
    initJs
  }
  
  def initJs : JsCmd = {
    JsRaw("correctButtons();")
  }
  
  private[this] def error(msg:String) = <span class="error">{msg}</span>
  
    
  private[this] def onSubmit() : JsCmd = {
    if(formTracker.hasErrors) {
      onFailure
    } else { //try to save the rule
      val newCr = rule.copy(
        name = crName.is,
        shortDescription = crShortDescription.is,
        longDescription = crLongDescription.is,
        targets = selectedTargets,
        directiveIds = selectedDirectiveIds,
        isEnabledStatus = crCurrentStatusIsActivated
      )
      saveAndDeployRule(newCr, crReasons.map(_.is))
    }
  }
  
  private[this] def saveAndDeployRule(rule:Rule, reason: Option[String]) : JsCmd = {
    val modId = ModificationId(uuidGen.newUuid)
    (for {
      save <- ruleRepository.update(rule, modId, CurrentUser.getActor, reason)
      deploy <- {
        asyncDeploymentAgent ! AutomaticStartDeployment(modId, RudderEventActor)
        Full("Deployment request sent")
      }
    } yield {
      save 
    }) match {
      case Full(x) => 
        this.rule = rule;
        onSuccess
      case Empty => //arg. 
        formTracker.addFormError(error("An error occurred while saving the Rule"))
        onFailure
      case f:Failure =>
        formTracker.addFormError(error(f.messageChain))
        onFailure
    }      
  }
  
  private[this] def updateAndDisplayNotifications(formTracker : FormTracker) : NodeSeq = {
    
    val notifications = formTracker.formErrors
    formTracker.cleanErrors
   
    if(notifications.isEmpty) {
      NodeSeq.Empty
    }
    else {
      val html = 
        <div id="notifications" class="notify">
          <ul class="field_errors">{notifications.map( n => <li>{n}</li>) }</ul>
        </div>
      html
    }
  }
  
  ///////////// success pop-up ///////////////
  private[this] def successPopup : JsCmd = {
    JsRaw(""" callPopupWithTimeout(200, "successConfirmationDialog", 100, 350)     
    """)
  }
    
 /********************************************
  * Utilitary methods for JS
  ********************************************/

  /**
   * Transform a NodeGroupCategory into category JsTree node :
   * - contains:
   *   - other categories
   *   - groups
   * -
   */

  private def nodeGroupCategoryToJsTreeNode(category:NodeGroupCategory) : JsTreeNode = {
    new JsTreeNode {
      override def body = {
        val tooltipid = Helpers.nextFuncName
          <a href="#">
          <span class="treeGroupCategoryName tooltipable" tooltipid={tooltipid} 
            title={category.description}>
            {category.name}
          </span>
        </a>
          <div class="tooltipContent" id={tooltipid}>
          <h3>{category.name}</h3>
          <div>{category.description}</div>
        </div>
      }
  
      override def children = {
        category.children.flatMap(x => nodeGroupCategoryIdToJsTreeNode(x)) ++ 
        category.items.map(x => policyTargetInfoToJsTreeNode(x))
      }
        
      override val attrs =
        ( "rel" -> { if(category.id == rootCategoryId) "root-category" else "category" } ) ::
        ( "catId" -> category.id.value ) ::
        ( "class" -> "" ) ::
        Nil
    }
  }


  //fetch node group category id and transform it to a tree node
  private def nodeGroupCategoryIdToJsTreeNode(id:NodeGroupCategoryId) : Box[JsTreeNode] = {
    groupCategoryRepository.getGroupCategory(id) match {
      //remove sytem category
      case Full(category) => category.isSystem match {
        case true => Empty
        case false => Full(nodeGroupCategoryToJsTreeNode(category))
      }
      case e:EmptyBox =>
        val f = e ?~! "Error while fetching Technique category %s".format(id)
        logger.error(f.messageChain)
        f
    }
  }

  //fetch node group id and transform it to a tree node
  private def policyTargetInfoToJsTreeNode(targetInfo:RuleTargetInfo) : JsTreeNode = {
    targetInfo.target match {
      case GroupTarget(id) =>
        nodeGroupRepository.getNodeGroup(id) match {
          case Full(group) => nodeGroupToJsTreeNode(group)
          case _ => new JsTreeNode {
            override def body = <span class="error">Can not find node {id.value}</span>
            override def children = Nil
          }
        }
      case x => new JsTreeNode {
         override def body =  {
           val tooltipid = Helpers.nextFuncName
           <span class="treeGroupName tooltipable" title="" tooltipid={tooltipid} >
             {targetInfo.name} 
             <span title={targetInfo.description} class="greyscala">
               (special)
             </span>
             <div class="tooltipContent" id={tooltipid}>
               <h3>{targetInfo.name}</h3>
               <div>{targetInfo.description}</div>
             </div>
           </span>
         }
                               
         override def children = Nil
         override val attrs = ( "rel" -> "special_target" ) :: Nil
      }
    }
  }


  /**
   * Transform a WBNodeGroup into a JsTree leaf.
   */
  private def nodeGroupToJsTreeNode(group : NodeGroup) : JsTreeNode = {
    new JsTreeNode {
      //ajax function that update the bottom
      def onClickNode() : JsCmd = {
        addCurrentNodeGroup(group)
        Noop
      }
  
      override def body = {
        val tooltipid = Helpers.nextFuncName
        SHtml.a(onClickNode _,
          <span class="treeGroupName tooltipable" tooltipid={tooltipid} 
          title={group.description}>
            {List(group.name,group.isDynamic?"dynamic"|"static").mkString(": ")}
          </span>
          <div class="tooltipContent" id={tooltipid}>
            <h3>{group.name}</h3>
            <div>{group.description}</div>
          </div>)    
      }
      
      override def children = Nil
      
      override val attrs =
        ( "rel" -> "group" ) ::
        ( "groupId" -> group.id.value ) ::
        ( "id" -> ("jsTree-" + group.id.value) ) ::
        Nil
    }
  }


  /**
   * Transform ActiveTechniqueCategory into category JsTree nodes in User Library:
   * - contains
   *   - other user categories
   *   - Active Techniques

   */
  private def activeTechniqueCategoryToJsTreeNode(category:ActiveTechniqueCategory) : JsTreeNode = {
    /*
     *converts activeTechniqueId into Option[(JsTreeNode, Option[Technique])]
     *returns some(something) if the technique has some derivated directives, else returns none
     * */
    def activeTechniqueIdToJsTreeNode(id : ActiveTechniqueId) : Option[(JsTreeNode, Option[Technique])] = { 
      
      def activeTechniqueToJsTreeNode(activeTechnique : ActiveTechnique, technique:Technique) : JsTreeNode = {
        
        //check Directive existence and transform it to a tree node
        def directiveIdToJsTreeNode(directiveId : DirectiveId) : (JsTreeNode,Option[Directive]) = {
          
          directiveRepository.getDirective(directiveId) match {
            case Full(directive) =>  (
              new JsTreeNode {
                override def body = {
                  val tooltipid = Helpers.nextFuncName
                  <a href="#">
                    <span class="treeDirective tooltipable" tooltipid={tooltipid} 
                      title={directive.shortDescription}>
                      {directive.name}
                    </span>
                    <div class="tooltipContent" id={tooltipid}>
                      <h3>{directive.name}</h3>
                      <div>{directive.shortDescription}</div>
                    </div>
                  </a>
                }
                override def children = Nil
                override val attrs = {
                  ( "rel" -> "directive") :: 
                  ( "id" -> ("jsTree-" + directive.id.value)) :: 
                  ( if(!directive.isEnabled) 
                      ("class" -> "disableTreeNode") :: Nil 
                    else Nil
                  )
               }
              },
              Some(directive)
            )
            case x =>
              logger.error("Error while fetching node %s: %s".format(directiveId, x.toString))
              (new JsTreeNode {
                override def body = 
                  <span class="error">Can not find node {directiveId.value}</span>
                override def children = Nil
              }, 
              None)
          }
        }
        
        new JsTreeNode {      
          override val attrs = {
            ( "rel" -> "template") :: Nil ::: 
            ( if(!activeTechnique.isEnabled) 
                ("class" -> "disableTreeNode") :: Nil 
              else Nil 
            )
          }
          override def body = {
            val tooltipid = Helpers.nextFuncName            
              <a href="#">
                <span class="treeActiveTechniqueName tooltipable" 
                  tooltipid={tooltipid} title={technique.description}>
                  {technique.name}
                </span>
                <div class="tooltipContent" id={tooltipid}>
                <h3>{technique.name}</h3>
                <div>{technique.description}</div>
                </div>
              </a>
          }
      
          override def children = 
            activeTechnique.directives
              .map(x => directiveIdToJsTreeNode(x)).toList
              .sortWith { 
                case ( (_, None) , _  ) => true
                case (  _ ,  (_, None)) => false
                case ( (node1, Some(pi1)), (node2, Some(pi2)) ) => 
                  treeUtilService.sortPi(pi1,pi2)
              }
              .map { case (node, _) => node }
        }
      }
      
      activeTechniqueRepository.getActiveTechnique(id) match {
        case Full(activeTechnique) => 
          techniqueRepository.getLastTechniqueByName(activeTechnique.techniqueName) match {
            case Some(refPt) if activeTechnique.directives.size>0 => 
              Some( activeTechniqueToJsTreeNode(activeTechnique,refPt), Some(refPt))
            case Some(refPt) if activeTechnique.directives.size==0 => None
            case None => 
              Some(new JsTreeNode {
                override def body = 
                  <span class="error">Can not find node {activeTechnique.techniqueName}</span>
                override def children = Nil
              }, None)
          }

        case x =>
          logger.error("Error while fetching node %s: %s".format(id, x.toString))
          Some(new JsTreeNode {
            override def body = <span class="error">Can not find node {id.value}</span>
            override def children = Nil
          }, None)
        }
    }

    
    //chech Active Technique category id and transform it to a tree node
    def activeTechniqueCategoryIdToJsTreeNode(id:ActiveTechniqueCategoryId) : 
      Box[(JsTreeNode,ActiveTechniqueCategory)] = {
      
      activeTechniqueCategoryRepository.getActiveTechniqueCategory(id) match {
        //remove sytem category
        case Full(cat) => cat.isSystem match {
          case true => Empty
          case false => Full((activeTechniqueCategoryToJsTreeNode(cat),cat))
        }
        case e:EmptyBox =>
          val f = e ?~! "Error while fetching for Technique category %s".format(id)
          logger.error(f.messageChain)
          f
      }
    }

    new JsTreeNode {
      override def body = {
        val tooltipid = Helpers.nextFuncName
        <a href="#">
          <span class="treeActiveTechniqueCategoryName tooltipable" 
              tooltipid={tooltipid} title={category.description}>
            {Text(category.name)}
          </span>
          <div class="tooltipContent" id={tooltipid}>
            <h3>{category.name}</h3>
            <div>{category.description}</div>
          </div>
        </a>
      }
      override def children = {
        /*
         * sortedActiveTechnique contains only techniques that have directives
         */
        val sortedActiveTechnique = {
          category.items
            .map(x => activeTechniqueIdToJsTreeNode(x)).toList.flatten
            .sortWith {
              case ( (_, None) , _ ) => true
              case ( _ , (_, None) ) => false
              case ( (node1, Some(refPt1)) , (node2, Some(refPt2)) ) => 
                treeUtilService.sortPt(refPt1,refPt2)
            }
            .map { case (node,_) => node }
        }
      
        val sortedCat = {
          category.children
            .filter { categoryId => 
              activeTechniqueCategoryRepository.containsDirective(categoryId)
            }
            .flatMap(x => activeTechniqueCategoryIdToJsTreeNode(x))
            .toList
            .sortWith { case ( (node1, cat1) , (node2, cat2) ) => 
              treeUtilService.sortActiveTechniqueCategory(cat1,cat2)
            }
            .map { case (node,_) => node }
        }
                              
        val res = sortedActiveTechnique ++ sortedCat
        res
      }
      override val attrs = ( "rel" -> "category") :: Nil
    }
  }

  //////////////// Compliance ////////////////

  /*
   * For each table : the subtable is contained in td : details
   * when + is clicked: it gets the content of td details then process it has a datatable
   */
  private[this] def showCompliance(rule: Rule) : NodeSeq = {

    /*
     * That javascript function gather all the data needed to display the details
     * They are stocked in the details row of the line (which is not displayed)
     */
    val FormatDetailsJSFunction = """
      function fnFormatDetails( oTable, nTr ) {
        var fnData = oTable.fnGetData( nTr );
        var oTable2 = fnData[fnData.length-1];
        var sOut ='<div class="innerDetails">'+oTable2+'</div>';
        return sOut;
      }"""

      /*
       * That Javascript function describe the behavior of the inner dataTable
       * On click it open or close its details
       * the content is dynamically computed
       */
    val innerClickJSFunction = """
<<<<<<< HEAD
      var componentPlusTd = $(this).find('td#componentPlus');
      componentPlusTd.unbind();

      componentPlusTd.click( function () {
        var nTr = this.parentNode;
        var i = $.inArray( nTr, anOpen );
        if ( i === -1 ) {
          $('img', this).attr( 'src', "%1$s/images/details_close.png" );
          var nDetailsRow = Otable2.fnOpen( nTr, fnFormatDetails(Otable2, nTr), 'details' );
          $('div.innerDetails table', nDetailsRow).dataTable({
            "asStripeClasses": [ 'color1', 'color2' ],
            "bAutoWidth": false,
            "bFilter" : false,
            "bPaginate" : false,
            "bLengthChange": false,
            "bInfo" : false,
            "sPaginationType": "full_numbers",
            "bJQueryUI": true,
            "aaSorting": [[ 1, "asc" ]],
            "aoColumns": [
              { "sWidth": "55px", "bSortable": false },
              { "sWidth": "397px" },
              { "sWidth": "60px" },
              { "sWidth": "125px" },
              { "sWidth": "10px" , "bSortable": false  , "bVisible":false}
            ]
          });
          $('div.dataTables_wrapper:has(table.noMarginGrid)').addClass('noMarginGrid');
          $('td.details', nDetailsRow).attr("colspan",5);
          $('div.innerDetails table', nDetailsRow).attr("style","");
          $('div.innerDetails', nDetailsRow).slideDown(300);
          anOpen.push( nTr );
        }
        else {
          $('img', this).attr( 'src', "%1$s/images/details_open.png" );
          $('div.innerDetails', $(nTr).next()[0]).slideUp( 300,function () {
            oTable.fnClose( nTr );
            anOpen.splice( i, 1 );
          } );
        }
      } );""".format(S.contextPath)
=======
      var componentPlusTd = $(this.fnGetNodes());
      componentPlusTd.each( function () {
        $(this).unbind();
        $(this).click( function (e) {
          if ($(e.target).hasClass('noexpand'))
            return false;
            var nTr = this;
            var i = $.inArray( nTr, anOpen );
            if ( i === -1 ) {
             $(this).find("td.listopen").removeClass("listopen").addClass("listclose");
              var nDetailsRow = Otable2.fnOpen( nTr, fnFormatDetails(Otable2, nTr), 'details' );
              $('div.innerDetails table', nDetailsRow).dataTable({
                "asStripClasses": [ 'color1', 'color2' ],
                "bAutoWidth": false,
                "bFilter" : false,
                "bPaginate" : false,
                "bLengthChange": false,
                "bInfo" : false,
                "sPaginationType": "full_numbers",
                "bJQueryUI": true,
                "aaSorting": [[ 1, "asc" ]],
                "aoColumns": [
                  { "sWidth": "40px", "bSortable": false },
                  { "sWidth": "355px" },
                  { "sWidth": "50px" },
                  { "sWidth": "120px" },
                  { "sWidth": "10px" , "bSortable": false  , "bVisible":false}
                ]
              });
              $('div.dataTables_wrapper:has(table.noMarginGrid)').addClass('noMarginGrid');
              $('td.details', nDetailsRow).attr("colspan",5);
              $('div.innerDetails table', nDetailsRow).attr("style","");
              $('div.innerDetails', nDetailsRow).slideDown(300);
              anOpen.push( nTr );
            }
            else {
              $(this).find("td.listclose").removeClass("listclose").addClass("listopen");
              $('div.innerDetails', $(nTr).next()[0]).slideUp( 300,function () {
                oTable.fnClose( nTr );
                anOpen.splice( i, 1 );
              } );
            }
      } ); } );""".format(S.contextPath)
>>>>>>> 09eeb52a
      /*
       * This is the main Javascript function to have cascaded DataTables
       */
   val ReportsGridClickFunction = """
     createTooltip();
     var plusTd = $($('#reportsGrid').dataTable().fnGetNodes());

     plusTd.each(function(i) {
       var nTr = this.parentNode;
       var i = $.inArray( nTr, anOpen );
         if ( i != -1 ) {
           $(nTr).next().find("table").dataTable().fnDraw();
         }
     } );

<<<<<<< HEAD
     plusTd.click( function () {
     var nTr = this.parentNode;
     var i = $.inArray( nTr, anOpen );
     if ( i === -1 ) {
       $('img', this).attr( 'src', "%1$s/images/details_close.png" );
       var nDetailsRow = oTable.fnOpen( nTr, fnFormatDetails(oTable, nTr), 'details' );
       var Otable2 =  $('div.innerDetails table:first', nDetailsRow).dataTable({
         "asStripeClasses": [ 'color1', 'color2' ],
         "bAutoWidth": false,
         "bFilter" : false,
         "bPaginate" : false,
         "bLengthChange": false,
         "bInfo" : false,
         "sPaginationType": "full_numbers",
         "bJQueryUI": true,
         "aaSorting": [[ 2, "asc" ]],
         "aoColumns": [
           { "sWidth": "20px", "bSortable": false },
           { "sWidth": "20px", "bSortable": false },
           { "sWidth": "385px" },
           { "sWidth": "50px" },
           { "sWidth": "120px" },
           { "sWidth": "10px", "bSortable": false  , "bVisible":false }
         ],
          "fnDrawCallback" : function( oSettings ) {%2$s}
       } );
       $('div.dataTables_wrapper:has(table.noMarginGrid)').addClass('noMarginGrid');
       $('div.innerDetails table:first', nDetailsRow).attr("style","");
       $('div.innerDetails', nDetailsRow).slideDown(300);
       anOpen.push( nTr );
     }
     else {
       $('img', this).attr( 'src', "%1$s/images/details_open.png" );
       $('div.innerDetails', $(nTr).next()[0]).slideUp(300, function () {
         oTable.fnClose( nTr );
         anOpen.splice( i, 1 );
       } );
     }
   } );""".format(S.contextPath,innerClickJSFunction)
=======
     plusTd.each( function () {
       $(this).unbind();
       $(this).click( function (e) {
         if ($(e.target).hasClass('noexpand'))
           return false;
         var nTr = this;
         var i = $.inArray( nTr, anOpen );
         if ( i === -1 ) {
               $(this).find("td.listopen").removeClass("listopen").addClass("listclose");
           var nDetailsRow = oTable.fnOpen( nTr, fnFormatDetails(oTable, nTr), 'details' );
           var Otable2 =  $('div.innerDetails table:first', nDetailsRow).dataTable({
             "asStripClasses": [ 'color1', 'color2' ],
             "bAutoWidth": false,
             "bFilter" : false,
             "bPaginate" : false,
             "bLengthChange": false,
             "bInfo" : false,
             "sPaginationType": "full_numbers",
             "bJQueryUI": true,
             "aaSorting": [[ 2, "asc" ]],
             "aoColumns": [
               { "sWidth": "20px", "bSortable": false },
               { "sWidth": "375px" },
               { "sWidth": "50px" },
               { "sWidth": "120px" },
               { "sWidth": "10px", "bSortable": false  , "bVisible":false }
             ],
              "fnDrawCallback" : function( oSettings ) {%2$s}
           } );
           $('div.dataTables_wrapper:has(table.noMarginGrid)').addClass('noMarginGrid');
           $('div.innerDetails table:first', nDetailsRow).attr("style","");
           $('div.innerDetails', nDetailsRow).slideDown(300);
           anOpen.push( nTr );
         }
         else {
           $(this).find("td.listclose").removeClass("listclose").addClass("listopen");
           $('div.innerDetails', $(nTr).next()[0]).slideUp(300, function () {
             oTable.fnClose( nTr );
             anOpen.splice( i, 1 );
           } );
         }
   } ) } );""".format(S.contextPath,innerClickJSFunction)
>>>>>>> 09eeb52a

    /*
     * It displays the report Detail of a Rule
     * It displays each Directive and prepare its components detail
     */
    def showReportDetail(batch : Option[ExecutionBatch]) : NodeSeq = {
      batch match {
        case None => NodeSeq.Empty
        case Some(reports) =>
          val directivesreport=reports.getRuleStatus().filter(dir => rule.directiveIds.contains(dir.directiveId))
          val tooltipid = Helpers.nextFuncName
          ( "#reportsGrid [class+]" #> "tablewidth" &
            "#reportLine" #> {
              directivesreport.flatMap { directiveStatus =>
                directiveRepository.getDirective(directiveStatus.directiveId) match {
                  case Full(directive)  => {
                    val tech = directiveRepository.getActiveTechnique(directive.id).map(act =>
                      techniqueRepository.getLastTechniqueByName(act.techniqueName).map(_.name).getOrElse("Unknown technique")).getOrElse("Unknown technique")
                    val techversion = directive.techniqueVersion;
                    val tooltipid = Helpers.nextFuncName
                    val components= showComponentsReports(directiveStatus.components)
                    val severity = ReportType.getSeverityFromStatus(directiveStatus.directiveReportType)
                    ( "#status [class+]" #> severity.replaceAll(" ", "") &
                      "#status *" #> <center>{severity}</center> &
                      "#plus *" #> <center><img src="/images/details_open.png"/></center> &
                      "#details *" #> components &
                      "#directive [class+]" #> "listopen" &
                      "#directive *" #>{
                        <b>{directive.name}</b>
                        <span class="tooltipable" tooltipid={tooltipid} title="">
                          <img   src="/images/icInfo.png" style="padding-left:4px"/>
                        </span>++{val xml = <img   src="/images/icTools.png" style="padding-left:4px" class="noexpand"/>
                          SHtml.a( {()=> RedirectTo("""/secure/configurationManager/directiveManagement#{"directiveId":"%s"}""".format(directive.id.value))},xml,("style","padding-left:4px"),("class","noexpand"))}++
                        <span/>
                        <div class="tooltipContent" id={tooltipid}>
                          Directive <b>{directive.name}</b> is based on technique
                          <b>{tech}</b> (version {techversion})
                        </div> }&
                      "#severity *" #> buildComplianceChart(directiveStatus)
                    ) (reportsLineXml)
                  }
                  case x:EmptyBox =>
                    logger.error( (x?~! "An error occured when trying to load directive %s".format(directiveStatus.directiveId.value)),x)
                    <div class="error">Node with ID "{directiveStatus.directiveId.value}" is invalid</div>
                }
              }
            }
          ) (reportsGridXml) ++ Script( JsRaw("""
                  %s
                  var anOpen = [];
                  var oTable = $('#reportsGrid').dataTable( {
                    "asStripeClasses": [ 'color1', 'color2' ],
                    "bAutoWidth": false,
                    "bFilter" : true,
                    "bPaginate" : true,
                    "bLengthChange": true,
                    "sPaginationType": "full_numbers",
                    "bJQueryUI": true,
                    "oLanguage": {
                      "sSearch": ""
                    },
                    "sDom": '<"dataTables_wrapper_top"fl>rt<"dataTables_wrapper_bottom"ip>',
                    "aaSorting": [[ 1, "asc" ]],
                    "aoColumns": [
                      { "sWidth": "403px" },
                      { "sWidth": "50px" },
                      { "sWidth": "120px" },
                      { "sWidth": "10px", "bSortable": false  , "bVisible":false }
                    ],
                    "fnDrawCallback" : function( oSettings ) {%s}
                  } );
                  $('.dataTables_filter input').attr("placeholder", "Search");
                  """.format(FormatDetailsJSFunction,ReportsGridClickFunction) ) )
      }
    }
  /*
   * Display component details of a directive and add its compoenent value details if needed
   */
  def showComponentsReports(components : Seq[ComponentRuleStatusReport]) : NodeSeq = {
    val worstseverity= ReportType.getSeverityFromStatus(ReportType.getWorseType(components.map(_.componentReportType))).replaceAll(" ", "")
    <table id={Helpers.nextFuncName} cellspacing="0" style="display:none" class="noMarginGrid tablewidth">
     <thead>
       <tr class="head tablewidth">
       <th class="emptyTd"><span/></th>
       <th >Component<span/></th>
       <th >Status<span/></th>
       <th >Compliance<span/></th>
       <th style="border-left:0;" ></th>
     </tr>
    </thead>
    <tbody>{
      components.flatMap { component =>
        val severity = ReportType.getSeverityFromStatus(component.componentReportType)
        ( "#status [class+]" #> severity.replaceAll(" ", "") &
          "#status *" #> <center>{severity}</center> &
          "#component *" #>  <b>{component.component}</b> &
          "#severity *" #>  buildComplianceChart(component)
          ) (
            if (component.componentValues.forall( x => x.componentValue =="None")) {
              // only None, we won't show the details, we don't need the plus and that td should not be clickable
              ("* [class+]" #> "noexpand") (componentDetails)
            } else {
              // standard  display that can be expanded
              val tooltipid = Helpers.nextFuncName
              val value = showComponentValueReport(component.componentValues,worstseverity)
              ( "#details *" #>  value &
                "tr [class+]" #> "cursor" &
                "#component [class+]" #>  "listopen"
              ) (componentDetails )
            }
      )  }  }
      </tbody>
    </table>
  }
  
  /*
   * Display component value details
   */
  def showComponentValueReport(values : Seq[ComponentValueRuleStatusReport],directiveSeverity:String) : NodeSeq = {
    val worstseverity= ReportType.getSeverityFromStatus(ReportType.getWorseType(values.map(_.cptValueReportType))).replaceAll(" ", "")
    <table id={Helpers.nextFuncName} cellspacing="0" style="display:none" class="noMarginGrid tablewidth ">
      <thead>
        <tr class="head tablewidth">
          <th class="emptyTd"><span/></th>
          <th >Value<span/></th>
          <th >Status<span/></th>
          <th >Compliance<span/></th>
          <th style="border-left:0;" ></th>
        </tr>
      </thead>
      <tbody>{
        values.flatMap { value =>
          val severity = ReportType.getSeverityFromStatus(value.cptValueReportType)
          ( "#valueStatus [class+]" #> severity.replaceAll(" ", "") &
            "#valueStatus *" #> <center>{severity}</center> &
            "#componentValue *" #>  <b>{value.componentValue}</b> &
            "#componentValue [class+]" #>  "firstTd" &
            "#keySeverity *" #> buildComplianceChart(value)
         ) (componentValueDetails) } }
      </tbody>
    </table>
  }

  def reportsGridXml : NodeSeq = {
    <table id="reportsGrid" cellspacing="0">
      <thead>
        <tr class="head tablewidth">
          <th >Directive<span/></th>
          <th >Status<span/></th>
          <th >Compliance<span/></th>
          <th style="border-left:0;" ></th>
        </tr>
      </thead>
      <tbody>
        <div id="reportLine"/>
      </tbody>
    </table>
  }

  def reportsLineXml : NodeSeq = {
    <tr class="cursor">
      <td id="directive" class="nestedImg"></td>
      <td id="status" class="firstTd"></td>
      <td name="severity" class="firstTd"><div id="severity" style="text-align:right;"/></td>
      <td id="details" ></td>
    </tr>
  }

  def componentDetails : NodeSeq = {
    <tr id="componentLine" class="detailedReportLine severity" >
      <td id="first" class="emptyTd"/>
      <td id="component" ></td>
      <td id="status" class="firstTd"></td>
      <td name="severity" class="firstTd"><div id="severity" style="text-align:right;"/></td>
      <td id="details"/>
    </tr>
  }

  def componentValueDetails : NodeSeq = {
    <tr id="valueLine"  class="detailedReportLine severityClass severity ">
      <td id="first" class="emptyTd"/>
      <td id="componentValue" class="firstTd"></td>
      <td id="valueStatus" class="firstTd"></td>
      <td name="keySeverity" class="firstTd"><div id="keySeverity" style="text-align:right;"/></td>
      <td/>
    </tr>
  }

 def buildComplianceChart(rulestatusreport:RuleStatusReport) : NodeSeq = {
    rulestatusreport.computeCompliance match {
      case Some(percent) =>  {
        val text = Text(percent.toString + "%")
        val attr = BasicElemAttr("class","noexpand")
        SHtml.a({() => showPopup(rulestatusreport)}, text,attr)
      }
      case None => Text("Not Applied")
    }
  }

  val batch = reportingService.findImmediateReportsByRule(rule.id)

  <div>
  <hr class="spacer" />
        {showReportDetail(batch)}
  </div>++ Script( OnLoad( After( TimeSpan(100), JsRaw("""createTooltip();"""))))
  }

  ///////////////// Compliance detail popup/////////////////////////

  private[this] def createPopup(directivebynode: RuleStatusReport) : NodeSeq = {


   /*
    * Node summary, treat all top level reports
    */
    def nodeGridXml : NodeSeq = {
        <table id={Helpers.nextFuncName}  cellspacing="0">
          <thead>
            <tr class="head">
              <th>Node<span/></th>
              <th >Status<span/></th>
            </tr>
          </thead>
          <tbody>
            <div id="reportLine"/>
          </tbody>
        </table>
        <div class="nodeReportGrid_pagination paginatescala">
          <div id="nodeReportGrid_paginate_area"/>
        </div>
        <hr class="spacer"/>
        <br/> ++ Script(OnLoad(JsRaw("""
          $('#nodeReportGrid').dataTable({
                "asStripeClasses": [ 'color1', 'color2' ],
                "bAutoWidth": false,
                "bFilter" : true,
                "bPaginate" : true,
                "bLengthChange": true,
                "sPaginationType": "full_numbers",
                "bJQueryUI": true,
                "oLanguage": {
                 "sSearch": ""
                },
                "sDom": '<"dataTables_wrapper_top"fl>rt<"dataTables_wrapper_bottom"ip>',
                "aoColumns": [
                  { "sWidth": "200px" },
                  { "sWidth": "100px" }
                ]
          } );""") ) )
    }

    def nodeLineXml : NodeSeq = {
      <tr class="noexpand">
        <td id="node"></td>
        <td id="severity"></td>
      </tr>
    }

    /*
     * Display a summary of every node
     * We only have node hostname, and it status
     */
    def showSummary(nodeReports : Seq[NodeReport]) : NodeSeq= {
      val nodes = nodeReports.map(_.node).distinct
      val nodeStatuses = nodes.map(node => NodeReport(node,ReportType.getWorseType(nodeReports.filter(_.node==node).map(stat => stat.reportType)),nodeReports.filter(_.node==node).flatMap(stat => stat.message).toList))
      nodeStatuses.toList match {
        case Nil => NodeSeq.Empty
        case nodeStatus :: rest =>
          val nodeReport = nodeInfoService.getNodeInfo(nodeStatus.node) match {
            case Full(nodeInfo) => {
              val tooltipid = Helpers.nextFuncName
                ("#node *" #>
                <a class="noexpand" href={"""/secure/nodeManager/searchNodes#{"nodeId":"%s"}""".format(nodeStatus.node.value)}>
                  <span class="curspoint">
                    {nodeInfo.hostname}
                  </span>
                </a> &
                "#severity *" #> <center>{ReportType.getSeverityFromStatus(nodeStatus.reportType)}</center> &
                "#severity [class+]" #> ReportType.getSeverityFromStatus(nodeStatus.reportType).replaceAll(" ", "")
                )(nodeLineXml)
            }
            case x:EmptyBox =>
              logger.error( (x?~! "An error occured when trying to load node %s".format(nodeStatus.node.value)),x)
              <div class="error">Node with ID "{nodeStatus.node.value}" is invalid</div>
          }
          nodeReport ++ showSummary(rest)
      }
    }

   def missingGridXml(id:String = "reports",message:String="") : NodeSeq = {

     <h3>Missing reports</h3>
      <div>The following reports are what Rudder expected to receive, but did not. This usually indicates a bug in the Technique being used.</div>
      <table id={id+"Grid"}  cellspacing="0" style="clear:both">
        <thead>
          <tr class="head">
            <th>Technique<span/></th>
            <th>Component<span/></th>
            <th>Value<span/></th>
          </tr>
        </thead>
        <tbody>
          <div id="reportLine"/>
        </tbody>
      </table>
      <br/>
    }

    def missingLineXml : NodeSeq = {
      <tr>
        <td id="technique"></td>
        <td id="component"></td>
        <td id="value"></td>
      </tr>
    }

    def showMissingReports(reports:Seq[MessageReport],gridId:String, tabid:Int, techniqueName:String,techniqueVersion:String) : NodeSeq = {
      def showMissingReport(report:(String,String)) : NodeSeq = {
              ( "#technique *" #>  "%s (%s)".format(techniqueName,techniqueVersion)&
                "#component *" #>  report._1&
                "#value *" #>  report._2 
              ) ( missingLineXml )
            }

      if (reports.size >0){
        val components:Seq[String] = reports.map(_.component).distinct
        val missingreports = components.flatMap(component => reports.filter(_.component==component).map(report => (component,report.value))).distinct
          ( "#reportLine" #> missingreports.flatMap(showMissingReport(_) )
          ) (missingGridXml(gridId) ) ++
            Script( JsRaw("""
             var oTable%1$s = $('#%2$s').dataTable({
               "asStripeClasses": [ 'color1', 'color2' ],
               "bAutoWidth": false,
               "bFilter" : true,
               "bPaginate" : true,
               "bLengthChange": true,
               "sPaginationType": "full_numbers",
               "bJQueryUI": true,
               "oLanguage": {
                 "sSearch": ""
               },
               "sDom": '<"dataTables_wrapper_top"fl>rt<"dataTables_wrapper_bottom"ip>',
               "aaSorting": [[ 0, "asc" ]],
               "aoColumns": [
                 { "sWidth": "150px" },
                 { "sWidth": "150px" },
                 { "sWidth": "150px" }
               ]
             } );
         """.format(tabid,gridId+"Grid") ) ) }
        else
          NodeSeq.Empty
        }

   def unexpectedGridXml(id:String = "reports",message:String="") : NodeSeq = {

     <h3>Unexpected reports</h3>

     <div>The following reports were received by Rudder, but did not match the reports declared by the Technique. This usually indicates a bug in the Technique being used.</div>

      <table id={id+"Grid"}  cellspacing="0" style="clear:both">
        <thead>
          <tr class="head">
            <th>Node<span/></th>
            <th>Technique<span/></th>
            <th>Component<span/></th>
            <th>Value<span/></th>
            <th>Message<span/></th>
          </tr>
        </thead>
        <tbody>
          <div id="reportLine"/>
        </tbody>
      </table>
      <br/>
    }

    def unexpectedLineXml : NodeSeq = {
      <tr>
        <td id="node"></td>
        <td id="technique"></td>
        <td id="component"></td>
        <td id="value"></td>
        <td id="message"></td>
      </tr>
    }

    def showUnexpectedReports(reports:Seq[MessageReport],gridId:String, tabid:Int, techniqueName:String,techniqueVersion:String) : NodeSeq = {
       def showUnexpectedReport(report:MessageReport) : NodeSeq = {
          nodeInfoService.getNodeInfo(report.report.node) match {
            case Full(nodeInfo)  => {
              ( "#node *" #>
                <a class="unfoldable" href={"""/secure/nodeManager/searchNodes#{"nodeId":"%s"}""".format(report.report.node.value)}>
                  <span class="curspoint noexpand">
                    {nodeInfo.hostname}
                  </span>
                </a> &
                "#technique *" #>  "%s (%s)".format(techniqueName,techniqueVersion)&
                "#component *" #>  report.component &
                "#value *" #>  report.value & 
                "#message *" #>  <ul>{report.report.message.map(msg => <li>{msg}</li>)}</ul>
              ) ( unexpectedLineXml )
            }
            case x:EmptyBox =>
              logger.error( (x?~! "An error occured when trying to load node %s".format(report.report.node.value)),x)
              <div class="error">Node with ID "{report.report.node.value}" is invalid</div>
          }
       }

       if (reports.size >0){
         ( "#reportLine" #> reports.flatMap(showUnexpectedReport(_) )
         ) (unexpectedGridXml(gridId) ) ++
            Script( JsRaw("""
             var oTable%1$s = $('#%2$s').dataTable({
               "asStripeClasses": [ 'color1', 'color2' ],
               "bAutoWidth": false,
               "bFilter" : true,
               "bPaginate" : true,
               "bLengthChange": true,
               "sPaginationType": "full_numbers",
               "bJQueryUI": true,
               "oLanguage": {
                 "sSearch": ""
               },
               "sDom": '<"dataTables_wrapper_top"fl>rt<"dataTables_wrapper_bottom"ip>',
               "aaSorting": [[ 0, "asc" ]],
               "aoColumns": [
                 { "sWidth": "100px" },
                 { "sWidth": "100px" },
                 { "sWidth": "100px" },
                 { "sWidth": "100px" },
                 { "sWidth": "200px" }
               ]
             } );
         """.format(tabid,gridId+"Grid") ) ) }
        else
          NodeSeq.Empty
        }

    /*
     * Detailled reporting, each line is a report message
     */
    def reportsGridXml(id:String = "reports",message:String="") : NodeSeq = {
      <center><b>{message}</b></center>
      <table id={id+"Grid"}  cellspacing="0" style="clear:both">
        <thead>
          <tr class="head">
            <th>Node<span/></th>
            <th>Status<span/></th>
          <th style="border-left:0;" ></th>
          </tr>
        </thead>
        <tbody>
          <div id="reportLine"/>
        </tbody>
      </table>
      <br/>
    }

    def reportLineXml : NodeSeq = {
      <tr class="cursor">
        <td id="node" class="listopen"></td>
        <td id="status"></td>
        <td id="details"/>
      </tr>
    }
    def messageLineXml : NodeSeq = {
      <tr class="cursor">
        <td class="emptyTd"/>
        <td id="component" class="listopen"></td>
        <td id="status"></td>
        <td id="details"></td>
      </tr>
    }
   def messageValueLineXml : NodeSeq = {
      <tr >
        <td class="emptyTd"/>
        <td id="value"></td>
        <td id="message"></td>
        <td id="status"></td>
      </tr>
    }

    def ShowReportsByType(report:RuleStatusReport ) : NodeSeq = {
 
      /*
       * reports are displayed in cascaded dataTables
       * Parameters:
       *  reports : the reports we need to show
       *  GridId  : the dataTable name
       *  tabid   : an identifier to ease javascript
       *  message : Message to display on top of the dataTable
       *
       */
      def showReports (reports:Seq[MessageReport],gridId:String, tabid:Int, message:String="") : NodeSeq = {
        /*
         * Show report about a node
         */
        def showNodeReport(nodeReport:(NodeId,Seq[(String,String,List[String],ReportType)])) : NodeSeq = {
          nodeInfoService.getNodeInfo(nodeReport._1) match {
            case Full(nodeInfo)  => {
              val status = ReportType.getSeverityFromStatus(ReportType.getWorseType(nodeReport._2.map(_._4)))
              ( "#node *" #>
                <a class="unfoldable" href={"""/secure/nodeManager/searchNodes#{"nodeId":"%s"}""".format(nodeReport._1.value)}>
                  <span class="curspoint noexpand">
                    {nodeInfo.hostname}
                  </span>
                </a>  &
                "#status *" #>  <center>{status}</center> &
                "#status [class+]" #>  status.replaceAll(" ","") &
                "#details *" #> showComponentReport(nodeReport._2)
              ) ( reportLineXml )
            }
            case x:EmptyBox =>
              logger.error( (x?~! "An error occured when trying to load node %s".format(nodeReport._1.value)),x)
              <div class="error">Node with ID "{nodeReport._1.value}" is invalid</div>
          }
        }
        def showComponentReport(componentReports:(Seq[(String,String,List[String],ReportType)])) : NodeSeq = {
          <table id={Helpers.nextFuncName} cellspacing="0" style="display:none" class=" noMarginGrid tablewidth ">
            <thead>
              <tr class="head tablewidth">
                <th class="emptyTd"><span/></th>
                <th >Component<span/></th>
                <th >Status<span/></th>
                <th ></th>
              </tr>
            </thead>
            <tbody>{
              val components = componentReports.map(_._1).distinct

              val valueReports = components.map(tr => (tr,componentReports.filter(_._1==tr).map(rep => (rep._2,rep._3,rep._4))))
              valueReports.flatMap{ report =>
                 val status = ReportType.getSeverityFromStatus(ReportType.getWorseType(report._2.map(_._3)))
                ( "#component *" #> report._1 &
                  "#componentPlus *" #> <center><img src="/images/details_open.png"/></center> &
                  "#status *" #>  <center>{status}</center> &
                  "#status [class+]" #>  status.replaceAll(" ","") &
                  "#details *" #>  showValueReport(report._2)
                ) ( messageLineXml ) } }
            </tbody>
          </table>
        }
        def showValueReport(valueReport:(Seq[(String,List[String],ReportType)])) : NodeSeq = {
          <table id={Helpers.nextFuncName} cellspacing="0" style="display:none" class="noMarginGrid tablewidth ">
            <thead>
              <tr class="head tablewidth">
                <th class="emptyTd"><span/></th>
                <th >Value<span/></th>
                <th >Message<span/></th>
                <th >Status<span/></th>
              </tr>
            </thead>
            <tbody>{
              valueReport.flatMap{ report =>
                val status = ReportType.getSeverityFromStatus(report._3)
                ( "#value *" #> report._1 &
                  "#status *" #> <center>{status}</center> &
                  "#status [class+]" #>  status.replaceAll(" ","") &
                  "#message *" #>  <ul>{report._2.map(msg => <li>{msg}</li>)}</ul>
                ) ( messageValueLineXml ) } }
            </tbody>
          </table>
        }
        if (reports.size >0){
          val nodes = reports.map(_.report.node).distinct
          val datas = nodes.map(node => {
            val report = reports.filter(_.report.node==node).map(report =>(report.component,report.value,report.report.message,report.report.reportType))
            (node,report) } )
            val innerJsFun = """
              var componentTab = $(this.fnGetNodes());
              componentTab.each( function () {
                $(this).unbind();
                $(this).click( function (e) {
                  if ($(e.target).hasClass('noexpand'))
                    return false;
                  var nTr = this;
                  var i = $.inArray( nTr, anOpen%1$s );
                    if ( i === -1 ) {
                    $(this).find("td.listopen").removeClass("listopen").addClass("listclose");
                    var nDetailsRow = Otable2.fnOpen( nTr, fnFormatDetails(Otable2, nTr), 'details' );
                    $('div.innerDetails table', nDetailsRow).dataTable({
                      "asStripeClasses": [ 'color1', 'color2' ],
                      "bAutoWidth": false,
                      "bFilter" : false,
                      "bPaginate" : false,
                      "bLengthChange": false,
                      "bInfo" : false,
                      "sPaginationType": "full_numbers",
                      "bJQueryUI": true,
                      "aaSorting": [[ 1, "asc" ]],
                      "aoColumns": [
                        { "sWidth": "40px", "bSortable": false },
                        { "sWidth": "110px" },
                        { "sWidth": "210px" },
                        { "sWidth": "50px" , "bSortable": false},
                      ]
                    } );
                    $('div.dataTables_wrapper:has(table.noMarginGrid)').addClass('noMarginGrid');
                    $('td.details', nDetailsRow).attr("colspan",4);
                    $('div.innerDetails table', nDetailsRow).attr("style","");
                    $('div.innerDetails', nDetailsRow).slideDown(300);
                    anOpen%1$s.push( nTr );
                    }
                    else {
                    $(this).find("td.listclose").removeClass("listclose").addClass("listopen");
                    $('div.innerDetails', $(nTr).next()[0]).slideUp( 300,function () {
                      oTable%1$s.fnClose( nTr );
                      anOpen%1$s.splice( i, 1 );
                    } );
                  }
                } ); } )""".format(tabid,S.contextPath)

            val jsFun = """
<<<<<<< HEAD
            $('#%2$s td#plus').unbind();
            $('#%2$s td#plus').click( function () {
              var nTr = this.parentNode;
              var i = $.inArray( nTr, anOpen%1$s );
              if ( i === -1 ) {
                $('img', this).attr( 'src', "%3$s/images/details_close.png" );
                var fnData = oTable%1$s.fnGetData( nTr );
                var nDetailsRow = oTable%1$s.fnOpen( nTr, fnFormatDetails%1$s(oTable%1$s, nTr), 'details' );
                var Otable2 = $('div.innerDetails table:first', nDetailsRow).dataTable({
                  "asStripeClasses": [ 'color1', 'color2' ],
                  "bAutoWidth": false,
                  "bFilter" : false,
                  "bPaginate" : false,
                  "bLengthChange": false,
                  "bInfo" : false,
                  "sPaginationType": "full_numbers",
                  "bJQueryUI": true,
                  "aaSorting": [[ 1, "asc" ]],
                  "aoColumns": [
                    { "sWidth": "20px", "bSortable": false },
                    { "sWidth": "20px", "bSortable": false },
                    { "sWidth": "295px" },
                    { "sWidth": "50px" },
                    { "sWidth": "10px", "bSortable": false  , "bVisible":false }
                  ],
               "fnDrawCallback" : function( oSettings ) {%4$s}
                } );
                $('div.innerDetails table:first', nDetailsRow).attr("style","");
                $('div.innerDetails', nDetailsRow).slideDown(300);
                $('div.dataTables_wrapper:has(table.noMarginGrid)').addClass('noMarginGrid');
                anOpen%1$s.push( nTr );
              }
              else {
                $('img', this).attr( 'src', "%3$s/images/details_open.png" );
                $('div.innerDetails', $(nTr).next()[0]).slideUp(300, function () {
                  oTable%1$s.fnClose( nTr );
                  anOpen%1$s.splice( i, 1 );
                } );
              }
          } );""".format(tabid,gridId+"Grid",S.contextPath,innerJsFun)
=======
            var tab = $($('#%2$s').dataTable().fnGetNodes());
            tab.each( function () {
              $(this).unbind();
              $(this).click( function (e) {
                if ($(e.target).hasClass('noexpand'))
                  return false;
                var nTr = this;
                var i = $.inArray( nTr, anOpen%1$s );
                if ( i === -1 ) {
                  $(this).find("td.listopen").removeClass("listopen").addClass("listclose");
                  var fnData = oTable%1$s.fnGetData( nTr );
                  var nDetailsRow = oTable%1$s.fnOpen( nTr, fnFormatDetails%1$s(oTable%1$s, nTr), 'details' );
                  var Otable2 = $('div.innerDetails table:first', nDetailsRow).dataTable({
                    "asStripClasses": [ 'color1', 'color2' ],
                    "bAutoWidth": false,
                    "bFilter" : false,
                    "bPaginate" : false,
                    "bLengthChange": false,
                    "bInfo" : false,
                    "sPaginationType": "full_numbers",
                    "bJQueryUI": true,
                    "aaSorting": [[ 1, "asc" ]],
                    "aoColumns": [
                      { "sWidth": "20px", "bSortable": false },
                      { "sWidth": "350px" },
                      { "sWidth": "50px" },
                      { "sWidth": "10px", "bSortable": false  , "bVisible":false }
                    ],
                 "fnDrawCallback" : function( oSettings ) {%4$s}
                  } );
                  $('div.innerDetails table:first', nDetailsRow).attr("style","");
                  $('div.innerDetails', nDetailsRow).slideDown(300);
                  $('div.dataTables_wrapper:has(table.noMarginGrid)').addClass('noMarginGrid');
                  anOpen%1$s.push( nTr );
                }
                else {
                   $(this).find("td.listclose").removeClass("listclose").addClass("listopen");
                    $('div.innerDetails', $(nTr).next()[0]).slideUp(300, function () {
                    oTable%1$s.fnClose( nTr );
                    anOpen%1$s.splice( i, 1 );
                  } );
                }
          } );} );""".format(tabid,gridId+"Grid",S.contextPath,innerJsFun)
>>>>>>> 09eeb52a
            ( "#reportLine" #> datas.flatMap(showNodeReport(_) )
            ) (reportsGridXml(gridId,message) ) ++
            /*Sorry about the Javascript
             * but we need to have dynamic definition of those datatables
             * As we need to have several dynamic datables, we have to add a specific identifier, the tabid
             * Everything is based what has been done for the previous dataTable
             */
            Script( JsRaw("""
            function fnFormatDetails%1$s( oTable, nTr ) {
              var fnData = oTable.fnGetData( nTr );
              var oTable2 = fnData[fnData.length-1]
              var sOut ='<div class="innerDetails">'+oTable2+'</div>';
              return sOut;
            }
            var anOpen%1$s = [];
             var oTable%1$s = $('#%2$s').dataTable({
               "asStripeClasses": [ 'color1', 'color2' ],
               "bAutoWidth": false,
               "bFilter" : true,
               "bPaginate" : true,
               "bLengthChange": true,
               "sPaginationType": "full_numbers",
               "bJQueryUI": true,
               "oLanguage": {
                 "sSearch": ""
               },
               "sDom": '<"dataTables_wrapper_top"fl>rt<"dataTables_wrapper_bottom"ip>',
               "aaSorting": [[ 1, "asc" ]],
               "aoColumns": [
                 { "sWidth": "378px" },
                 { "sWidth": "50px" },
                 { "sWidth": "10px","bSortable": false  , "bVisible":false}
               ],
               "fnDrawCallback" : function( oSettings ) {%3$s}
             } );
                """.format(tabid,gridId+"Grid",jsFun) ) ) }
        else
          NodeSeq.Empty
        }
        def buildDisabled(toDisable:List[Int]):String = {
          toDisable match {
            case Nil => ""
            case value::Nil => value.toString()
            case value::rest => "%s, %s".format(value,buildDisabled(rest))
        } }

    val (reports,directiveId) = report match {
      case DirectiveRuleStatusReport(directiveId,components,_) =>
        (components.flatMap(_.componentValues),directiveId)
      case ComponentRuleStatusReport(directiveId,component,values,_) =>
        (values,directiveId)
      case value : ComponentValueRuleStatusReport =>
        (Seq(value),value.directiveid)
    }
    val tech = directiveRepository.getActiveTechnique(directiveId).map(tech => techniqueRepository.getLastTechniqueByName(tech.techniqueName).map(_.name).getOrElse("Unknown Technique")).getOrElse("Unknown Technique")
    val techVersion = directiveRepository.getDirective(directiveId).map(_.techniqueVersion.toString).getOrElse("N/A")
    val error = reports.flatMap(report => report.processMessageReport(_.reportType==ErrorReportType))
    val missing = reports.flatMap(report => report.processMessageReport(nreport => nreport.reportType==UnknownReportType&nreport.message.size==0))
    val unexpected = reports.flatMap(report => report.processMessageReport(nreport => nreport.reportType==UnknownReportType&nreport.message.size!=0))
    val repaired = reports.flatMap(report => report.processMessageReport(_.reportType==RepairedReportType))
    val success = reports.flatMap(report => report.processMessageReport(_.reportType==SuccessReportType))
    val all = reports.flatMap(report => report.processMessageReport(report => true))

    val xml =        showReports(all,"report",0)++showMissingReports(missing,"missing",1,tech,techVersion)++showUnexpectedReports(unexpected,"unexpected",2,tech,techVersion)

    xml
    }

   <div class="simplemodal-title">
     <h1>Node compliance detail</h1>
     <hr/>
   </div>
   <div class="simplemodal-content" style="max-height:500px;overflow-y:auto;" >{  val xml = directivebynode match {
       case d:DirectiveRuleStatusReport =>
         val directive = directiveRepository.getDirective(d.directiveId)
         <div>
           <ul>
             <li> <b>Rule:</b> {rule.name}</li>
             <li><b>Directive:</b> {directive.map(_.name).getOrElse("can't find directive name")}</li>
           </ul>
         </div>
       case c:ComponentRuleStatusReport =>
         val directive = directiveRepository.getDirective(c.directiveid)
         <div>
           <ul>
             <li> <b>Rule:</b> {rule.name}</li>
             <li><b>Directive:</b> {directive.map(_.name).getOrElse("can't find directive name")}</li>
             <li><b>Component:</b> {c.component}</li>
           </ul>
         </div>
       case ComponentValueRuleStatusReport(directiveId,component,value,_,_) =>
         val directive = directiveRepository.getDirective(directiveId)
         <div>
           <ul>
             <li> <b>Rule:</b> {rule.name}</li>
             <li><b>Directive:</b> {directive.map(_.name).getOrElse("can't find directive name")}</li>
             <li><b>Component:</b> {component}</li>
             <li><b>Value:</b> {value}</li>
           </ul>
         </div>
       }
      val tab =  ShowReportsByType(directivebynode)
         xml++tab
     }
   
  </div>
  <div class="simplemodal-bottom">
    <hr/>
    <div class="popupButton">
      <span>
        <button class="simplemodal-close" onClick="return false;">
          Close
        </button>
      </span>
    </div>
  </div>
  }
  val htmlId_rulesGridZone = "rules_grid_zone"
  val htmlId_reportsPopup = "popup_" + htmlId_rulesGridZone
  val htmlId_modalReportsPopup = "modal_" + htmlId_rulesGridZone
  
  private[this] def showPopup(directiveStatus: RuleStatusReport) : JsCmd = {

    val popupHtml = createPopup(directiveStatus)
    SetHtml(htmlId_reportsPopup, popupHtml) & OnLoad(
        JsRaw("""
            $('.dataTables_filter input').attr("placeholder", "Search");
            """
        ) //&  initJsCallBack(tableId)
    ) &
    JsRaw( """ createPopup("%s",600,900)""".format(htmlId_modalReportsPopup))
  }
  
}
  <|MERGE_RESOLUTION|>--- conflicted
+++ resolved
@@ -1022,49 +1022,6 @@
        * the content is dynamically computed
        */
     val innerClickJSFunction = """
-<<<<<<< HEAD
-      var componentPlusTd = $(this).find('td#componentPlus');
-      componentPlusTd.unbind();
-
-      componentPlusTd.click( function () {
-        var nTr = this.parentNode;
-        var i = $.inArray( nTr, anOpen );
-        if ( i === -1 ) {
-          $('img', this).attr( 'src', "%1$s/images/details_close.png" );
-          var nDetailsRow = Otable2.fnOpen( nTr, fnFormatDetails(Otable2, nTr), 'details' );
-          $('div.innerDetails table', nDetailsRow).dataTable({
-            "asStripeClasses": [ 'color1', 'color2' ],
-            "bAutoWidth": false,
-            "bFilter" : false,
-            "bPaginate" : false,
-            "bLengthChange": false,
-            "bInfo" : false,
-            "sPaginationType": "full_numbers",
-            "bJQueryUI": true,
-            "aaSorting": [[ 1, "asc" ]],
-            "aoColumns": [
-              { "sWidth": "55px", "bSortable": false },
-              { "sWidth": "397px" },
-              { "sWidth": "60px" },
-              { "sWidth": "125px" },
-              { "sWidth": "10px" , "bSortable": false  , "bVisible":false}
-            ]
-          });
-          $('div.dataTables_wrapper:has(table.noMarginGrid)').addClass('noMarginGrid');
-          $('td.details', nDetailsRow).attr("colspan",5);
-          $('div.innerDetails table', nDetailsRow).attr("style","");
-          $('div.innerDetails', nDetailsRow).slideDown(300);
-          anOpen.push( nTr );
-        }
-        else {
-          $('img', this).attr( 'src', "%1$s/images/details_open.png" );
-          $('div.innerDetails', $(nTr).next()[0]).slideUp( 300,function () {
-            oTable.fnClose( nTr );
-            anOpen.splice( i, 1 );
-          } );
-        }
-      } );""".format(S.contextPath)
-=======
       var componentPlusTd = $(this.fnGetNodes());
       componentPlusTd.each( function () {
         $(this).unbind();
@@ -1077,7 +1034,7 @@
              $(this).find("td.listopen").removeClass("listopen").addClass("listclose");
               var nDetailsRow = Otable2.fnOpen( nTr, fnFormatDetails(Otable2, nTr), 'details' );
               $('div.innerDetails table', nDetailsRow).dataTable({
-                "asStripClasses": [ 'color1', 'color2' ],
+                "asStripeClasses": [ 'color1', 'color2' ],
                 "bAutoWidth": false,
                 "bFilter" : false,
                 "bPaginate" : false,
@@ -1108,7 +1065,6 @@
               } );
             }
       } ); } );""".format(S.contextPath)
->>>>>>> 09eeb52a
       /*
        * This is the main Javascript function to have cascaded DataTables
        */
@@ -1124,47 +1080,6 @@
          }
      } );
 
-<<<<<<< HEAD
-     plusTd.click( function () {
-     var nTr = this.parentNode;
-     var i = $.inArray( nTr, anOpen );
-     if ( i === -1 ) {
-       $('img', this).attr( 'src', "%1$s/images/details_close.png" );
-       var nDetailsRow = oTable.fnOpen( nTr, fnFormatDetails(oTable, nTr), 'details' );
-       var Otable2 =  $('div.innerDetails table:first', nDetailsRow).dataTable({
-         "asStripeClasses": [ 'color1', 'color2' ],
-         "bAutoWidth": false,
-         "bFilter" : false,
-         "bPaginate" : false,
-         "bLengthChange": false,
-         "bInfo" : false,
-         "sPaginationType": "full_numbers",
-         "bJQueryUI": true,
-         "aaSorting": [[ 2, "asc" ]],
-         "aoColumns": [
-           { "sWidth": "20px", "bSortable": false },
-           { "sWidth": "20px", "bSortable": false },
-           { "sWidth": "385px" },
-           { "sWidth": "50px" },
-           { "sWidth": "120px" },
-           { "sWidth": "10px", "bSortable": false  , "bVisible":false }
-         ],
-          "fnDrawCallback" : function( oSettings ) {%2$s}
-       } );
-       $('div.dataTables_wrapper:has(table.noMarginGrid)').addClass('noMarginGrid');
-       $('div.innerDetails table:first', nDetailsRow).attr("style","");
-       $('div.innerDetails', nDetailsRow).slideDown(300);
-       anOpen.push( nTr );
-     }
-     else {
-       $('img', this).attr( 'src', "%1$s/images/details_open.png" );
-       $('div.innerDetails', $(nTr).next()[0]).slideUp(300, function () {
-         oTable.fnClose( nTr );
-         anOpen.splice( i, 1 );
-       } );
-     }
-   } );""".format(S.contextPath,innerClickJSFunction)
-=======
      plusTd.each( function () {
        $(this).unbind();
        $(this).click( function (e) {
@@ -1176,7 +1091,7 @@
                $(this).find("td.listopen").removeClass("listopen").addClass("listclose");
            var nDetailsRow = oTable.fnOpen( nTr, fnFormatDetails(oTable, nTr), 'details' );
            var Otable2 =  $('div.innerDetails table:first', nDetailsRow).dataTable({
-             "asStripClasses": [ 'color1', 'color2' ],
+             "asStripeClasses": [ 'color1', 'color2' ],
              "bAutoWidth": false,
              "bFilter" : false,
              "bPaginate" : false,
@@ -1207,7 +1122,6 @@
            } );
          }
    } ) } );""".format(S.contextPath,innerClickJSFunction)
->>>>>>> 09eeb52a
 
     /*
      * It displays the report Detail of a Rule
@@ -1822,48 +1736,6 @@
                 } ); } )""".format(tabid,S.contextPath)
 
             val jsFun = """
-<<<<<<< HEAD
-            $('#%2$s td#plus').unbind();
-            $('#%2$s td#plus').click( function () {
-              var nTr = this.parentNode;
-              var i = $.inArray( nTr, anOpen%1$s );
-              if ( i === -1 ) {
-                $('img', this).attr( 'src', "%3$s/images/details_close.png" );
-                var fnData = oTable%1$s.fnGetData( nTr );
-                var nDetailsRow = oTable%1$s.fnOpen( nTr, fnFormatDetails%1$s(oTable%1$s, nTr), 'details' );
-                var Otable2 = $('div.innerDetails table:first', nDetailsRow).dataTable({
-                  "asStripeClasses": [ 'color1', 'color2' ],
-                  "bAutoWidth": false,
-                  "bFilter" : false,
-                  "bPaginate" : false,
-                  "bLengthChange": false,
-                  "bInfo" : false,
-                  "sPaginationType": "full_numbers",
-                  "bJQueryUI": true,
-                  "aaSorting": [[ 1, "asc" ]],
-                  "aoColumns": [
-                    { "sWidth": "20px", "bSortable": false },
-                    { "sWidth": "20px", "bSortable": false },
-                    { "sWidth": "295px" },
-                    { "sWidth": "50px" },
-                    { "sWidth": "10px", "bSortable": false  , "bVisible":false }
-                  ],
-               "fnDrawCallback" : function( oSettings ) {%4$s}
-                } );
-                $('div.innerDetails table:first', nDetailsRow).attr("style","");
-                $('div.innerDetails', nDetailsRow).slideDown(300);
-                $('div.dataTables_wrapper:has(table.noMarginGrid)').addClass('noMarginGrid');
-                anOpen%1$s.push( nTr );
-              }
-              else {
-                $('img', this).attr( 'src', "%3$s/images/details_open.png" );
-                $('div.innerDetails', $(nTr).next()[0]).slideUp(300, function () {
-                  oTable%1$s.fnClose( nTr );
-                  anOpen%1$s.splice( i, 1 );
-                } );
-              }
-          } );""".format(tabid,gridId+"Grid",S.contextPath,innerJsFun)
-=======
             var tab = $($('#%2$s').dataTable().fnGetNodes());
             tab.each( function () {
               $(this).unbind();
@@ -1877,7 +1749,7 @@
                   var fnData = oTable%1$s.fnGetData( nTr );
                   var nDetailsRow = oTable%1$s.fnOpen( nTr, fnFormatDetails%1$s(oTable%1$s, nTr), 'details' );
                   var Otable2 = $('div.innerDetails table:first', nDetailsRow).dataTable({
-                    "asStripClasses": [ 'color1', 'color2' ],
+                    "asStripeClasses": [ 'color1', 'color2' ],
                     "bAutoWidth": false,
                     "bFilter" : false,
                     "bPaginate" : false,
@@ -1907,7 +1779,6 @@
                   } );
                 }
           } );} );""".format(tabid,gridId+"Grid",S.contextPath,innerJsFun)
->>>>>>> 09eeb52a
             ( "#reportLine" #> datas.flatMap(showNodeReport(_) )
             ) (reportsGridXml(gridId,message) ) ++
             /*Sorry about the Javascript
