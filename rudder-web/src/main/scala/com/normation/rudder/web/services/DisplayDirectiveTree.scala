--- conflicted
+++ resolved
@@ -233,30 +233,6 @@
                   Nil
       )
 
-<<<<<<< HEAD
-=======
-
-        val jsInitFunction = Script(JsRaw (s"""
-           $$('#${htmlId}').mouseover( function(e) {
-             e.stopPropagation();
-             $$('#${htmlId} .treeActions').show();
-             $$('#${htmlId} a:first').addClass("treeOver jstree-hovered");
-           } );
-           $$('#${htmlId}').hover( function(e) {
-             $$('.treeActions').hide();
-             $$('.treeOver').removeClass("treeOver jstree-hovered");
-             $$('#${htmlId} .treeActions').show();
-             $$('#${htmlId} a:first').addClass("treeOver jstree-hovered");
-           }, function(e) {
-             $$('.treeOver').removeClass("treeOver jstree-hovered");
-             $$('#${htmlId} .treeActions').hide();
-           } );
-           $$('#${htmlId} .treeActions').click( function(e) {
-             e.stopPropagation();
-           } );
-         """))
-
->>>>>>> b97397fb
       override def body = {
 
         val editButton = {
@@ -327,9 +303,6 @@
       }
     }
 
-<<<<<<< HEAD
-    displayCategory(directiveLib, "jstn_0").toXml
-=======
     displayCategory(directiveLib, "jstn_0").toXml ++ Script(OnLoad(JsRaw("""
       $('.treeActions').hide();
       $(window).on('resize',function(){
@@ -338,9 +311,6 @@
       adjustHeight('.rudder_col > .col','#footer');
       $('.col.col-sm').on('scroll',function(){$$('.ui-tooltip').hide();});
     """)))
-
-
->>>>>>> b97397fb
   }
 
 }