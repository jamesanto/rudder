--- conflicted
+++ resolved
@@ -511,18 +511,11 @@
    * @param container
    * @return
    */
-<<<<<<< HEAD
-  private def updateGroup(originalNodeGroup : NodeGroup, name : String, description : String, query : Query, isDynamic : Boolean, nodeList : List[NodeId], isEnabled : Boolean = true ) : JsCmd = {
+  private def updateGroup(originalNodeGroup : NodeGroup, name : String, description : String, query : Query, isDynamic : Boolean, nodeList : List[NodeId], container:String, isEnabled : Boolean = true ) : JsCmd = {
     val newNodeGroup = new NodeGroup(originalNodeGroup.id, name, description, Some(query), isDynamic, nodeList.toSet, isEnabled, originalNodeGroup.isSystem)
     (for {
+      moved <- nodeGroupRepository.move(originalNodeGroup, NodeGroupCategoryId(container), CurrentUser.getActor, crReasons.map(_.is)) ?~! "Error when moving NodeGroup %s ('%s') to '%s'".format(originalNodeGroup.id, originalNodeGroup.name, container)
       saved <- nodeGroupRepository.update(newNodeGroup, CurrentUser.getActor, crReasons.map(_.is)) ?~! "Error when updating the group %s".format(originalNodeGroup.id)
-=======
-  private def updateGroup(originalNodeGroup : NodeGroup, name : String, description : String, query : Query, isDynamic : Boolean, nodeList : List[NodeId], container:String, isActivated : Boolean = true ) : JsCmd = {
-    val newNodeGroup = new NodeGroup(originalNodeGroup.id, name, description, Some(query), isDynamic, nodeList.toSet, isActivated, originalNodeGroup.isSystem)
-    (for {
-      moved <- nodeGroupRepository.move(originalNodeGroup, NodeGroupCategoryId(container), CurrentUser.getActor) ?~! "Error when moving NodeGroup %s ('%s') to '%s'".format(originalNodeGroup.id, originalNodeGroup.name, container)
-      saved <- nodeGroupRepository.update(newNodeGroup, CurrentUser.getActor) ?~! "Error when updating the group %s".format(originalNodeGroup.id)
->>>>>>> 05f15fa4
       deploy <- {
         asyncDeploymentAgent ! AutomaticStartDeployment(RudderEventActor)
         Full("Deployment request sent")
