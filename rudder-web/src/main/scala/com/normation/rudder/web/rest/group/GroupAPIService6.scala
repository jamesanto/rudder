/*
*************************************************************************************
* Copyright 2015 Normation SAS
*************************************************************************************
*
* This file is part of Rudder.
*
* Rudder is free software: you can redistribute it and/or modify
* it under the terms of the GNU General Public License as published by
* the Free Software Foundation, either version 3 of the License, or
* (at your option) any later version.
*
* In accordance with the terms of section 7 (7. Additional Terms.) of
* the GNU General Public License version 3, the copyright holders add
* the following Additional permissions:
* Notwithstanding to the terms of section 5 (5. Conveying Modified Source
* Versions) and 6 (6. Conveying Non-Source Forms.) of the GNU General
* Public License version 3, when you create a Related Module, this
* Related Module is not considered as a part of the work and may be
* distributed under the license agreement of your choice.
* A "Related Module" means a set of sources files including their
* documentation that, without modification of the Source Code, enables
* supplementary functions or services in addition to those offered by
* the Software.
*
* Rudder is distributed in the hope that it will be useful,
* but WITHOUT ANY WARRANTY; without even the implied warranty of
* MERCHANTABILITY or FITNESS FOR A PARTICULAR PURPOSE.  See the
* GNU General Public License for more details.
*
* You should have received a copy of the GNU General Public License
* along with Rudder.  If not, see <http://www.gnu.org/licenses/>.

*
*************************************************************************************
*/

package com.normation.rudder.web.rest.group

import com.normation.rudder.web.rest.RestUtils._
import net.liftweb.common._
import net.liftweb.json._
import net.liftweb.json.JsonDSL._
import com.normation.rudder.repository._
import com.normation.eventlog._
import com.normation.rudder.web.rest._
import com.normation.rudder.domain.nodes._
import com.normation.rudder.domain.RudderDit

case class GroupApiService6 (
    readGroup         : RoNodeGroupRepository
  , writeGroup        : WoNodeGroupRepository
  , restDataSerializer: RestDataSerializer
) extends Loggable {

  def getCategoryTree(apiVersion: ApiVersion) = {
    for {
        root <- readGroup.getFullGroupLibrary
    } yield {
      restDataSerializer.serializeGroupCategory(root, root.id, FullDetails, apiVersion)
    }
  }

  def getCategoryDetails(id : NodeGroupCategoryId, apiVersion: ApiVersion) = {
    for {
      root <- readGroup.getFullGroupLibrary
      category <- Box(root.allCategories.get(id)) ?~! s"Cannot find Group category '${id.value}'"
      parent <- Box(root.parentCategories.get(id)) ?~! s"Cannot find Group category '${id.value}' parent"
    } yield {
      restDataSerializer.serializeGroupCategory(category, parent.id, MinimalDetails, apiVersion)
    }
  }

  def deleteCategory(id : NodeGroupCategoryId, apiVersion: ApiVersion)(actor : EventActor, modId : ModificationId, reason : Option[String]) = {
    for {
      root <- readGroup.getFullGroupLibrary
      category <- Box(root.allCategories.get(id)) ?~! s"Cannot find Group category '${id.value}'"
      parent <- Box(root.parentCategories.get(id)) ?~! s"Cannot find Groupl category '${id.value}' parent"
      _ <- writeGroup.delete(id, modId, actor, reason)
    } yield {
      restDataSerializer.serializeGroupCategory(category, parent.id, MinimalDetails, apiVersion)
    }
  }

<<<<<<< HEAD
  def updateCategory(id : NodeGroupCategoryId, restData: Box[RestGroupCategory], apiVersion: ApiVersion)(actor : EventActor, modId : ModificationId, reason : Option[String]) = {
=======
  def updateCategory(id : NodeGroupCategoryId, restData: RestGroupCategory)(actor : EventActor, modId : ModificationId, reason : Option[String]) = {
>>>>>>> 53f75d9c
    for {
      root <- readGroup.getFullGroupLibrary
      category <- Box(root.allCategories.get(id)) ?~! s"Cannot find Group category '${id.value}'"
      oldParent <- Box(root.parentCategories.get(id)) ?~! s"Cannot find Group category '${id.value}' parent"
      parent = restData.parent.getOrElse(oldParent.id)
      update = restData.update(category)
      _ <-writeGroup.saveGroupCategory(update.toNodeGroupCategory,parent, modId, actor, reason)
    } yield {
      restDataSerializer.serializeGroupCategory(update, parent, MinimalDetails, apiVersion)
    }
  }

<<<<<<< HEAD
  def createCategory(id : NodeGroupCategoryId, restData: Box[RestGroupCategory], apiVersion: ApiVersion)(actor : EventActor, modId : ModificationId, reason : Option[String]) = {
=======
  def createCategory(id : NodeGroupCategoryId, restData: RestGroupCategory)(actor : EventActor, modId : ModificationId, reason : Option[String]) = {
>>>>>>> 53f75d9c
    for {
      update <- restData.create(id)
      category = update.toNodeGroupCategory
      parent = restData.parent.getOrElse(NodeGroupCategoryId("GroupRoot"))
      _ <-writeGroup.addGroupCategorytoCategory(category,parent, modId, actor, reason)
    } yield {
      restDataSerializer.serializeGroupCategory(update, parent, MinimalDetails, apiVersion)
    }
  }

}<|MERGE_RESOLUTION|>--- conflicted
+++ resolved
@@ -82,11 +82,7 @@
     }
   }
 
-<<<<<<< HEAD
-  def updateCategory(id : NodeGroupCategoryId, restData: Box[RestGroupCategory], apiVersion: ApiVersion)(actor : EventActor, modId : ModificationId, reason : Option[String]) = {
-=======
-  def updateCategory(id : NodeGroupCategoryId, restData: RestGroupCategory)(actor : EventActor, modId : ModificationId, reason : Option[String]) = {
->>>>>>> 53f75d9c
+  def updateCategory(id : NodeGroupCategoryId, restData: RestGroupCategory, apiVersion: ApiVersion)(actor : EventActor, modId : ModificationId, reason : Option[String]) = {
     for {
       root <- readGroup.getFullGroupLibrary
       category <- Box(root.allCategories.get(id)) ?~! s"Cannot find Group category '${id.value}'"
@@ -99,11 +95,7 @@
     }
   }
 
-<<<<<<< HEAD
-  def createCategory(id : NodeGroupCategoryId, restData: Box[RestGroupCategory], apiVersion: ApiVersion)(actor : EventActor, modId : ModificationId, reason : Option[String]) = {
-=======
-  def createCategory(id : NodeGroupCategoryId, restData: RestGroupCategory)(actor : EventActor, modId : ModificationId, reason : Option[String]) = {
->>>>>>> 53f75d9c
+  def createCategory(id : NodeGroupCategoryId, restData: RestGroupCategory, apiVersion: ApiVersion)(actor : EventActor, modId : ModificationId, reason : Option[String]) = {
     for {
       update <- restData.create(id)
       category = update.toNodeGroupCategory
