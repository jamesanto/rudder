--- conflicted
+++ resolved
@@ -159,13 +159,8 @@
       val modId = ModificationId(uuidGen.newUuid)
       //TODO : manage error message
       S.clearCurrentNotices
-<<<<<<< HEAD
-      newNodeManager.accept(listNode, modId, CurrentUser.getActor).zip(listNode).foreach { case (box,id) => box match {
+      listNode.foreach { id => newNodeManager.accept(id, modId, CurrentUser.getActor) match {
         case f:Failure =>
-=======
-      listNode.foreach { id => newNodeManager.accept(id, CurrentUser.getActor) match {
-        case f:Failure => 
->>>>>>> 52e6f953
           S.error(
             <span class="error">
               {f.messageChain}
@@ -174,24 +169,14 @@
         case e:EmptyBox =>
           logger.error("Add new node '%s' lead to Failure.".format(id.value.toString), e)
           S.error(<span class="error">Error while accepting node(s).</span>)
-<<<<<<< HEAD
-        case Full(srvId) =>
-=======
         case Full(inventory) =>
->>>>>>> 52e6f953
           // TODO : this will probably move to the NewNodeManager, when we'll know
           // how we handle the user
           val version = retrieveLastVersions(id)
           version match {
-<<<<<<< HEAD
             case Some(x) =>
-              serverSummaryService.find(acceptedNodesDit,srvId) match {
+              serverSummaryService.find(acceptedNodesDit,id) match {
                 case Full(srvs) if (srvs.size==1) =>
-=======
-            case Some(x) => 
-              serverSummaryService.find(acceptedNodesDit,id) match {
-                case Full(srvs) if (srvs.size==1) =>  
->>>>>>> 52e6f953
                     val srv = srvs.head
                     val entry = AcceptNodeEventLog.fromInventoryLogDetails(
                         principal        = authedUser
@@ -208,19 +193,11 @@
                         case Full(_) => logger.debug("Successfully added node '%s'".format(id.value.toString))
                         case _ => logger.warn("Node '%s'added, but the action couldn't be logged".format(id.value.toString))
                     }
-<<<<<<< HEAD
-
-                case _ => logger.error("Something bad happened while searching for node %s to log the acceptation, search %s".format(id.value.toString, srvId.value))
-              }
-
-            case None => logger.warn("Node '%s'added, but couldn't find it's inventory %s".format(id.value.toString, srvId.value))
-=======
-                
+
                 case _ => logger.error("Something bad happened while searching for node %s to log the acceptation, search %s".format(id.value.toString, id.value))
               }
-           
+
             case None => logger.warn("Node '%s'added, but couldn't find it's inventory %s".format(id.value.toString, id.value))
->>>>>>> 52e6f953
           }
       } }
 
@@ -229,14 +206,9 @@
     def refuseNodes(listNode : Seq[NodeId]) : Unit = {
       //TODO : manage error message
       S.clearCurrentNotices
-<<<<<<< HEAD
       val modId = ModificationId(uuidGen.newUuid)
-      newNodeManager.refuse(listNode, modId, CurrentUser.getActor).zip(listNode).foreach {case (box,id) =>  box match {
+      listNode.foreach { id => newNodeManager.refuse(id, modId, CurrentUser.getActor) match {
         case e:EmptyBox =>
-=======
-      listNode.foreach { id => newNodeManager.refuse(id, CurrentUser.getActor) match {
-        case e:EmptyBox => 
->>>>>>> 52e6f953
           logger.error("Refuse node '%s' lead to Failure.".format(id.value.toString), e)
           S.error(<span class="error">Error while refusing node(s).</span>)
         case Full(srv) =>
