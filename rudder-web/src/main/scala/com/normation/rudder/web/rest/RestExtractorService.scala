/*
*************************************************************************************
* Copyright 2013 Normation SAS
*************************************************************************************
*
* This file is part of Rudder.
*
* Rudder is free software: you can redistribute it and/or modify
* it under the terms of the GNU General Public License as published by
* the Free Software Foundation, either version 3 of the License, or
* (at your option) any later version.
*
* In accordance with the terms of section 7 (7. Additional Terms.) of
* the GNU General Public License version 3, the copyright holders add
* the following Additional permissions:
* Notwithstanding to the terms of section 5 (5. Conveying Modified Source
* Versions) and 6 (6. Conveying Non-Source Forms.) of the GNU General
* Public License version 3, when you create a Related Module, this
* Related Module is not considered as a part of the work and may be
* distributed under the license agreement of your choice.
* A "Related Module" means a set of sources files including their
* documentation that, without modification of the Source Code, enables
* supplementary functions or services in addition to those offered by
* the Software.
*
* Rudder is distributed in the hope that it will be useful,
* but WITHOUT ANY WARRANTY; without even the implied warranty of
* MERCHANTABILITY or FITNESS FOR A PARTICULAR PURPOSE.  See the
* GNU General Public License for more details.
*
* You should have received a copy of the GNU General Public License
* along with Rudder.  If not, see <http://www.gnu.org/licenses/>.

*
*************************************************************************************
*/

package com.normation.rudder.web.rest

import com.normation.cfclerk.domain._
import com.normation.cfclerk.services.TechniqueRepository
import com.normation.inventory.domain.NodeId
import com.normation.rudder.api.ApiAccountId
import com.normation.rudder.api.ApiAccountName
import com.normation.rudder.domain.nodes.NodeGroupCategoryId
import com.normation.rudder.domain.nodes.NodeProperty
import com.normation.rudder.domain.parameters.ParameterName
import com.normation.rudder.domain.policies._
import com.normation.rudder.domain.policies.PolicyMode
import com.normation.rudder.domain.queries.NodeReturnType
import com.normation.rudder.domain.queries.Query
import com.normation.rudder.domain.queries.QueryReturnType
import com.normation.rudder.domain.workflows._
import com.normation.rudder.repository._
import com.normation.rudder.repository.json._
import com.normation.rudder.rule.category.RuleCategoryId
import com.normation.rudder.services.queries.CmdbQueryParser
import com.normation.rudder.services.queries.CmdbQueryParser._
import com.normation.rudder.services.queries.JsonQueryLexer
import com.normation.rudder.services.queries.StringCriterionLine
import com.normation.rudder.services.queries.StringQuery
import com.normation.rudder.services.workflows.WorkflowService
import com.normation.rudder.web.rest.changeRequest.APIChangeRequestInfo
import com.normation.rudder.web.rest.directive.RestDirective
import com.normation.rudder.web.rest.group.RestGroup
import com.normation.rudder.web.rest.node._
import com.normation.rudder.web.rest.parameter.RestParameter
import com.normation.rudder.web.rest.rule.RestRule
import com.normation.rudder.web.services.ReasonBehavior.Disabled
import com.normation.rudder.web.services.ReasonBehavior.Mandatory
import com.normation.rudder.web.services.ReasonBehavior.Optionnal
import com.normation.rudder.web.services.UserPropertyService
import com.normation.utils.Control._

import net.liftweb.common._
import net.liftweb.http.Req
import net.liftweb.json._
import net.liftweb.json.JsonAST.JObject
import net.liftweb.json.JsonDSL._
import com.normation.rudder.domain.nodes.NodePropertyRights
import com.normation.rudder.domain.nodes.NodePropertyProvider
import com.normation.rudder.web.rest.parameter.RestParameter

case class RestExtractorService (
    readRule             : RoRuleRepository
  , readDirective        : RoDirectiveRepository
  , readGroup            : RoNodeGroupRepository
  , techniqueRepository  : TechniqueRepository
  , queryParser          : CmdbQueryParser with JsonQueryLexer
  , userPropertyService  : UserPropertyService
  , workflowService      : WorkflowService
) extends Loggable {

  import com.normation.rudder.repository.json.DataExtractor.OptionnalJson._
  /*
   * Params Extractors
   */
  private[this] def extractOneValue[T] (params : Map[String,List[String]], key : String)( to : (String) => Box[T] = ( (value:String) => Full(value))) = {
    params.get(key) match {
      case None               => Full(None)
      case Some(value :: Nil) => to(value).map(Some(_))
      case _                  => Failure(s"updateRule should contain only one value for $key")
    }
  }

  private[this] def extractList[T] (params : Map[String,List[String]], key: String)(to: (List[String]) => Box[T] = ( (values:List[String]) => Full(values))) : Box[Option[T]] = {
    params.get(key) match {
      case None       => Full(None)
      case Some(list) => to(list).map(Some(_))
    }
  }

  private[this] def extractJsonList[T] (json: JValue, key: String)( convertTo: JValue => Box[T] ): Box[Option[List[T]]] = {
    json \ key match {
      case JArray(values) =>
        for {
          value <- sequence(values) { convertTo(_) }
        } yield {
          Some(value.toList)
        }
      case JNothing => Full(None)
      case _        => Failure(s"Not a good value for parameter ${key}")
    }
  }

  /*
   * Convert value functions
   */
  private[this] def toBoolean (value : String) : Box[Boolean] = {
    value match {
      case "true"  => Full(true)
      case "false" => Full(false)
      case _       => Failure(s"value for boolean should be true or false instead of ${value}")
    }
  }

  private[this] def toNodeStatusAction (value : String) : Box[NodeStatusAction] = {
    value.toLowerCase match {
      case "accept" | "accepted"  => Full(AcceptNode)
      case "refuse" | "refused" => Full(RefuseNode)
      case "delete" | "deleted" | "removed" => Full(DeleteNode)
      case _       => Failure(s"value for nodestatus action should be accept, refuse, delete")
    }
  }
  private[this] def toInt (value:String) : Box[Int] = {
    try {
      Full(value.toInt)
    } catch  {
      case _ : java.lang.NumberFormatException => Failure(s"value for integer should be an integer instead of ${value}")
    }
  }

  private[this] def toQuery (value:String) : Box[Query] = {
    queryParser(value)
  }

  private[this] def toCriterionLine (value:String) : Box[List[StringCriterionLine]] = {
    JsonParser.parseOpt(value) match {
      case None => Failure("Could not parse 'select' cause in api query ")
      case Some(value) =>
        // Need to encapsulate this in a json Object, so it parse correctly
        val json  = ("where" -> value)
        queryParser.parseCriterionLine(json)
    }
  }

  private[this] def toQueryCriterion (value:String) : Box[List[StringCriterionLine]] = {
    JsonParser.parseOpt(value) match {
      case None => Failure("Could not parse 'select' cause in api query ")
      case Some(value) =>
        // Need to encapsulate this in a json Object, so it parse correctly
        val json  = (CRITERIA -> value)
        queryParser.parseCriterionLine(json)
    }
  }

  private[this] def toQueryReturnType (value:String) : Box[QueryReturnType] = {
    QueryReturnType(value)
  }

  private[this] def toQueryComposition (value:String) : Box[Option[String]] = {
    Full(Some(value))
  }

  private[this] def toMinimalSizeString (minimalSize : Int) (value:String) : Box[String] = {
    if (value.size >= minimalSize){
      Full(value)
    }
    else {
      Failure(s"$value must be at least have a ${minimalSize} character size")
    }
  }

  private[this] def toParameterName (value:String) : Box[ParameterName] = {
      toMinimalSizeString(3)(value) match {
        case Full(value) =>
          if (ParameterName.patternName.matcher(value).matches)
            Full(ParameterName(value))
          else Failure(s"Parameter Name should be respect the following regex : ${ParameterName.patternName.pattern()}")

        case eb : EmptyBox => eb ?~! "Parameter Name should be at least 3 characters long"
      }
  }

  private[this] def toDirectiveParam (value:String) : Box[Map[String,Seq[String]]] = {
    parseSectionVal(parse(value)).map(SectionVal.toMapVariables(_))
  }

  private[this] def extractJsonDirectiveParam (json: JValue ): Box[Option[Map[String,Seq[String]]]] = {
    json \ "parameters" match {
      case JObject(Nil) => Full(None)
      case x@JObject(_) => parseSectionVal(x).map(x => Some(SectionVal.toMapVariables(x)))
      case _            => Failure(s"The value for parameter 'parameters' is malformed.")
    }
  }

  private[this] def toNodeGroupCategoryId (value:String) : Box[NodeGroupCategoryId] = {
    readGroup.getGroupCategory(NodeGroupCategoryId(value)).map(_.id) ?~ s"Node group '$value' not found"
  }
  private[this] def toRuleCategoryId (value:String) : Box[RuleCategoryId] = {
  Full(RuleCategoryId(value))
  //Call to   readRule.getRuleCategory(NodeGroupCategoryId(value)).map(_.id) ?~ s"Directive '$value' not found"
  }

  private[this] def toGroupCategoryId (value:String) : Box[NodeGroupCategoryId] = {
    Full(NodeGroupCategoryId(value))
  }
  private[this] def toDirectiveId (value:String) : Box[DirectiveId] = {
    readDirective.getDirective(DirectiveId(value)).map(_.id) ?~ s"Directive '$value' not found"
  }

  private[this] def toApiAccountId (value:String) : Box[ApiAccountId] = {
    Full(ApiAccountId(value))
  }

  private[this] def toApiAccountName (value:String) : Box[ApiAccountName] = {
    Full(ApiAccountName(value))
  }

  private[this] def toWorkflowStatus (value : String) : Box[Seq[WorkflowNodeId]] = {
    val possiblestates = workflowService.stepsValue
    value.toLowerCase match {
      case "open" => Full(workflowService.openSteps)
      case "closed" => Full(workflowService.closedSteps)
      case "all" =>  Full(possiblestates)
      case value => possiblestates.find(_.value.toLowerCase == value) match {
        case Some(state) => Full(Seq(state))
        case None => Failure(s"'${value}' is not a possible state for change requests")
      }
    }
  }

  private[this] def toWorkflowTargetStatus (value : String) : Box[WorkflowNodeId] = {
    val possiblestates = workflowService.stepsValue
    possiblestates.find(_.value.toLowerCase == value.toLowerCase) match {
      case Some(state) => Full(state)
      case None => Failure(s"'${value}' is not a possible state for change requests, availabled values are: ${possiblestates.mkString("[ ", ", ", " ]")}")
    }
  }

  private[this] def toNodeDetailLevel (value:String) : Box[NodeDetailLevel] = {
    val fields = value.split(",")
    if (fields.contains("full")) {
       Full(FullDetailLevel)
    } else {
      val base = {
        if (fields.contains("minimal")) {
          MinimalDetailLevel
        } else {
          DefaultDetailLevel
        }
      }
      val customFields = fields.filter{
        field =>
          field != "minimal" &&
          field != "default" &&
          NodeDetailLevel.allFields.contains(field)
      }
      if (customFields.isEmpty) {
        Full(base)
      } else {
        val customLevel = CustomDetailLevel(base,customFields.toSet)
        Full(customLevel)
      }
    }
  }

  /*
   * Converting ruletarget.
   *
   * We support two use cases, in both json and parameters mode:
   * - simple rule target name (list of string) =>
   *   converted into a list of included target
   * - full-fledge include/exclude
   *   converted into one composite target.
   *
   * For now, it is an error to give several include/exclude,
   * as of Rudder 3.0, the UI does not know how to handle it.
   *
   * So in all case, the result is exactly ONE target.
   */
  private[this] def toRuleTarget(parameters: Map[String, List[String]], key:String ): Box[Option[RuleTarget]] = {
    parameters.get(key) match {
      case Some(values) =>
        sequence(values) { value => RuleTarget.unser(value) }.flatMap { mergeTarget }
      case None => Full(None)
    }
  }

  private[this] def toRuleTarget(json:JValue, key:String ): Box[Option[RuleTarget]] = {
    for {
      targets <- sequence((json \\ key).children) { child =>
                   child match {
                     case JArray(values) =>
                       sequence(values.children) { value => RuleTarget.unserJson(value) }.flatMap { mergeTarget }
                     case x              => RuleTarget.unserJson(x).map(Some(_))
                   }
                 }
      merged  <- mergeTarget(targets.flatten)
    } yield {
      merged
    }
  }

  private[this] def mergeTarget(seq: Seq[RuleTarget]): Box[Option[RuleTarget]] = {
    seq match {
      case Seq() => Full(None)
      case head +: Seq() => Full(Some(head))
      case several =>
        //if we have only simple target, build a composite including
        if(several.exists( x => x.isInstanceOf[CompositeRuleTarget])) {
          Failure("Composing several composite target with include/exclude is not supported now, please only one composite target.")
        } else {
          Full(Some(RuleTarget.merge(several.toSet)))
        }
    }
  }

  /*
   * Convert List Functions
   */
  private[this] def convertListToDirectiveId (values : Seq[String]) : Box[Set[DirectiveId]] = {
    sequence(values){ toDirectiveId }.map(_.toSet)
  }

  private[this] def convertListToNodeId (values : List[String]) : Box[List[NodeId]] = {
    Full(values.map(NodeId(_)))
  }

  def parseSectionVal(xml:JValue) : Box[SectionVal] = {

    def parseSectionName(section:JValue) : Box[String] = {
      section \ "name" match {
        case JString(sectionName) => Full(sectionName)
        case a => Failure("Missing required attribute 'name' for <section>: " + section)
      }
    }

    def parseSection(section:JValue) : Box[(String, SectionVal)] = {
      section match {
        case JNothing       => Failure("Missing required tag <section> in: " + xml)
        case JObject( JField("section",values) :: Nil) => recValParseSection(values)
        case _              => Failure("Found several <section> tag in XML, but only one root section is allowed: " + xml)
      }

    }

    def parseSections(section:JValue) : Box[Map[String,Seq[SectionVal]]] = {
      section \ "sections" match {
        case JNothing => Full(Map())
        case JArray(sections) => (sequence (sections.toSeq) (parseSection)).map(_.groupBy(_._1).mapValues(_.map(_._2)))
        case a => Failure("Missing required attribute 'name' for <section>: " + section)
      }
    }

    def parseVar (varSection :JValue) : Box[(String,String)] = {
      varSection match {
        case JObject( JField("var", JObject(JField("name",JString(varName)) :: JField("value",JString(varValue)) :: Nil)) :: Nil) => Full((varName,varValue))
        case a => Failure("Missing required attribute 'name' for <section>: " + varSection)
      }
    }
    def parseSectionVars(section:JValue) : Box[Map[String,String]] = {
      section \ "vars" match {
        case JNothing => Full(Map())
        case JArray(vars) => (sequence (vars.toSeq) (parseVar)).map(_.toMap)
        case a => Failure("Missing required attribute 'name' for <section>: " + section)
      }
    }

    def recValParseSection(section:JValue) : Box[(String, SectionVal)] = {
      for {
        sectionName <- parseSectionName(section)
        vars <- parseSectionVars(section)
        sections <-parseSections(section)
      } yield {
        (sectionName,SectionVal(sections,vars))
      }
    }

    for {
      root <- xml match {
        case JNothing       => Failure("Missing required tag <section> in: " + xml)
        case JObject( JField("section",values) :: Nil) => Full(values)
        case _              => Failure("Found several <section> tag in XML, but only one root section is allowed: " + xml)
      }
      (_ , sectionVal) <- recValParseSection(root)
    } yield {
      sectionVal
    }
  }

  /*
   * Data extraction functions
   */
  def extractPrettify (params : Map[String,List[String]]) : Boolean = {
    extractOneValue(params, "prettify")(toBoolean).map(_.getOrElse(false)).getOrElse(false)
  }

  def extractReason (req : Req) : Box[Option[String]] = {
    import com.normation.rudder.web.services.ReasonBehavior._
    userPropertyService.reasonsFieldBehavior match {
      case Disabled  => Full(None)
      case mode =>
        val reason = extractString("reason")(req)(Full(_))
        mode match {
          case Mandatory =>
            reason match {
              case Full(None) =>  Failure("Reason field is mandatory and should be at least 5 characters long")
              case Full(Some(v)) if v.size < 5 => Failure("Reason field should be at least 5 characters long")
              case _ => reason
            }
          case Optionnal => reason
        }
    }
  }

  def extractChangeRequestName (req : Req) : Box[Option[String]] = {
    extractString("changeRequestName")(req)(Full(_))
  }

  def extractChangeRequestDescription (req : Req) : String = {
    extractString("changeRequestDescription")(req)(Full(_)).getOrElse(None).getOrElse("")
  }

  def extractNodeStatus (params : Map[String,List[String]]) : Box[NodeStatusAction] = {
    extractOneValue(params, "status")(toNodeStatusAction) match {
      case Full(Some(status)) => Full(status)
      case Full(None) => Failure("node status should not be empty")
      case eb:EmptyBox => eb ?~ "error with node status"
    }
  }

  def extractParameterName (params : Map[String,List[String]]) : Box[ParameterName] = {
     extractOneValue(params, "id")(toParameterName) match {
       case Full(None) => Failure("Parameter id should not be empty")
       case Full(Some(value)) => Full(value)
       case eb:EmptyBox => eb ?~ "Error while fetch parameter Name"
     }
  }

  def extractWorkflowStatus (params : Map[String,List[String]]) : Box[Seq[WorkflowNodeId]] = {
    extractOneValue(params, "status")(toWorkflowStatus) match {
       case Full(None) => Full(workflowService.openSteps)
       case Full(Some(value)) => Full(value)
       case eb:EmptyBox => eb ?~ "Error while fetching workflow status"
     }
  }

  def extractWorkflowTargetStatus (params : Map[String,List[String]]) : Box[WorkflowNodeId] = {
    extractOneValue(params, "status")(toWorkflowTargetStatus) match {
      case Full(Some(value)) => Full(value)
      case Full(None) => Failure("workflow status should not be empty")
      case eb:EmptyBox => eb ?~ "Error while fetching workflow status"
    }
  }

  def extractChangeRequestInfo (params : Map[String,List[String]]) : Box[APIChangeRequestInfo] = {
   def ident = (value : String) => Full(value)
   for {
     name        <- extractOneValue(params, "name")(ident)
     description <- extractOneValue(params, "description")(ident)
   } yield {
     APIChangeRequestInfo(name,description)
   }
  }

  def extractNodeIds (params : Map[String,List[String]]) : Box[Option[List[NodeId]]] = {
    extractList(params, "nodeId")(convertListToNodeId)
  }

  def extractTechnique(optTechniqueName: Option[TechniqueName], opTechniqueVersion: Option[TechniqueVersion]) :  Box[Technique] = {
    optTechniqueName match {
      case Some(techniqueName) =>
        opTechniqueVersion match {
          case Some(version) =>
            techniqueRepository.getTechniqueVersions(techniqueName).find(_ == version) match {
              case Some(version) => techniqueRepository.get(TechniqueId(techniqueName,version)) match {
                case Some(technique) => Full(technique)
                case None => Failure(s" Technique ${techniqueName} version ${version} is not a valid Technique")
              }
              case None => Failure(s" version ${version} of Technique ${techniqueName}  is not valid")
            }
          case None => techniqueRepository.getLastTechniqueByName(techniqueName) match {
            case Some(technique) => Full(technique)
            case None => Failure( s"Error while fetching last version of technique ${techniqueName}")
          }
        }
      case None => Failure("techniqueName should not be empty")
    }
  }

  def checkTechniqueVersion (techniqueName: TechniqueName, techniqueVersion: Option[TechniqueVersion])  = {
     techniqueVersion match {
          case Some(version) =>
            techniqueRepository.getTechniqueVersions(techniqueName).find(_ == version) match {
              case Some(version) => Full(Some(version))
              case None => Failure(s" version ${version} of Technique ${techniqueName}  is not valid")
            }
          case None => Full(None)
     }
  }

  def extractNodeGroupCategoryId (params :  Map[String,List[String]]) : Box[NodeGroupCategoryId] ={
    extractOneValue(params, "nodeGroupCategory")(toNodeGroupCategoryId) match {
      case Full(Some(category)) => Full(category)
      case Full(None) => Failure("nodeGroupCategory cannot be empty")
      case eb:EmptyBox => eb ?~ "error when deserializing node group category"
    }
  }

  def extractRule (params : Map[String,List[String]]) : Box[RestRule] = {

    for {
      name             <- extractOneValue(params,"displayName")(toMinimalSizeString(3))
      category         <- extractOneValue(params, "category")(toRuleCategoryId)
      shortDescription <- extractOneValue(params,"shortDescription")()
      longDescription  <- extractOneValue(params,"longDescription")()
      enabled          <- extractOneValue(params,"enabled")( toBoolean)
      directives       <- extractList(params,"directives")( convertListToDirectiveId)
      target           <- toRuleTarget(params,"targets")
      tagsList         <- extractList(params, "tags")(sequence(_){ s =>  val list =  s.split(":"); Full(Tag(TagName(list.headOption.getOrElse(s)),TagValue(list.tail.headOption.getOrElse(""))))})
      tags             = tagsList.map(t => Tags(t.toSet))
    } yield {
      RestRule(name, category, shortDescription, longDescription, directives, target.map(Set(_)), enabled, tags)
    }
  }

  def extractRuleCategory (params : Map[String,List[String]]) : Box[RestRuleCategory] = {

    for {
      name        <- extractOneValue(params,"name")(toMinimalSizeString(3))
      description <- extractOneValue(params, "description")()
      parent      <- extractOneValue(params,"parent")(toRuleCategoryId)
    } yield {
      RestRuleCategory(name, description, parent)
    }
  }

  def extractGroup (params : Map[String,List[String]]) : Box[RestGroup] = {
    for {
      name        <- extractOneValue(params, "displayName")(toMinimalSizeString(3))
      description <- extractOneValue(params, "description")()
      enabled     <- extractOneValue(params, "enabled")( toBoolean)
      dynamic     <- extractOneValue(params, "dynamic")( toBoolean)
      query       <- extractOneValue(params, "query")(toQuery)
      _           <- if (query.map(_.criteria.size > 0).getOrElse(true)) Full("Query has at least one criteria") else Failure("Query should containt at least one criteria")
      category    <- extractOneValue(params, "category")(toGroupCategoryId)
    } yield {
      RestGroup(name,description,query,dynamic,enabled,category)
    }
  }

  def extractGroupCategory (params : Map[String,List[String]]) : Box[RestGroupCategory] = {

    for {
      name        <- extractOneValue(params,"name")(toMinimalSizeString(3))
      description <- extractOneValue(params, "description")()
      parent      <- extractOneValue(params,"parent")(toNodeGroupCategoryId)
    } yield {
      RestGroupCategory(name, description, parent)
    }
  }

  def extractParameter (params : Map[String,List[String]]) : Box[RestParameter] = {
    for {
      description <- extractOneValue(params, "description")()
      overridable <- extractOneValue(params, "overridable")( toBoolean)
      value       <- extractOneValue(params, "value")()
    } yield {
      RestParameter(value,description,overridable)
    }
  }

  /*
   * Looking for parameter: "properties=foo=bar"
   * ==> set foo to bar; delete baz, set plop to plop.
   */
  def extractNodeProperties (params : Map[String, List[String]]) : Box[Option[Seq[NodeProperty]]] = {
    // properties coming from the API are always provider=rudder / mode=read-write

    extractList(params, "properties") { props =>
      val splitted = props.map { prop =>
        val parts = prop.split('=')
        if(parts.size == 1) NodeProperty(parts(0), "", None, None)
        //here, we should parse parts(1) and only fallback to string if not successful.
        else NodeProperty(parts(0), parts(1), None, None)
      }
      Full(splitted)
    }
  }

  def extractNode (params : Map[String, List[String]]) : Box[RestNode] = {
    for {
      properties <- extractNodeProperties(params)
      mode       <- extractOneValue(params, "policyMode")(PolicyMode.parseDefault)
    } yield {
      RestNode(properties,mode)
    }
  }

  /*
   * expecting json:
   * { "properties": [
   *    {"name":"foo" , "value":"bar"  }
   * ,  {"name":"baz" , "value": ""    }
   * ,  {"name":"plop", "value":"plop" }
   * ] }
   */

  private[this] def extractNodeProperty(json : JValue) : Box[NodeProperty] = {
    ( (json \ "name"), (json \ "value") ) match {
      case ( JString(nameValue), value ) =>
        val provider = (json \ "provider") match {
          case JString(value) => Some(NodePropertyProvider(value))
          //if not defined of not a string, use default
          case _              => None
        }

        val mode = (json \ "mode") match {
          case JString(NodePropertyRights.ReadOnly.value)  => Some(NodePropertyRights.ReadOnly)
          case JString(NodePropertyRights.ReadWrite.value) => Some(NodePropertyRights.ReadWrite)
          case _                                         => None
        }

        Full(NodeProperty(nameValue, value, provider, mode))
      case (a, b)  =>
        Failure(s"""Error when trying to parse new property: '${compactRender(json)}'. The awaited format is: {"name": string, "value": json}""")
    }
  }

  def extractNodePropertiesrFromJSON (json : JValue) : Box[RestNodeProperties] = {
    import com.normation.utils.Control.sequence
    for {
      props <- json \ "properties" match {
        case JArray(props) => Full(props)
        case x             => Failure(s"""Error: the given parameter is not a JSON object with a 'properties' key""")
      }
      seq   <- sequence(props) { extractNodeProperty}
    } yield {
      RestNodeProperties(Some(seq))
    }
  }

  def extractNodePropertiesFromJSON (json : JValue) : Box[Option[Seq[NodeProperty]]] = {
    import com.normation.utils.Control.sequence
    json \ "properties" match {
        case JArray(props) => sequence(props){extractNodeProperty}.map(Some(_))
        case JNothing      => Full(None)
        case x             => Failure(s"""Error: the given parameter is not a JSON object with a 'properties' key""")
    }
  }

  def extractNodeFromJSON (json : JValue) : Box[RestNode] = {
    for {
      properties <- extractNodePropertiesFromJSON(json)
      mode       <- extractJsonString(json, "policyMode", PolicyMode.parseDefault)
    } yield {
      RestNode(properties,mode)
    }
  }

  /*
   * Looking for parameter: "level=2"
   */
  def extractComplianceLevel(params : Map[String, List[String]]) : Box[Option[Int]] = {
    params.get("level") match {
      case None | Some(Nil) => Full(None)
      case Some(h :: tail) => //only take into account the first level param is several are passed
        try { Full(Some(h.toInt)) }
        catch {
          case ex:NumberFormatException => Failure(s"level (displayed level of compliance details) must be an integer, was: '${h}'")
        }
    }
  }

  def extractDirective(req : Req) : Box[RestDirective] = {
    req.json match {
      case Full(json) => extractDirectiveFromJSON(json)
      case _ => extractDirective(req.params)
    }
  }

  def extractDirective (params : Map[String,List[String]]) : Box[RestDirective] = {
    for {
<<<<<<< HEAD
      name             <- extractOneValue(params, "name")(toMinimalSizeString(3)) or extractOneValue(params, "displayName")(toMinimalSizeString(3))
=======
      name             <- (extractOneValue(params, "name")(convertToMinimalSizeString(3)), extractOneValue(params, "displayName")(convertToMinimalSizeString(3))) match {
                            case (res@Full(Some(name)),_) => res
                            case (_,res@Full(Some(name))) => res
                            case (Full(None),Full(None)) => Full(None)
                            case (eb : EmptyBox,_) => eb
                            case (_, eb: EmptyBox) => eb
                          }
>>>>>>> b7607981
      shortDescription <- extractOneValue(params, "shortDescription")()
      longDescription  <- extractOneValue(params, "longDescription")()
      enabled          <- extractOneValue(params, "enabled")( toBoolean)
      priority         <- extractOneValue(params, "priority")(toInt)
      parameters       <- extractOneValue(params, "parameters")(toDirectiveParam)
      techniqueName    <- extractOneValue(params, "techniqueName")(x => Full(TechniqueName(x)))
      techniqueVersion <- extractOneValue(params, "techniqueVersion")(x => Full(TechniqueVersion(x)))
      policyMode       <- extractOneValue(params, "policyMode")(PolicyMode.parseDefault)
      tagsList         <- extractList(params, "tags")(sequence(_){ s =>  val list =  s.split(":"); Full(Tag(TagName(list.headOption.getOrElse(s)),TagValue(list.tail.headOption.getOrElse(""))))})
      tags             = tagsList.map(t => Tags(t.toSet))
    } yield {
      RestDirective(name,shortDescription,longDescription,enabled,parameters,priority, techniqueName, techniqueVersion, policyMode,tags)
    }
  }

  def extractRuleFromJSON (json : JValue) : Box[RestRule] = {
    for {
      name             <- extractJsonString(json, "displayName", toMinimalSizeString(3))
      category         <- extractJsonString(json, "category", toRuleCategoryId)
      shortDescription <- extractJsonString(json, "shortDescription")
      longDescription  <- extractJsonString(json, "longDescription")
      directives       <- extractJsonListString(json, "directives")(convertListToDirectiveId)
      target           <- toRuleTarget(json, "targets")
      enabled          <- extractJsonBoolean(json,"enabled")
      tags             <- extractTags(json \ "tags")
    } yield {
      RestRule(name, category, shortDescription, longDescription, directives, target.map(Set(_)), enabled, tags)
    }
  }

  def extractRuleCategory ( json : JValue ) : Box[RestRuleCategory] = {
    for {
      name        <- extractJsonString(json, "name", toMinimalSizeString(3))
      description <- extractJsonString(json, "description")
      parent      <- extractJsonString(json, "parent", toRuleCategoryId)
    } yield {
      RestRuleCategory(name, description, parent)
    }
  }

  def extractDirectiveFromJSON (json : JValue) : Box[RestDirective] = {
    for {
<<<<<<< HEAD
      name             <- extractJsonString(json, "name", toMinimalSizeString(3)) or
                          extractJsonString(json, "displayName", toMinimalSizeString(3))
      shortDescription <- extractJsonString(json, "shortDescription")
      longDescription  <- extractJsonString(json, "longDescription")
=======
      name             <- (extractOneValueJson(json, "name")(convertToMinimalSizeString(3)), extractOneValueJson(json, "displayName")(convertToMinimalSizeString(3))) match {
                            case (res@Full(Some(name)),_) => res
                            case (_,res@Full(Some(name))) => res
                            case (Full(None),Full(None)) => Full(None)
                            case (eb : EmptyBox,_) => eb
                            case (_, eb: EmptyBox) => eb
                          }
      shortDescription <- extractOneValueJson(json, "shortDescription")()
      longDescription  <- extractOneValueJson(json, "longDescription")()
>>>>>>> b7607981
      enabled          <- extractJsonBoolean(json, "enabled")
      priority         <- extractJsonInt(json,"priority")
      parameters       <- extractJsonDirectiveParam(json)
      techniqueName    <- extractJsonString(json, "techniqueName", x => Full(TechniqueName(x)))
      techniqueVersion <- extractJsonString(json, "techniqueVersion", x => Full(TechniqueVersion(x)))
      policyMode       <- extractJsonString(json, "policyMode", PolicyMode.parseDefault)
      tags             <- extractTags(json \ "tags")
    } yield {
      RestDirective(name,shortDescription,longDescription,enabled,parameters,priority,techniqueName,techniqueVersion,policyMode,tags)
    }
  }

  def extractGroupFromJSON (json : JValue) : Box[RestGroup] = {
    for {
      name        <- extractJsonString(json, "displayName", toMinimalSizeString(3))
      description <- extractJsonString(json, "description")
      enabled     <- extractJsonBoolean(json, "enabled")
      dynamic     <- extractJsonBoolean(json, "dynamic")
      stringQuery <- queryParser.jsonParse(json \ "query")
      query       <- queryParser.parse(stringQuery)
      _           <- if (query.criteria.size > 0) Full("Query has at least one criteria") else Failure("Query should containt at least one criteria")
      category    <- extractJsonString(json, "category", toGroupCategoryId)
    } yield {
      RestGroup(name,description,Some(query),dynamic,enabled,category)
    }
  }

  def extractGroupCategory ( json : JValue ) : Box[RestGroupCategory] = {
    for {
      name        <- extractJsonString(json,"name", toMinimalSizeString(3))
      description <- extractJsonString(json, "description")
      parent      <- extractJsonString(json,"parent", toNodeGroupCategoryId)
    } yield {
      RestGroupCategory(name, description, parent)
    }
  }

  def extractParameterNameFromJSON (json : JValue) : Box[ParameterName] = {
     extractJsonString(json, "id", toParameterName) match {
       case Full(None) => Failure("Parameter id should not be empty")
       case Full(Some(value)) => Full(value)
       case eb:EmptyBox => eb ?~ "Error while fetch parameter Name"
     }
  }

  def extractParameterFromJSON (json : JValue) : Box[RestParameter] = {
    for {
      description <- extractJsonString(json, "description")
      overridable <- extractJsonBoolean(json, "overridable")
      value       <- extractJsonString(json, "value")
    } yield {
      RestParameter(value,description,overridable)
    }
  }

  def extractApiAccountFromJSON (json : JValue) : Box[RestApiAccount] = {
    for {
      id          <- extractJsonString(json, "id", toApiAccountId)
      name        <- extractJsonString(json, "name", toApiAccountName)
      description <- extractJsonString(json, "description")
      enabled     <- extractJsonBoolean(json, "enabled")
      oldName     <- extractJsonString(json, "oldId", toApiAccountId)
    } yield {
      RestApiAccount(id, name, description, enabled, oldName)
    }
  }

  def extractNodeIdsFromJson (json : JValue) : Box[Option[List[NodeId]]] = {
    extractJsonListString(json, "nodeId")(convertListToNodeId)
  }

  def extractNodeStatusFromJson (json : JValue) : Box[NodeStatusAction] = {
    extractJsonString(json, "status", toNodeStatusAction) match {
      case Full(Some(status)) => Full(status)
      case Full(None) => Failure("node status should not be empty")
      case eb:EmptyBox => eb ?~ "error with node status"
    }
  }

  def extractNodeDetailLevel (params : Map[String,List[String]]) : Box[NodeDetailLevel] = {
    extractOneValue(params,"include")(toNodeDetailLevel) match {
      case Full(Some(level)) => Full(level)
      case Full(None) => Full(DefaultDetailLevel)
      case eb:EmptyBox => eb ?~ "error with node level detail"
    }
  }

  def extractQuery (params : Map[String,List[String]]) : Box[Option[Query]] = {
    extractOneValue(params,"query")(toQuery) match {
      case Full(None) =>
        extractOneValue(params,CRITERIA)(toQueryCriterion) match {
          case Full(None) => Full(None)
          case Full(Some(Nil)) => Failure("Query should at least contain one criteria")
          case Full(Some(criterion)) =>
            for {
              // Target defaults to NodeReturnType
              optType <- extractOneValue(params,TARGET)(toQueryReturnType)
              returnType = optType.getOrElse(NodeReturnType)

              // Composition defaults to None/And
              optComposition <-extractOneValue(params,COMPOSITION)(toQueryComposition)
              composition = optComposition.getOrElse(None)

              // Query may fail when parsing
              stringQuery = StringQuery(returnType,composition,criterion.toSeq)
              query <- queryParser.parse(stringQuery)
            } yield {
               Some(query)
            }
          case eb:EmptyBox => eb ?~! "error with query"
        }
      case Full(query) =>
        Full(query)
      case eb:EmptyBox => eb ?~! "error with query"
    }
  }

  def extractString[T](key : String) (req : Req)(fun : String => Box[T]) : Box[Option[T]]  = {
    req.json match {
      case Full(json) => json \ key match {
        case JString(value) => fun(value).map(Some(_))
        case JNothing => Full(None)
        case x => Failure(s"Not a valid value for '${key}' parameter, current value is : ${x}")
      }
      case _ =>
        req.params.get(key) match {
          case None => Full(None)
          case Some(head :: Nil) => fun(head).map(Some(_))
          case Some(list) => Failure(s"${list.size} values defined for '${key}' parameter, only one needs to be defined")
        }
    }
  }

  def extractInt[T](key : String) (req : Req)(fun : BigInt => Box[T]) : Box[Option[T]]  = {
    req.json match {
      case Full(json) => json \ key match {
        case JInt(value) => fun(value).map(Some(_))
        case JNothing => Full(None)
        case x => Failure(s"Not a valid value for '${key}' parameter, current value is : ${x}")
      }
      case _ =>
        req.params.get(key) match {
          case None => Full(None)
          case Some(head :: Nil) => try {
            fun(head.toLong).map(Some(_))
          } catch {
            case e : Throwable =>
              Failure(s"Parsing request parameter '${key}' as an integer failed, current value is '${head}'. Error message is: '${e.getMessage}'.")
          }
          case Some(list) => Failure(s"${list.size} values defined for 'id' parameter, only one needs to be defined")
        }
    }
  }

    def extractBoolean[T](key : String) (req : Req)(fun : Boolean => T) : Box[Option[T]]  = {
    req.json match {
      case Full(json) => json \ key match {
        case JBool(value) => Full(Some(fun(value)))
        case JNothing => Full(None)
        case x => Failure(s"Not a valid value for '${key}' parameter, current value is : ${x}")
      }
      case _ =>
        req.params.get(key) match {
          case None => Full(None)
          case Some(head :: Nil) => try {
            Full(Some(fun(head.toBoolean)))
          } catch {
            case e : Throwable =>
              Failure(s"Parsing request parameter '${key}' as a boolean failed, current value is '${head}'. Error message is: '${e.getMessage}'.")
          }
          case Some(list) => Failure(s"${list.size} values defined for 'id' parameter, only one needs to be defined")
        }
    }
  }

  def extractMap[T,U](key : String)(req : Req)
    ( keyFun : String => T
    , jsonValueFun : JValue => U
    , paramValueFun : String => U
    , paramMapSepartor : String
    ) : Box[Option[Map[T,U]]]  = {
    req.json match {
      case Full(json) => json \ key match {
        case JObject(fields) =>
          val map : Map[T,U] = fields.map{ case JField(fieldName, value) => (keyFun(fieldName), jsonValueFun(value))}.toMap
          Full(Some(map))
        case JNothing => Full(None)
        case x => Failure(s"Not a valid value for '${key}' parameter, current value is : ${x}")
      }
      case _ =>
        req.params.get(key) match {
          case None => Full(None)
          case Some(keyValues) =>
              (bestEffort(keyValues) {
                case keyValue =>
                  val splitted = keyValue.split(paramMapSepartor,1).toList
                  splitted match {
                    case key :: value :: Nil => Full((keyFun(key),paramValueFun(value)))
                    case _ => Failure ("Could not split value")
                  }
              }).map(values => Some(values.toMap))
        }
    }
  }

  def extractObj[T](key : String)(req : Req)(jsonValueFun : JObject => Box[T]) : Box[Option[T]]  = {
    req.json match {
      case Full(json) => extractJsonObj (json, key, jsonValueFun)
      case _ =>
        req.params.get(key) match {
          case None => Full(None)
          case Some(value :: Nil) =>
            parseOpt(value) match {
              case Some(obj : JObject) =>  jsonValueFun(obj).map(Some(_))
              case _ => Failure(s"Not a valid value for '${key}' parameter, current value is : ${value}")
            }
          case Some(list) => Failure(s"${list.size} values defined for '${key}' parameter, only one needs to be defined")
        }
    }
  }

  def extractList[T](key : String) (req : Req)(fun : String => Box[T]) : Box[List[T]]   = {
    req.json match {
      case Full(json) => json \ key match {
        case JString(value) => fun(value).map(_ :: Nil)
        case JArray(values) => com.normation.utils.Control.bestEffort(values){
                                 value =>
                                   value match {
                                     case JString(value) => fun(value)
                                     case x =>
                                       Failure(s"Not a valid value for '${key}' parameter, current value is : ${x}")
                                   }

                               }.map(_.toList)
        case JNothing => Full(Nil)
        case x => Failure(s"Not a valid value for '${key}' parameter, current value is : ${x}")
      }
      case _ =>
        req.params.get(key) match {
          case None => Full(Nil)
          case Some(list) => bestEffort(list)(fun(_)).map(_.toList)
        }
    }
  }

  def extractId[T] (req : Req)(fun : String => Full[T])  = extractString("id")(req)(fun)

}<|MERGE_RESOLUTION|>--- conflicted
+++ resolved
@@ -702,17 +702,13 @@
 
   def extractDirective (params : Map[String,List[String]]) : Box[RestDirective] = {
     for {
-<<<<<<< HEAD
-      name             <- extractOneValue(params, "name")(toMinimalSizeString(3)) or extractOneValue(params, "displayName")(toMinimalSizeString(3))
-=======
-      name             <- (extractOneValue(params, "name")(convertToMinimalSizeString(3)), extractOneValue(params, "displayName")(convertToMinimalSizeString(3))) match {
+      name             <- (extractOneValue(params, "name")(toMinimalSizeString(3)), extractOneValue(params, "displayName")(toMinimalSizeString(3))) match {
                             case (res@Full(Some(name)),_) => res
                             case (_,res@Full(Some(name))) => res
                             case (Full(None),Full(None)) => Full(None)
                             case (eb : EmptyBox,_) => eb
                             case (_, eb: EmptyBox) => eb
                           }
->>>>>>> b7607981
       shortDescription <- extractOneValue(params, "shortDescription")()
       longDescription  <- extractOneValue(params, "longDescription")()
       enabled          <- extractOneValue(params, "enabled")( toBoolean)
@@ -755,22 +751,15 @@
 
   def extractDirectiveFromJSON (json : JValue) : Box[RestDirective] = {
     for {
-<<<<<<< HEAD
-      name             <- extractJsonString(json, "name", toMinimalSizeString(3)) or
-                          extractJsonString(json, "displayName", toMinimalSizeString(3))
-      shortDescription <- extractJsonString(json, "shortDescription")
-      longDescription  <- extractJsonString(json, "longDescription")
-=======
-      name             <- (extractOneValueJson(json, "name")(convertToMinimalSizeString(3)), extractOneValueJson(json, "displayName")(convertToMinimalSizeString(3))) match {
+      name             <- (extractJsonString(json, "name", toMinimalSizeString(3)), extractJsonString(json, "displayName", toMinimalSizeString(3))) match {
                             case (res@Full(Some(name)),_) => res
                             case (_,res@Full(Some(name))) => res
                             case (Full(None),Full(None)) => Full(None)
                             case (eb : EmptyBox,_) => eb
                             case (_, eb: EmptyBox) => eb
                           }
-      shortDescription <- extractOneValueJson(json, "shortDescription")()
-      longDescription  <- extractOneValueJson(json, "longDescription")()
->>>>>>> b7607981
+      shortDescription <- extractJsonString(json, "shortDescription")
+      longDescription  <- extractJsonString(json, "longDescription")
       enabled          <- extractJsonBoolean(json, "enabled")
       priority         <- extractJsonInt(json,"priority")
       parameters       <- extractJsonDirectiveParam(json)
