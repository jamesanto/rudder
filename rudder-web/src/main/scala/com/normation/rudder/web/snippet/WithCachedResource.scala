--- conflicted
+++ resolved
@@ -37,12 +37,9 @@
 
 package com.normation.rudder.web.snippet
 
-<<<<<<< HEAD
 import bootstrap.liftweb.PluginsInfo
 import com.normation.plugins.PluginName
-=======
 import bootstrap.liftweb.StaticResourceRewrite
->>>>>>> 4f1894ff
 import net.liftweb.common.Box
 import net.liftweb.common.Empty
 import net.liftweb.common.Full
@@ -69,39 +66,6 @@
   def dispatch: DispatchIt = {
     case _ =>  render
   }
-
-<<<<<<< HEAD
-=======
-  def render(xhtml: NodeSeq): NodeSeq = {
-    xhtml flatMap (_ match {
-     case e: Elem if e.label == "link" =>
-        attrStr(e.attributes, "href").map { href =>
-          e.copy(attributes =
-            MetaData.update(e.attributes,
-                            e.scope,
-                            new UnprefixedAttribute("href", LiftRules.attachResourceId(href), Null))
-          )
-        } openOr e
-     case e: Elem if(e.label == "script" || e.label == "img") =>
-       attrStr(e.attributes, "src") map { src =>
-         e.copy(attributes =
-           MetaData.update(e.attributes,
-             e.scope,
-             new UnprefixedAttribute("src", LiftRules.attachResourceId(src), Null))
-         )
-       } openOr e
-     case e: Elem if(e.label == "iframe") =>
-       attrStr(e.attributes, "src") map { src =>
-         e.copy(attributes =
-           MetaData.update(e.attributes,
-             e.scope,
-             new UnprefixedAttribute("src", src.split("#").mkString(s"?version=${StaticResourceRewrite.prefix}#"), Null))
-         )
-       } openOr e
-     case e => e
-    })
-  }
->>>>>>> 4f1894ff
 
   val pluginResourceRegex = """/?toserve/([\w-]+)/.+""".r
 
@@ -146,6 +110,15 @@
        updateUrl(e, "href") openOr e
      case e: Elem if(e.label == "script" || e.label == "img") =>
        updateUrl(e, "src")  openOr e
+     // iframe is speciale in the way we update the url
+     case e: Elem if(e.label == "iframe") =>
+       attrStr(e.attributes, "src") map { src =>
+         e.copy(attributes =
+           MetaData.update(e.attributes,
+             e.scope,
+             new UnprefixedAttribute("src", src.split("#").mkString(s"?version=${StaticResourceRewrite.prefix}#"), Null))
+         )
+       } openOr e
      case e => e
     })
   }
