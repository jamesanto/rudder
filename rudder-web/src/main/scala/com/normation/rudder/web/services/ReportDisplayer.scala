--- conflicted
+++ resolved
@@ -122,52 +122,7 @@
       val complianceData = ComplianceData(directiveLib,allNodeInfos)
 
       complianceData.getRuleComplianceDetails(reportStatus)
-
-<<<<<<< HEAD
-    }
-=======
-  def showDirectivesReport(directives : Seq[DirectiveStatusReport], id :String) : NodeSeq = {
-       <table id={Helpers.nextFuncName} cellspacing="0" style="display:none" class="noMarginGrid tablewidth ">
-      <thead>
-        <tr class="head tablewidth">
-          <th class="emptyTd"><span/></th>
-          <th >Directive<span/></th>
-          <th >Status<span/></th>
-          <th ></th>
-        </tr>
-      </thead>
-      <tbody>{ directives.flatMap { directive =>
-      directiveRepository.getActiveTechniqueAndDirective(directive.directiveId) match {
-        case Full((activeTechnique, dir)) =>
-          val tech = techniqueRepository.getLastTechniqueByName(activeTechnique.techniqueName).map(_.name).getOrElse("Unknown technique")
-          val techversion = dir.techniqueVersion;
-          val tooltipid = Helpers.nextFuncName
-          val severity = ReportType.getSeverityFromStatus(directive.directiveReportType)
-          val directiveImage = <img   src="/images/icTools.png" style="padding-left:4px"/>
-          val directiveEditLink:NodeSeq = if (!dir.isSystem)
-              SHtml.a( {()=> RedirectTo("""/secure/configurationManager/directiveManagement#{"directiveId":"%s"}""".format(dir.id.value))},directiveImage,("style","padding-left:4px"))
-            else
-              NodeSeq.Empty
-          val components = showComponentsReports(directive.components)
-           ( "#status [class+]" #> severity &
-             "#status *" #> <center>{getDisplayStatusFromSeverity(severity)}</center> &
-             "#details *" #> components &
-             "#directiveLink *" #> directiveEditLink &
-             "#directiveInfo *" #>{
-                        <b>{dir.name}</b>
-                        <span class="tooltipable" tooltipid={tooltipid} title="">
-                          <img   src="/images/icInfo.png" style="padding-left:4px; margin:0px;"/>
-                        </span>
-                         <span/>
-                        <div class="tooltipContent" id={tooltipid}>
-                          Directive <b>{dir.name}</b> is based on technique
-                          <b>{tech}</b> (version {techversion})
-                        </div> }
-           ) (directiveLineXml)
-        case _ => <div>Could not fetch directive {directive.directiveId} </div>
-      }
-    } }</tbody></table>
->>>>>>> 3c34a495
+    }
   }
 
   def showReportDetail(executionsBatches : Seq[ExecutionBatch], node : NodeInfo) : NodeSeq = {
