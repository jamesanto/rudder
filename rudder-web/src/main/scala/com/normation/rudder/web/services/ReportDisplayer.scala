/*
*************************************************************************************
* Copyright 2011 Normation SAS
*************************************************************************************
*
* This program is free software: you can redistribute it and/or modify
* it under the terms of the GNU Affero General Public License as
* published by the Free Software Foundation, either version 3 of the
* License, or (at your option) any later version.
*
* In accordance with the terms of section 7 (7. Additional Terms.) of
* the GNU Affero GPL v3, the copyright holders add the following
* Additional permissions:
* Notwithstanding to the terms of section 5 (5. Conveying Modified Source
* Versions) and 6 (6. Conveying Non-Source Forms.) of the GNU Affero GPL v3
* licence, when you create a Related Module, this Related Module is
* not considered as a part of the work and may be distributed under the
* license agreement of your choice.
* A "Related Module" means a set of sources files including their
* documentation that, without modification of the Source Code, enables
* supplementary functions or services in addition to those offered by
* the Software.
*
* This program is distributed in the hope that it will be useful,
* but WITHOUT ANY WARRANTY; without even the implied warranty of
* MERCHANTABILITY or FITNESS FOR A PARTICULAR PURPOSE. See the
* GNU Affero General Public License for more details.
*
* You should have received a copy of the GNU Affero General Public License
* along with this program. If not, see <http://www.gnu.org/licenses/agpl.html>.
*
*************************************************************************************
*/

package com.normation.rudder.web.services

import scala.xml.NodeSeq
import scala.xml.NodeSeq.seqToNodeSeq
import com.normation.cfclerk.services.TechniqueRepository
import com.normation.exceptions.TechnicalException
import com.normation.rudder.domain.nodes.NodeInfo
import com.normation.rudder.domain.reports._
import com.normation.rudder.repository.RoDirectiveRepository
import com.normation.rudder.repository.RoRuleRepository
import com.normation.rudder.services.reports.ReportingService
import bootstrap.liftweb.RudderConfig
import net.liftweb.common._
import net.liftweb.http.S
import net.liftweb.http.SHtml
import net.liftweb.http.Templates
import net.liftweb.http.js.JE._
import net.liftweb.http.js.JsCmd
import net.liftweb.http.js.JsCmds._
import net.liftweb.util.Helpers._
import com.normation.inventory.domain.NodeId
import com.normation.rudder.domain.policies.Rule
import com.normation.rudder.repository.FullActiveTechniqueCategory
import com.normation.rudder.domain.policies.RuleId
import com.normation.rudder.domain.nodes.Node

/**
 * Display the last reports of a server
 * Based on template : templates-hidden/reports_server
 */
class ReportDisplayer(
    ruleRepository      : RoRuleRepository
  , directiveRepository : RoDirectiveRepository
  , reportingService    : ReportingService
  , techniqueRepository : TechniqueRepository
) extends Loggable {

  private[this] val getAllNodeInfos = RudderConfig.nodeInfoService.getAll _

  private[this] val templateByNodePath = List("templates-hidden", "reports_server")
  private def templateByNode() =  Templates(templateByNodePath) match {
    case Empty | Failure(_,_,_) =>
      throw new TechnicalException("Template for execution batch history not found. I was looking for %s.html".format(templateByNodePath.mkString("/")))
    case Full(n) => n
  }

  def reportByNodeTemplate = chooseTemplate("batches", "list", templateByNode)
  def directiveDetails = chooseTemplate("directive", "foreach", templateByNode)



  /**
   * Main entry point to display the tab with reports of a node.
   * It build up to 3 tables:
   * - general compliance table (displayed by rules)
   * - missing reports table if such reports exists
   * - unknown reports table if such reports exists
   */
  def asyncDisplay(node: Node) : NodeSeq = {
      Script(OnLoad(JsRaw("""
              | $("#%s").bind( "show", function(event, ui) {
              | if(ui.panel.id== '%s') { %s; }
              | });
              """.stripMargin('|').format("node_tabs",
            "node_reports",
            SHtml.ajaxCall(JsRaw(""),(v:String) => SetHtml("reportsDetails",displayReports(node)) )._2.toJsCmd
       )))
      )
  }

  /**
   * Refresh the main compliance table
   */
  def refreshReportDetail(node : Node) = {
    def refreshData : Box[JsCmd] = {
      for {
        reports <- reportingService.findNodeStatusReport(node.id)
        data    <- getComplianceData(node.id, reports)
      } yield {
        JsRaw(s"""refreshTable("reportsGrid",${data.json.toJsCmd});""")
      }
    }

    val ajaxCall = {
      SHtml.ajaxCall(
          JsNull
        , (s) => refreshData.getOrElse(Noop)
      )
    }

    AnonFunc(ajaxCall)
  }

<<<<<<< HEAD
  private[this] def displayReports(node : Node) : NodeSeq = {
    val boxXml = (
      for {
        report       <- reportingService.findNodeStatusReport(node.id)
        directiveLib <- directiveRepository.getFullDirectiveLibrary
      } yield {

        //what we print before all the tables
        val nbAttention = report.compliance.noAnswer + report.compliance.error + report.compliance.repaired
        val intro = if(nbAttention > 0) {
          <div>There are {nbAttention} out of {report.compliance.total} reports that require our attention</div>
        } else if(report.compliance.pc_pending > 0) {
          <div>Policy update in progress</div>
        } else {
          <div>All the last execution reports for this server are ok</div>
        }

        val missing = getComponents(MissingReportType, report, directiveLib).toSet
        val unexpected = getComponents(UnexpectedReportType, report, directiveLib).toSet
=======
  def asyncDisplay(node : NodeInfo) : NodeSeq = {

    val id = JsNodeId(node.id)
    val callback =  SHtml.ajaxInvoke(() => SetHtml("reportsDetails",displayReports(node)) )
    Script(OnLoad(JsRaw(
      s"""
        $$("#details_${id}").bind( "show", function(event, ui) {
          if(ui.panel.id== 'node_reports') { ${callback.toJsCmd} }
        });
       """
    )))
  }
>>>>>>> 8f429425

        bind("lastReportGrid",reportByNodeTemplate
          , "intro"      ->  intro
          , "grid"       -> showReportDetail(report, node)
          , "missing"    -> showMissingReports(missing)
          , "unexpected" -> showUnexpectedReports(unexpected)
        )
      }
    )

    boxXml match {
      case e:EmptyBox =>

        logger.error(e)
        <div class="error">Could not fetch reports information</div>
      case Full(xml) => xml
    }
  }


  private[this] def showReportDetail(reports: NodeStatusReport, node: Node): NodeSeq = {
    val data = getComplianceData(node.id, reports).map(_.json).getOrElse(JsArray())

    <table id="reportsGrid" class="fixedlayout tablewidth" cellspacing="0"></table> ++
    Script(JsRaw(s"""
      createRuleComplianceTable("reportsGrid",${data.toJsCmd},"${S.contextPath}", ${refreshReportDetail(node).toJsCmd});
      createTooltip();
    """))
  }

  private[this] def getComplianceData(nodeId: NodeId, reportStatus: NodeStatusReport) = {
    for {
      directiveLib <- directiveRepository.getFullDirectiveLibrary
      allNodeInfos <- getAllNodeInfos()
      rules        <- ruleRepository.getAll(true)
    } yield {
      ComplianceData.getNodeByRuleComplianceDetails(nodeId, reportStatus, allNodeInfos, directiveLib, rules)
    }
  }


  def showMissingReports(reports:Set[((String,String,List[String]),String,String)]) : NodeSeq = {
    def showMissingReport(report:((String,String, List[String]),String,String)) : NodeSeq = {
      val techniqueName =report._2
      val techniqueVersion = report._3
      val reportValue = report._1

      ( "#technique *" #>  "%s (%s)".format(techniqueName,techniqueVersion)
      & "#component *" #>  reportValue._1
      & "#value *"     #>  reportValue._2
      ) (
        <tr>
          <td id="technique"></td>
          <td id="component"></td>
          <td id="value"></td>
        </tr>
      )
    }

    /*
     * NOTE : a missing report is an unknown report with no message
     */
    val missingComponents = reports.filter(r => r._1._3.isEmpty)
    if (missingComponents.size >0){
      ( "#reportLine" #> missingComponents.flatMap(showMissingReport(_) )).apply(
      <h3>Missing reports</h3>
      <div>The following reports are what Rudder expected to receive, but did not. This usually indicates a bug in the Technique being used.</div>
      <table id="missingGrid"  cellspacing="0" style="clear:both">
        <thead>
          <tr class="head">
            <th>Technique<span/></th>
            <th>Component<span/></th>
            <th>Value<span/></th>
          </tr>
        </thead>
        <tbody>
          <div id="reportLine"/>
        </tbody>
      </table>
      <br/>
      ) ++
      buildTable(
          "missing"
         ,"missingGrid"
         , """{ "sWidth": "150px" },
              { "sWidth": "150px" },
              { "sWidth": "150px" }"""
      )
    } else {
      NodeSeq.Empty
    }
  }

  def showUnexpectedReports(reports:Set[((String,String,List[String]),String,String)]) : NodeSeq = {
    def showUnexpectedReport(report:((String,String,List[String]),String,String)) : NodeSeq = {
      val techniqueName =report._2
      val techniqueVersion = report._3
      val reportValue = report._1

      ( "#technique *"  #>  "%s (%s)".format(techniqueName,techniqueVersion)
      &  "#component *" #>  reportValue._1
      & "#value *"      #>  reportValue._2
      & "#message *"    #>  <ul>{reportValue._3.map(msg => <li>{msg}</li>)}</ul>
      ) (
        <tr><td id="technique"></td><td id="component"></td><td id="value"></td><td id="message"></td></tr>
      )
    }

   /*
    * Note: unexpected reports are only the one with messages
    */
    val missingComponents = reports.filter(r => r._1._3.nonEmpty)
    if (missingComponents.size >0){
      ( "#reportLine" #> missingComponents.flatMap(showUnexpectedReport(_) )).apply(
      <h3>Unexpected reports</h3>
      <div>The following reports were received by Rudder, but did not match the reports declared by the Technique. This usually indicates a bug in the Technique being used.</div>
      <table id="unexpectedGrid"  cellspacing="0" style="clear:both">
        <thead>
          <tr class="head">
            <th>Technique<span/></th>
            <th>Component<span/></th>
            <th>Value<span/></th>
            <th>Message<span/></th>
          </tr>
        </thead>
        <tbody>
          <div id="reportLine"/>
        </tbody>
      </table>
      <br/> ) ++
      buildTable("unexpected"
        ,"unexpectedGrid"
        , """{ "sWidth": "100px" },
             { "sWidth": "100px" },
             { "sWidth": "100px" },
             { "sWidth": "200px" }"""
      )
    } else {
     NodeSeq.Empty
    }
  }


  private[this] def getComponents(status: ReportType, nodeStatusReports: NodeStatusReport, directiveLib: FullActiveTechniqueCategory) = {
   /*
    * Note:
    * - missing reports are unexpected without error message
    * - unexpected reports are only the one with messages
    *
    * To get unexpected reports we have to find them in each node report
    * So we have to go the value level, get the messages
    * and also get technique details at directive level for each report
    * we could add more information at each level (directive name? rule name?)
    */
    for {
      (_, directive) <- nodeStatusReports.report.directives
      value          <- directive.getValues(v => v.status == status)
    } yield {
      val (techName, techVersion) = directiveLib.allDirectives.get(value._1).map { case(tech,dir) =>
        (tech.techniqueName.value, dir.techniqueVersion.toString)
      }.getOrElse(("Unknown technique", "N/A"))

      ((value._2, value._3.componentValue, value._3.messages.flatMap(_.message)), techName, techVersion)
    }
  }

  private[this] def buildTable(name1: String, name2: String, colums: String): NodeSeq = {
    Script( JsRaw(s"""
     var oTable${name1} = $$('#${name2}').dataTable({
       "asStripeClasses": [ 'color1', 'color2' ],
       "bAutoWidth": false,
       "bFilter" : true,
       "bPaginate" : true,
       "bLengthChange": true,
       "bStateSave": true,
                    "fnStateSave": function (oSettings, oData) {
                      localStorage.setItem( 'DataTables_${name2}', JSON.stringify(oData) );
                    },
                    "fnStateLoad": function (oSettings) {
                      return JSON.parse( localStorage.getItem('DataTables_${name2}') );
                    },
       "sPaginationType": "full_numbers",
       "bJQueryUI": true,
       "oLanguage": {
         "sSearch": ""
       },
       "sDom": '<"dataTables_wrapper_top"fl>rt<"dataTables_wrapper_bottom"ip>',
       "aaSorting": [[ 0, "asc" ]],
       "aoColumns": [
         ${colums}
       ]
     } );
    """) )
  }

}<|MERGE_RESOLUTION|>--- conflicted
+++ resolved
@@ -57,6 +57,7 @@
 import com.normation.rudder.repository.FullActiveTechniqueCategory
 import com.normation.rudder.domain.policies.RuleId
 import com.normation.rudder.domain.nodes.Node
+import com.normation.rudder.web.model.JsNodeId
 
 /**
  * Display the last reports of a server
@@ -90,16 +91,16 @@
    * - missing reports table if such reports exists
    * - unknown reports table if such reports exists
    */
-  def asyncDisplay(node: Node) : NodeSeq = {
-      Script(OnLoad(JsRaw("""
-              | $("#%s").bind( "show", function(event, ui) {
-              | if(ui.panel.id== '%s') { %s; }
-              | });
-              """.stripMargin('|').format("node_tabs",
-            "node_reports",
-            SHtml.ajaxCall(JsRaw(""),(v:String) => SetHtml("reportsDetails",displayReports(node)) )._2.toJsCmd
-       )))
-      )
+  def asyncDisplay(node : Node) : NodeSeq = {
+    val id = JsNodeId(node.id)
+    val callback =  SHtml.ajaxInvoke(() => SetHtml("reportsDetails",displayReports(node)) )
+    Script(OnLoad(JsRaw(
+      s"""
+        $$("#details_${id}").bind( "show", function(event, ui) {
+          if(ui.panel.id== 'node_reports') { ${callback.toJsCmd} }
+        });
+       """
+    )))
   }
 
   /**
@@ -125,7 +126,6 @@
     AnonFunc(ajaxCall)
   }
 
-<<<<<<< HEAD
   private[this] def displayReports(node : Node) : NodeSeq = {
     val boxXml = (
       for {
@@ -145,20 +145,6 @@
 
         val missing = getComponents(MissingReportType, report, directiveLib).toSet
         val unexpected = getComponents(UnexpectedReportType, report, directiveLib).toSet
-=======
-  def asyncDisplay(node : NodeInfo) : NodeSeq = {
-
-    val id = JsNodeId(node.id)
-    val callback =  SHtml.ajaxInvoke(() => SetHtml("reportsDetails",displayReports(node)) )
-    Script(OnLoad(JsRaw(
-      s"""
-        $$("#details_${id}").bind( "show", function(event, ui) {
-          if(ui.panel.id== 'node_reports') { ${callback.toJsCmd} }
-        });
-       """
-    )))
-  }
->>>>>>> 8f429425
 
         bind("lastReportGrid",reportByNodeTemplate
           , "intro"      ->  intro
