/*
*************************************************************************************
* Copyright 2011 Normation SAS
*************************************************************************************
*
* This file is part of Rudder.
*
* Rudder is free software: you can redistribute it and/or modify
* it under the terms of the GNU General Public License as published by
* the Free Software Foundation, either version 3 of the License, or
* (at your option) any later version.
*
* In accordance with the terms of section 7 (7. Additional Terms.) of
* the GNU General Public License version 3, the copyright holders add
* the following Additional permissions:
* Notwithstanding to the terms of section 5 (5. Conveying Modified Source
* Versions) and 6 (6. Conveying Non-Source Forms.) of the GNU General
* Public License version 3, when you create a Related Module, this
* Related Module is not considered as a part of the work and may be
* distributed under the license agreement of your choice.
* A "Related Module" means a set of sources files including their
* documentation that, without modification of the Source Code, enables
* supplementary functions or services in addition to those offered by
* the Software.
*
* Rudder is distributed in the hope that it will be useful,
* but WITHOUT ANY WARRANTY; without even the implied warranty of
* MERCHANTABILITY or FITNESS FOR A PARTICULAR PURPOSE.  See the
* GNU General Public License for more details.
*
* You should have received a copy of the GNU General Public License
* along with Rudder.  If not, see <http://www.gnu.org/licenses/>.

*
*************************************************************************************
*/

package com.normation.rudder.web.model

import com.normation.utils.Utils._
import scala.xml._
import net.liftweb.common._
import net.liftweb.http._
import js._
import JsCmds._
import JE._
import net.liftweb.util.Helpers._
import java.io.File
import org.joda.time.{ DateTime, LocalDate, LocalTime, Duration, Period }
import org.joda.time.format.DateTimeFormatter
import net.liftweb.util.FieldError
import com.normation.cfclerk.domain._
import net.liftweb.http.SHtml.ChoiceHolder
import com.normation.cfclerk.domain.HashAlgoConstraint.PLAIN
import com.normation.cfclerk.domain.HashAlgoConstraint.PreHashed
import net.liftweb.util.CssSel
import net.liftweb.util.Helpers
import com.normation.utils.Control
import com.normation.rudder.web.rest.RestUtils
import com.normation.rudder.domain.appconfig.FeatureSwitch
import com.normation.rudder.domain.appconfig.FeatureSwitch.Disabled
import com.normation.rudder.domain.appconfig.FeatureSwitch.Enabled
import com.normation.rudder.services.policies.JsEngine

/**
 * This field is a simple input text, without any
 * special validation nor anything.
 */

object TextField {

  def textInput(kind : String)(id : String) = {
      // Html template
    def templatePath = List("templates-hidden", "components", "directiveInput")
    def template() =  Templates(templatePath) match {
       case eb : EmptyBox =>
         val failure = eb ?~ s"Template for text input configuration not found. I was looking for ${templatePath.mkString("/")}.html"
         sys.error(failure.messageChain)
       case Full(n) => n
    }
    def textInput = chooseTemplate("input", kind, template)

    val css: CssSel =  ".tw-bs [id]" #> id &
    ".text-section [id]" #>  (id+"-controller")

    css(textInput)

  }
}

class TextField(
    val id           : String
  , scriptSwitch : () => Box[FeatureSwitch]
) extends DirectiveField {
  self =>
  type ValueType = String
  protected var _x: String = getDefaultValue

  def get = _x
  def set(x: String) = { if (null == x) _x = "" else _x = x; _x }
<<<<<<< HEAD
  def toForm() = {
    val attrs = if(isReadOnly) Seq(("readonly" -> "readonly")) else Seq()
    val html  =
      <div class="tw-bs">

      </div>
    Full(SHtml.text(toClient, { x => parseClient(x) }, attrs:_*))
=======

  def toForm() = display(TextField.textInput("text") )

  def display( xml: String => NodeSeq) = {
    val formId = Helpers.nextFuncName
    val valueInput = SHtml.text("", {s =>  parseClient(s)}, ("ng-model","result"), ("ng-hide", "true") )
    val (scriptEnabled, currentPrefix, currentValue) = scriptSwitch().getOrElse(Disabled) match {
      case Disabled => (JsFalse, "",toClient)
      case Enabled  =>
        val (currentPrefix, currentValue) =
          if (toClient.startsWith(JsEngine.EVALJS)) {
            (JsEngine.EVALJS, toClient.substring(JsEngine.EVALJS.length()))
          } else {
            ("",toClient)
          }
        ( JsTrue, currentPrefix, currentValue)
    }
    val initScript = {
      Script(OnLoad( JsRaw(s"""
       angular.bootstrap("#${formId}", ['text']);
       var scope = angular.element($$("#${formId}-controller")).scope();
       scope.$$apply(function(){
         scope.init(
             ${Str(currentValue).toJsCmd}
           , ${Str(currentPrefix).toJsCmd}
           , ${scriptEnabled.toJsCmd}
         );
       });""")))
    }

    val form = (".text-section *+" #> valueInput).apply(xml(formId)) ++ initScript
    Full(form)

>>>>>>> 575a7ed0
  }
  def manifest = manifestOf[String]

  override val uniqueFieldId = Full(id)
  def name = id
  def validate = Nil
  def validations = Nil
  def setFilter = Nil
  def parseClient(s: String): Unit = if (null == s) _x = "" else _x = s
  def toClient: String = if (null == _x) "" else _x

  def getPossibleValues(filters: (ValueType => Boolean)*): Option[Set[ValueType]] = None // not supported in the general cases
  def getDefaultValue = ""
}

class ReadOnlyTextField(val id:String) extends DirectiveField {
  self =>
  type ValueType = String
  protected var _x: String = getDefaultValue

  val readOnly = true

  def get = _x
  def set(x: String) = { if (null == x) _x = "" else _x = x; _x }
  def toForm() = {
    val attrs = if(isReadOnly) Seq(("readonly" -> "readonly")) else Seq()
    Full(SHtml.text(toClient, { x => parseClient(x) }, attrs:_*))
  }
  def manifest = manifestOf[String]

  override val uniqueFieldId = Full(id)
  def name = id
  def validate = Nil
  def validations = Nil
  def setFilter = Nil
  def parseClient(s: String): Unit = if (null == s) _x = "" else _x = s
  def toClient: String = if (null == _x) "" else _x

  def getPossibleValues(filters: (ValueType => Boolean)*): Option[Set[ValueType]] = None // not supported in the general cases
  def getDefaultValue = ""
}

/**
 * A textarea field, with a css class
 * "textareaField"
 *
 */

class TextareaField(
    override val id: String
  , scriptSwitch   : () => Box[FeatureSwitch]
) extends TextField(id,scriptSwitch) {
  self =>

  override def toForm() = display(TextField.textInput("textarea") )

}

class InputSizeField(
    override val id: String
  , scriptSwitch   : () => Box[FeatureSwitch]
  , expectedUnit   : String = "b"
) extends TextField(id,scriptSwitch) {
  val units = ValueLabel("b", "B") :: ValueLabel("kb", "KB") :: ValueLabel("mb", "MB") :: ValueLabel("gb", "GB") :: ValueLabel("tb", "TB") :: Nil

  override def toForm() = Full(<div>{ inputToForm ++ unitsToForm }</div>)

  private def inputToForm = SHtml.text(_x, { x => updateValue(x) })
  private def unitsToForm = SHtml.select(units.map(_.tuple), Full(expectedUnit), { selected => selectedUnit = selected; computeValue() })

  var value: BigDecimal = 0
  var selectedUnit: String = expectedUnit

  def unitBytes(unit: String): BigDecimal = {
    val oneBD: BigDecimal = 1
    unit match {
      case "b" => oneBD
      case "kb" => oneBD * 1024
      case "mb" => oneBD * 1024 * 1024
      case "gb" => oneBD * 1024 * 1024 * 1024
      case "tb" => oneBD * 1024 * 1024 * 1024 * 1024
    }
  }

  def computeValue() = {
    _x = (value * unitBytes(selectedUnit) / unitBytes(expectedUnit)).toString
    _x
  }

  def updateValue(s: String): Unit =
    try
      value = BigDecimal(s)
    catch {
      case e: NumberFormatException =>
        value = 0
        DirectiveField.logger.debug("parse exception: " + e.getMessage)
    }

  def updateUnit(unit: String): Unit = selectedUnit = unit
}

/* Multiple values, display check boxes by default */
class SelectField(val id: String, items: Seq[ValueLabel]) extends DirectiveField {
  self =>
  import collection.mutable.ListBuffer
  type ValueType = Seq[String]
  private var values: ValueType = getDefaultValue

  def get = values
  def set(x: ValueType) = { values = x; values }

  def toForm() = {
    val valuesByLabel = items.map(_.reverse.tuple).toMap
    val labelsByValue = items.map(_.tuple).toMap

    val defaultLabels = values.map(labelsByValue.getOrElse(_,""))
    val labels = items.map(_.label)
    Full(SHtml.checkbox[String](labels, defaultLabels,
      labelsSelected => set(labelsSelected.map(valuesByLabel.getOrElse(_,"")))).toForm)
  }

  def manifest = manifestOf[ValueType]

  override val uniqueFieldId = Full(id)
  def name = id
  def validate = Nil
  def validations = Nil
  def setFilter = Nil

  def parseClient(s: String): Unit =
    if (null == s) values = getDefaultValue
    else values = s.split(",")

  def toClient: String = if (null == values) "" else values.mkString(",")

  // not supported
  def getPossibleValues(filters: (ValueType => Boolean)*): Option[Set[ValueType]] = None

  def getDefaultValue = List[String]()
}

/**
 * This field is a select field, for constrained values
 */
class SelectOneField(val id: String, valueslabels: Seq[ValueLabel]) extends DirectiveField {
  self =>
  type ValueType = String
  private var _x: String = getDefaultValue

  def get = _x
  def set(x: String) = { if (null == x) _x = "" else _x = x; _x }
  def toForm() = {
    if (valueslabels.size <= 3)
      radios
    else
      dropDownList
  }

  def radios = {
    //
    val labels = valueslabels.map(_.label)
    val choiceHolder: ChoiceHolder[String] = SHtml.radio(valueslabels.map(_.value), Full(toClient), { x => parseClient(x) })
    Full(<div class="tw-bs">{
      choiceHolder.flatMap {
        c =>
          ( <div class="radio">
              <label>
                { c.xhtml }
                { valueslabels.find(x => x.value == c.key).map(_.label).getOrElse("error")}
              </label>
            </div>
          )
      }
    }</div>)

  }

  def dropDownList = Full(SHtml.select(valueslabels.map(_.tuple), Full(toClient), { x => parseClient(x) }))

  def manifest = manifestOf[String]

  override val uniqueFieldId = Full(id)
  def name = id
  def validate = Nil
  def validations = Nil
  def setFilter = Nil
  def parseClient(s: String): Unit = if (null == s) _x = "" else _x = s
  def toClient: String = if (null == _x) "" else _x

  override def displayHtml = {
    Text({ valueslabels.filter(entry => (entry.value == _x)).headOption.map(entry => entry.label).getOrElse("") })
  }

  def getPossibleValues(filters: (ValueType => Boolean)*): Option[Set[ValueType]] = Some(valueslabels.map(x => x.value).toSet) // not supported in the general cases
  def getDefaultValue = ""
}

/**
 * This Field allows to select a file from all the
 * file available in the "basePath" directory.
 * Files are presented in a select drop box with there
 * file name.
 * No verification is done on basePath, so if it is not a directory
 * or does not exists, the select box will be empty.
 *
 * Set does not set the file is
 */
class UploadedFileField(basePath: String)(val id: String) extends DirectiveField {
  require(null != basePath, "basePath can't be null")
  type ValueType = File
  private val root = new File(basePath)
  private var f: File = getDefaultValue
  private var errors = List[FieldError]()

  def get = f
  def set(x: File) = {
    errors = List[FieldError]()
    if (null == x) f = null
    else if (listFiles.exists(_._1 == x)) {
      f = x
    } else {
      errors = FieldError(this,
        "The chosen file %s is not in the parent directory %s".format(f.getName, basePath)) :: Nil
    }
    f
  }
  def toForm() = {
    val xml = SHtml.selectObj(
      listFiles,
      { if (null == f) Empty else Full(f) },
      { x: File => set(x) },
      ("id", id))
    Full(xml)
  }
  def manifest = manifestOf[File]

  override val uniqueFieldId = Full(id)
  def name = id
  def validate = Nil
  def validations = Nil
  def setFilter = Nil
  def parseClient(s: String): Unit = {
    if (isEmpty(s)) set(null)
    else set(new File(root, s))
  }
  def toClient: String = if (null == f) "" else f.getName

  def getPossibleValues(filters: (ValueType => Boolean)*): Option[Set[ValueType]] = {
    Some((listFiles.map(_._1).toSet /: filters) { (files, filter) => files.filter(f => filter(f)) })
  }
  def getDefaultValue = null

  private def listFiles: Seq[(File, String)] = {
    if (!root.exists || !root.isDirectory) Seq()
    else root.listFiles.toSeq.filter(_.isFile).map(x => (x, x.getName))
  }
}

class DateField(format: DateTimeFormatter)(val id: String) extends DirectiveField {
  type ValueType = LocalDate

  private var _x: ValueType = getDefaultValue
  private var errors: List[FieldError] = Nil
  def get = _x
  def set(x: ValueType) = { _x = x; _x }
  def manifest = manifestOf[LocalDate]

  override val uniqueFieldId = Full(id)

  def name = id
  def validate = Nil
  def validations = Nil
  def setFilter = Nil
  def parseClient(s: String): Unit = {
    try {
      _x = format.parseDateTime(s).toLocalDate
    } catch {
      case e: IllegalArgumentException =>
        DirectiveField.logger.debug("parse exception: " + e.getMessage)
        errors = errors ::: List(FieldError(this, "Bad date format"))
    }
  }
  def toClient: String = if (null == _x) "" else _x.toString(format)

  def toForm() = {
    val xml = (SHtml.text(toClient, { x => parseClient(x) }) % ("id" -> this.id)) ++
      Script(OnLoad(JsRaw("var init%s = $.datepicker.regional['%s']; init%s['showOn'] = 'both';jQuery('#%s').datepicker(init%s)".
        format(id, format.getLocale.getLanguage, id, id, id))))

    Full(xml)
  }

  def getPossibleValues(filters: (ValueType => Boolean)*): Option[Set[ValueType]] = None // not supported in the general cases
  def getDefaultValue = DateTime.now().toLocalDate //default datetime
}

class TimeField(format: DateTimeFormatter)(val id: String) extends DirectiveField {
  type ValueType = LocalTime

  private var _x: ValueType = getDefaultValue
  private var errors: List[FieldError] = Nil
  def get = _x
  def set(x: ValueType) = { _x = x; _x }
  def manifest = manifestOf[LocalTime]

  override val uniqueFieldId = Full(id)

  def name = id
  def validate = Nil
  def validations = Nil
  def setFilter = Nil
  def parseClient(s: String): Unit = {
    try {
      _x = format.parseDateTime(s).toLocalTime
    } catch {
      case e: IllegalArgumentException =>
        DirectiveField.logger.debug("parse exception: " + e.getMessage)
        errors = errors ::: List(FieldError(this, "Bad time format"))
    }
  }
  def toClient: String = if (null == _x) "" else _x.toString(format)

  def toForm() = {
    val xml = (SHtml.text(toClient, { x => parseClient(x) }) % ("id" -> this.id)) ++
      Script(OnLoad(JsRaw("var init%s = $.datepicker.regional['%s']; init%s['showOn'] = 'both';jQuery('#%s').datepicker(init%s)".
        format(id, format.getLocale.getLanguage, id, id, id))))

    Full(xml)
  }

  def getPossibleValues(filters: (ValueType => Boolean)*): Option[Set[ValueType]] = None // not supported in the general cases
  def getDefaultValue = DateTime.now().toLocalTime //default datetime
}

class PeriodField(
  showSeconds: Boolean = true,
  showMinutes: Boolean = true,
  showHours: Boolean = true,
  showDays: Boolean = true)(val id: String) extends DirectiveField {
  type ValueType = Period

  private var _x: ValueType = getDefaultValue
  private var errors: List[FieldError] = Nil
  def get = _x
  def set(x: ValueType) = { _x = x; _x }
  def manifest = manifestOf[Period]

  override val uniqueFieldId = Full(id)

  def name = id
  def validate = Nil
  def validations = Nil
  def setFilter = Nil
  //awaiting string: a duration in milliseconds
  def parseClient(s: String): Unit = {
    try {
      _x = new Period(s.toLong)
    } catch {
      case e: NumberFormatException =>
        DirectiveField.logger.debug("parse exception: " + e.getMessage)
        errors = errors ::: List(FieldError(this, "Bad duration format"))
      case e: IllegalArgumentException =>
        DirectiveField.logger.debug("parse exception: " + e.getMessage)
        errors = errors ::: List(FieldError(this, "Bad time format"))
    }
  }
  def toClient: String = if (null == _x) "0" else _x.getMillis.toString

  def toForm() = {
      def intOpts(until: Int, by: Int = 1): Seq[(Int, String)] =
        new Range(0, until, by).map(x => (x, x.toString))

    val xml =
      <div>
        {
          if (showDays) SHtml.selectObj[Int](intOpts(365), Full(0), { t => set(is.withDays(t)) }) ++
            Text("day(s)")
          else NodeSeq.Empty
        }
        {
          if (showHours) SHtml.selectObj[Int](intOpts(24), Full(0), { t => set(is.withHours(t)) }) ++
            Text("hour(s)")
          else NodeSeq.Empty
        }
        {
          if (showMinutes) SHtml.selectObj[Int](intOpts(60), Full(0), { t => set(is.withMinutes(t)) }) ++
            Text("minute(s)")
          else NodeSeq.Empty
        }
        {
          if (showSeconds) SHtml.selectObj[Int](intOpts(60), Full(0), { t => set(is.withSeconds(t)) }) ++
            Text("second(s)")
          else NodeSeq.Empty
        }
      </div>

    Full(xml)
  }

  def getPossibleValues(filters: (ValueType => Boolean)*): Option[Set[ValueType]] = None // not supported in the general cases
  def getDefaultValue = Period.ZERO
}

class FilePermsField(val id: String) extends DirectiveField {
  type ValueType = FilePerms

  private val _x: ValueType = getDefaultValue
  private var errors: List[FieldError] = Nil

  def get = _x
  def set(x: ValueType) = { _x.set(x); _x }
  def manifest = manifestOf[FilePerms]

  override val uniqueFieldId = Full(id)
  def name = id
  def validate = Nil
  def validations = Nil
  def setFilter = Nil
  def parseClient(s: String): Unit = {
    if (nonEmpty(s)) FilePerms(s).map(_x.set(_))
  }
  def toClient: String = if (null == _x) "" else _x.octal

  def toForm() = {
    val xml = <table>
                <tr><th></th><th>Read</th><th>Write</th><th>Exec</th></tr>
                <tr><td>User</td><td><check:ur/></td><td><check:uw/></td><td><check:ux/></td></tr>
                <tr><td>Group</td><td><check:gr/></td><td><check:gw/></td><td><check:gx/></td></tr>
                <tr><td>Other</td><td><check:or/></td><td><check:ow/></td><td><check:ox/></td></tr>
              </table> % ("id" -> id)

    val fxml = bind("check", xml,
      "ur" -> SHtml.checkbox(_x.u.read, { _x.u.read = _ }),
      "uw" -> SHtml.checkbox(_x.u.write, { _x.u.write = _ }),
      "ux" -> SHtml.checkbox(_x.u.exec, { _x.u.exec = _ }),
      "gr" -> SHtml.checkbox(_x.g.read, { _x.g.read = _ }),
      "gw" -> SHtml.checkbox(_x.g.write, { _x.g.write = _ }),
      "gx" -> SHtml.checkbox(_x.g.exec, { _x.g.exec = _ }),
      "or" -> SHtml.checkbox(_x.o.read, { _x.o.read = _ }),
      "ow" -> SHtml.checkbox(_x.o.write, { _x.o.write = _ }),
      "ox" -> SHtml.checkbox(_x.o.exec, { _x.o.exec = _ }))

    Full(fxml)
  }
  def getPossibleValues(filters: (ValueType => Boolean)*): Option[Set[ValueType]] =
    Some((FilePerms.allPerms /: filters) { (filePerms, filter) =>
      filePerms.filter(p => filter(p))
    })

  def getDefaultValue = new FilePerms() //default perms to 000
}

class CheckboxField(val id: String) extends DirectiveField {
  type ValueType = String // yes, this is truly a String

  private var _x: String = getDefaultValue
  private var description: String = ""
  override def displayName = description
  override def displayName_=(s: String): Unit = description = s

  def get = _x
  def set(x: String) = { if (null == x) _x = "" else _x = x; _x }
  def manifest = manifestOf[String]

  override val uniqueFieldId = Full(id)
  def name = id
  def validate = Nil
  def validations = Nil
  def setFilter = Nil
  def parseClient(s: String): Unit = if (null == s) _x = "false" else _x = s
  def toClient: String = if (null == _x) "false" else _x

  override def displayHtml = { if ((null == _x) || ("false" == _x)) Text("No") else Text("Yes") }
  def toForm() = Full(SHtml.checkbox(toClient.equalsIgnoreCase("true"), { x => parseClient(x.toString) }))

  def getPossibleValues(filters: (ValueType => Boolean)*): Option[Set[ValueType]] = None

  def getDefaultValue = "false"
}

/**
 * A password field has two parts:
 *
 * One part display the current field, with possible action. If there is no current field, this part is not displayed
 * One part display how to change the passsword with the possible action (hash, cleartext, prehashed, script ...)
 *
 */

class PasswordField(
    val id: String
  , algos:Seq[HashAlgoConstraint]
  , canBeDeleted : Boolean
  , scriptSwitch : () => Box[FeatureSwitch]
) extends DirectiveField {
  self =>
  type ValueType = String
  def getPossibleValues(filters: (ValueType => Boolean)*): Option[Set[ValueType]] = None // not supported in the general cases
  def getDefaultValue = ""
  def manifest = manifestOf[String]
  override val uniqueFieldId = Full(id)
  def name = id
  def validate = Nil
  def validations = Nil
  def setFilter = Nil
  private var errors : List[FieldError] = Nil

  override def usedFields_=(fields: Seq[DirectiveField]): Unit = {
    _usedFields = fields
    slaves = fields.collect { case f: DerivedPasswordField => f }.toList
  }

  protected var slaves = List[DerivedPasswordField]() // will be init on usedField update - I hate mutable state

  //the actual backend value like: sha1:XXXXXX
  protected var _x: String = getDefaultValue

  //the algo to use
  private[this] var currentAlgo: Option[HashAlgoConstraint] = algos.headOption
  private[this] var currentHash: Option[String] = None
  private[this] var currentAction: String = "keep"
  //to store the result
  private[this] var currentValue: Option[String] = None

  private[this] var previousAlgo: Option[HashAlgoConstraint] = None
  private[this] var previousHash: Option[String] = None

  /*
   * find the new internal value of the hash given:
   * - past value
   * - blank required
   * - new value
   */
  private[this] def newInternalValue(keepCurrentPwd: Boolean, blankPwd:Boolean, pastValue:String, newInput:String, chosenAlgo:HashAlgoConstraint) : String = {
    slaves.foreach { s =>
      s.updateValue(keepCurrentPwd, blankPwd, pastValue, newInput, chosenAlgo)
    }

    currentValue = Some(newInput)

    if(keepCurrentPwd) pastValue
    else if(blankPwd) ""
    else if(newInput == "") ""
    else chosenAlgo.serialize(newInput.getBytes())
  }

  /* This will parse the json received from the form
   * format is:
   * { "action"  : delete/keep/change
   *   "hash"    : hash type used
   *   "password : new password, or undefined/missing field if deleting
   * }
   *
   */
  def parseClient(s: String) = {
    import net.liftweb.json._
    errors = Nil
    val json = parse(s)
    (for {
      action <- json \ "action" match {
                  case JString(action) => Full(action)
                  case _ => Failure("Could not parse 'action' field in password input")
                }
      (keep,blank) = action match {
        case "delete" => (false,true)
        case "keep"   => (true,false)
        case _        => (false,false)
      }
      password <- json \"password" match {
                    case JString(password) => Full(password)
                    case JNothing if canBeDeleted => Full("")
                    case _ => Failure("Could not parse 'password' field in password input")
                  }
      hash     <- json \ "hash" match {
                    case JString(hash) => Full(hash)
                    case _ => Failure("Could not parse 'hash' field in password input")
                  }
      algo = HashAlgoConstraint.fromString(hash).getOrElse(currentAlgo.getOrElse(PLAIN))
    } yield {
      currentAction = action
      if (!keep) {
        previousAlgo = currentAlgo
        previousHash = currentHash
      }
      newInternalValue(keep,blank,toClient, password, algo)
    }) match {
      case Full(newValue) => set(newValue)
      case eb: EmptyBox =>
        val fail = eb ?~! s"Error while parsing password input, value received is: ${Printer.compact(RestUtils.render(json))}"
        logger.error(fail.messageChain)
        errors = errors ::: List(FieldError(this, fail.messageChain))
    }
  }
  def toClient: String = if (null == _x) "" else _x

  def get = {
    _x
  }

  //initialize the field
  def set(x: String) = {
    if (null == x || "" == x) _x = ""
    else {
      _x = x
      val r = {
          HashAlgoConstraint.unserialize( x) match {
            case Full((a,hash)) =>
              //update the hash algo to use only if not specified.
              //we don't check if previous hash and current algo matches: we only enforce
              //that new passwords use the new specified algo
              (Some(a),hash)
            case eb:EmptyBox =>
              //we don't have a password with the correct format.
              //report an error, assume the default (first) algo
              logger.error((eb ?~! "Error when reading stored password hash").messageChain)
              (None, x)
          }
      }
      currentAlgo = r._1
      currentHash = Some(r._2)
    }

    //initialise what to display for "current value" the first time
    _x
  }

  def slavesValues () : Map[String,String]= {
    (for {
      (derivedType,value) <- slaves.map(slave => (slave.derivedType,slave.toClient))
      password  = HashAlgoConstraint.unserialize(value).map(_._2).getOrElse(value)
    } yield {
      (derivedType.name,password)
    }).toMap
  }

  //add a mapping between algo names and what is displayed, because having
  //linux-... or aix-... does not make sense in that context
  implicit class AlgoToDisplayName(a: HashAlgoConstraint) {
    import com.normation.cfclerk.domain.HashAlgoConstraint._

    def name = a match {
      case PLAIN                         => "Verbatim text"
      case PreHashed                     => "Pre hashed"
      case MD5                           => "MD5 (Non salted)"
      case SHA1                          => "SHA1 (Non salted)"
      case SHA256                        => "SHA256 (Non salted)"
      case SHA512                        => "SHA512 (Non salted)"
      case LinuxShadowMD5    | AixMD5    => "MD5"
      case LinuxShadowSHA256 | AixSHA256 => "SHA256"
      case LinuxShadowSHA512 | AixSHA512 => "SHA512"
      case UnixCryptDES                  => "DES"
    }
  }

  def toForm = {
    val hashes = JsObj(algos.filterNot { x => x == PLAIN || x == PreHashed }.map(a => (a.prefix,  Str(a.name))):_*)
    val formId = Helpers.nextFuncName
    val valueInput = SHtml.text("", {s =>  parseClient(s)}, ("ng-model","result"), ("ng-hide", "true") )
    val otherPasswords = if (slavesValues.size == 0) "undefined" else JsObj(slavesValues().mapValues(Str(_)).toSeq:_*).toJsCmd
    val (scriptEnabled,isScript, currentValue) = scriptSwitch().getOrElse(Disabled) match {
      case Disabled => (false,false, currentHash)
      case Enabled =>
        val (isAScript,value) = {
          if (currentHash.getOrElse("").startsWith(JsEngine.DEFAULT_EVAL)) {
            (true,currentHash.map { _.substring(JsEngine.DEFAULT_EVAL.length()) })
          } else if(currentHash.getOrElse("").startsWith(JsEngine.EVALJS)) {
            (true,currentHash.map { _.substring(JsEngine.EVALJS.length()) })
          } else {
            (false,currentHash)
          }
        }
        (true,isAScript,value)
    }

    val (previousScript,prevHash) = {
      if (previousHash.getOrElse("").startsWith(JsEngine.DEFAULT_EVAL)) {
        (true,previousHash.map { _.substring(JsEngine.DEFAULT_EVAL.length()) })
      } else if(previousHash.getOrElse("").startsWith(JsEngine.EVALJS)) {
        (true,previousHash.map { _.substring(JsEngine.EVALJS.length()) })
      } else {
        (false,previousHash)
      }
    }
    val prevAlgo = previousAlgo match {
      case None => currentAlgo match {
        case None => algos.headOption
        case current => current
      }
      case previous => previous
    }

    val initScript = {
      Script(OnLoad( JsRaw(s"""
       angular.bootstrap("#${formId}", ['password']);
       var scope = angular.element($$("#${formId}-controller")).scope();
       scope.$$apply(function(){
         scope.init(
             ${currentValue.map(Str(_).toJsCmd).getOrElse("undefined")}
           , ${currentAlgo.map(x =>Str(x.prefix).toJsCmd).getOrElse("undefined")}
           , ${isScript}
           , ${Str(currentAction).toJsCmd}
           , ${hashes.toJsCmd}
           , ${otherPasswords}
           , ${canBeDeleted}
           , ${scriptEnabled}
           , ${prevHash.map(Str(_).toJsCmd).getOrElse("undefined")}
           , ${prevAlgo.map(x =>Str(x.prefix).toJsCmd).getOrElse("undefined")}
           , ${previousScript}
         );
       });""")))
    }

    val form = (".password-section *+" #> valueInput).apply(PasswordField.xml(formId)) ++ initScript
    Full(form)
  }
}

object PasswordField {

  def xml(id : String) = {
      // Html template
    def templatePath = List("templates-hidden", "components", "passwordInput")
    def template() =  Templates(templatePath) match {
       case Empty | Failure(_,_,_) =>
         sys.error(s"Template for password input configuration not found. I was looking for ${templatePath.mkString("/")}.html")
       case Full(n) => n
    }
    def agentScheduleTemplate = chooseTemplate("password", "input", template)

    val css: CssSel =  ".tw-bs [id]" #> id &
    ".password-section [id]" #>  (id+"-controller")

    css(agentScheduleTemplate)

  }
}
class DerivedPasswordField(val id: String, val derivedType : HashAlgoConstraint.DerivedPasswordType) extends DirectiveField {
  self =>
  type ValueType = String
  def getPossibleValues(filters: (ValueType => Boolean)*): Option[Set[ValueType]] = None // not supported in the general cases
  def getDefaultValue = ""
  def manifest = manifestOf[String]
  override val uniqueFieldId = Full(id)
  def name = id
  def validate = Nil
  def validations = Nil
  def setFilter = Nil

  //the actual backend value like: sha1:XXXXXX
  private[this] var _x: String = getDefaultValue

  //the mapping between source algo and corresponding algo

  /*
   * Update internal value thanks to a new value from the
   * master passwords field
   */
  def updateValue(keepCurrentPwd: Boolean, blankPwd:Boolean, pastValue:String, newInput:String, chosenAlgo:HashAlgoConstraint) : String = {
    if(keepCurrentPwd) {
      /*nothing*/
    } else if(blankPwd || newInput == "") {
      _x = ""
    } else {
      _x = derivedType.hash(chosenAlgo).serialize(newInput.getBytes())
    }
    _x
  }

  def parseClient(s: String): Unit = {
    if (null == s) _x = "" else _x = s
  }
  def toClient: String = if (null == _x) "" else _x
  def get = _x

  //initialize the field
  def set(x: String) = {
    if (null == x || "" == x) _x = ""
    else _x = x
    _x
  }

  //we don't want to display ANYTHING for that field
           def toForm        = Full(NodeSeq.Empty)
  override def toFormNodeSeq = NodeSeq.Empty
  override def toHtmlNodeSeq = <span></span>
  override def displayValue  = <span></span>
  override def displayHtml   = Text("")
}<|MERGE_RESOLUTION|>--- conflicted
+++ resolved
@@ -98,15 +98,6 @@
 
   def get = _x
   def set(x: String) = { if (null == x) _x = "" else _x = x; _x }
-<<<<<<< HEAD
-  def toForm() = {
-    val attrs = if(isReadOnly) Seq(("readonly" -> "readonly")) else Seq()
-    val html  =
-      <div class="tw-bs">
-
-      </div>
-    Full(SHtml.text(toClient, { x => parseClient(x) }, attrs:_*))
-=======
 
   def toForm() = display(TextField.textInput("text") )
 
@@ -140,7 +131,6 @@
     val form = (".text-section *+" #> valueInput).apply(xml(formId)) ++ initScript
     Full(form)
 
->>>>>>> 575a7ed0
   }
   def manifest = manifestOf[String]
 
