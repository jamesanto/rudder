/*
*************************************************************************************
* Copyright 2011 Normation SAS
*************************************************************************************
*
* This program is free software: you can redistribute it and/or modify
* it under the terms of the GNU Affero General Public License as
* published by the Free Software Foundation, either version 3 of the
* License, or (at your option) any later version.
*
* In accordance with the terms of section 7 (7. Additional Terms.) of
* the GNU Affero GPL v3, the copyright holders add the following
* Additional permissions:
* Notwithstanding to the terms of section 5 (5. Conveying Modified Source
* Versions) and 6 (6. Conveying Non-Source Forms.) of the GNU Affero GPL v3
* licence, when you create a Related Module, this Related Module is
* not considered as a part of the work and may be distributed under the
* license agreement of your choice.
* A "Related Module" means a set of sources files including their
* documentation that, without modification of the Source Code, enables
* supplementary functions or services in addition to those offered by
* the Software.
*
* This program is distributed in the hope that it will be useful,
* but WITHOUT ANY WARRANTY; without even the implied warranty of
* MERCHANTABILITY or FITNESS FOR A PARTICULAR PURPOSE. See the
* GNU Affero General Public License for more details.
*
* You should have received a copy of the GNU Affero General Public License
* along with this program. If not, see <http://www.gnu.org/licenses/agpl.html>.
*
*************************************************************************************
*/

package com.normation.rudder.web.services

import com.normation.rudder.domain.nodes.NodeInfo
import com.normation.utils.Utils.isEmpty
import com.normation.inventory.domain.NodeId
import com.normation.inventory.ldap.core._
import LDAPConstants._
import bootstrap.liftweb.LiftSpringApplicationContext.inject
import org.slf4j.LoggerFactory
import scala.xml._
import net.liftweb.common._
import net.liftweb.http._
import net.liftweb.util._
import Helpers._
import net.liftweb.http.js._
import JsCmds._
import JE._
import net.liftweb.http.SHtml._
import com.normation.exceptions.TechnicalException
import net.liftweb.http.Templates
import com.normation.rudder.repository.ReportsRepository
import bootstrap.liftweb.RudderConfig
import com.normation.rudder.web.components.DateFormaterService

/**
 * Very much like the NodeGrid, but with the new WB and without ldap information
 *
 * @author Nicolas CHARLES
 *
 */
object SrvGrid {
  val logger = LoggerFactory.getLogger(classOf[SrvGrid])
}

/**
 * Present a grid of server in a jQuery Datatable
 * widget.
 *
 * To use it:
 * - add the need js/css dependencies by adding the result
 *   of head() in the calling template head
 * - call the display(servers) method
 */
class SrvGrid {

  private def templatePath = List("templates-hidden", "srv_grid")
  private def template() =  Templates(templatePath) match {
    case Empty | Failure(_,_,_) =>
      throw new TechnicalException("Template for server grid not found. I was looking for %s.html".format(templatePath.mkString("/")))
    case Full(n) => n
  }

  private def headTemplate = chooseTemplate("servergrid","head",template)
  private def tableTemplate = chooseTemplate("servergrid","table",template)
  private[this] val reportsRepo = RudderConfig.reportsRepository

  /*
   * All JS/CSS needed to have datatable working
   */
  def head() : NodeSeq = headTemplate ++ DisplayNode.head

  def jsVarNameForId(tableId:String) = "oTable" + tableId

  /**
   * Display and init the display for the list of server
   * @param servers : a SEQ of the WBSrv to be shown
   * @param tableId : the id of the table
   * @param columns : a list of supplementary column to add in the grid,
   * where the _1 is the header, and the (server => NodeSeq)
   *    is the content of the column
   * @param aoColumns : the aoColumns field in the datatable for the extra columns
   * @param searchable : true if the table is searchable
   * @param paginate : true if the table should show pagination controls
   * @return
   */
  def displayAndInit(
<<<<<<< HEAD
      servers:Seq[NodeInfo]
    , tableId:String
    , callback : String => JsCmd = x => Noop
    , isGroupPage : Boolean = false
   ) : NodeSeq = {
    display(servers, tableId) ++
    Script(initJs(tableId, callback,isGroupPage))
=======
      servers:Seq[NodeInfo],
      tableId:String,
      columns:Seq[(Node,NodeInfo => NodeSeq)]=Seq(),
      searchable : Boolean = true,
      paginate : Boolean = true,
      callback : String => JsCmd = x => Noop
   ) : NodeSeq = {
    display(servers, tableId, columns) ++
    Script(initJs(tableId, columns, searchable, paginate, callback))
>>>>>>> 6a9985b0
  }

  /*
   * Init Javascript for the table with ID 'tableId'
   *
   */
<<<<<<< HEAD
  def initJs(tableId:String,callback : String => JsCmd,isGroupPage:Boolean) : JsCmd = {
=======
  def initJs(tableId:String, columns:Seq[(Node,NodeInfo => NodeSeq)]=Seq(), searchable : Boolean, paginate : Boolean,callback : String => JsCmd) : JsCmd = {
>>>>>>> 6a9985b0

    val sizes = if (isGroupPage)
        Seq(210,60,60,60,40,115) //545px width
      else
        Seq(225,125,100,100,75,125) // 750px width
    JsRaw("""
        var #table_var#;
        /* Formating function for row details */
        function fnFormatDetails ( id ) {
          var sOut = '<span id="'+id+'" class="sgridbph"/>';
          return sOut;
        }
      """.replaceAll("#table_var#",jsVarNameForId(tableId))
    ) & OnLoad(

        JsRaw(s"""
          /* Event handler function */
          ${jsVarNameForId(tableId)} = $$('#${tableId}').dataTable({
            "asStripeClasses": [ 'color1', 'color2' ],
            "bAutoWidth": false,
            "bFilter"  : true,
            "bPaginate": true,
            "bLengthChange": true,
            "sPaginationType": "full_numbers",
            "oLanguage": {
              "sSearch": ""
            },
            "bJQueryUI": true,
            "aaSorting": [[ 0, "asc" ]],
<<<<<<< HEAD
            "aoColumns": [${sizes.map(size => s""" { "sWidth": "${size}" }""").mkString(",")}],
            "sDom": '<"dataTables_wrapper_top"fl>rt<"dataTables_wrapper_bottom"ip>'
          });
          $$('.dataTables_filter input').attr("placeholder", "Search");
          """
=======
            "aoColumns": [
              { "sWidth": "200px" },
              { "sWidth": "125px" },
              { "sWidth": "600px" },
              { "sWidth": "175px" },
              { "sWidth": "300px" },
              { "sWidth": "250px" }
            ],
            "sDom": '<"dataTables_wrapper_top"fl>rt<"dataTables_wrapper_bottom"ip>'
          });
          $('.dataTables_filter input').attr("placeholder", "Search");
          """.format(tableId,paginate).replaceAll("#table_var#",jsVarNameForId(tableId))
>>>>>>> 6a9985b0
        ) &

        initJsCallBack(tableId, callback)
    )

   }

  /**
   * Initialize JS callback bound to the servername item
   * You will have to do that for line added after table
   * initialization.
   */
  def initJsCallBack(tableId:String, callback : (String) => JsCmd) : JsCmd = {
      JsRaw("""$("#serverName", #table_var#.fnGetNodes() ).each( function () {
<<<<<<< HEAD
              var td = $(this);
          td.click( function () {
              var id = td.attr("serverid");
              var jsid = td.attr("jsuuid");
=======
              var td = this;
          $(this.parentNode).click( function () {
              var aPos = #table_var#.fnGetPosition( td );
              var aData = $(#table_var#.fnGetData( aPos[0] ));
              var node = $(aData[aPos[1]]);
              var id = node.attr("serverid");
              var jsid = node.attr("jsuuid");
>>>>>>> 6a9985b0
              var ajaxParam = jsid + "|" + id;
              %s;
          } );
        })
      """.format(
          SHtml.ajaxCall(JsVar("ajaxParam"), x => callback(x))._2.toJsCmd).replaceAll("#table_var#",
              jsVarNameForId(tableId))
     )
  }

  /**
   * Build the HTML grid of server, with all its row
   * initilialized.
   * This method does not initialize grid's Javascript,
   * use <code>displayAndInit</code> for that.
   *
   * @parameter : servers
   *    the list of servers to display
   * @parameter : columns
   *    a list of supplementary column to add in the grid,
   *    where the _1 is the header, and the (server => NodeSeq)
   *    is the content of the column
   */

<<<<<<< HEAD
  def display(servers:Seq[NodeInfo], tableId:String) : NodeSeq = {
=======
  def display(servers:Seq[NodeInfo], tableId:String, columns:Seq[(Node,NodeInfo => NodeSeq)]=Seq()) : NodeSeq = {
>>>>>>> 6a9985b0
    //bind the table
    <table id={tableId} cellspacing="0">
    <thead>
      <tr class="head">
        <th>Node name</th>
<<<<<<< HEAD
        <th>Machine type</th>
        <th>OS name</th>
        <th>OS version</th>
        <th>OS SP</th>
        <th>Last seen</th>
=======
        <th>OS type</th>
        <th>OS name</th>
        <th>OS version</th>
        <th>OS service pack</th>
        <th>Last report date</th>
>>>>>>> 6a9985b0
      </tr>
    </thead>
    <tbody>
    {servers.map { server =>
<<<<<<< HEAD

      (("#serverName *") #> ( if (isEmpty(server.name))
                                s"(Missing name)  ${server.id.value}"
                              else
                                server.hostname ) &
      ("#machineType *") #> server.machineType &
      ("#osFullName *")  #> S.?(s"os.name.${server.osName}") &
      ("#osVersion *")   #> server.osVersion &
      ("#servicePack *") #> server.servicePack.getOrElse("N/A") &
      ("#lastReport *")  #> reportsRepo.getNewestReportOnNode(server.id).getOrElse(None).map(report =>  DateFormaterService.getFormatedDate(report.executionDate)).getOrElse("Never")
      )(lineXml(server.id.value))
=======
      (("#serverName *") #> <span  class="hostnamecurs" jsuuid={server.id.value.replaceAll("-","")} serverid={server.id.value.toString} >
                         { if (isEmpty(server.name))
                             s"(Missing name)  ${server.id.value}"
                           else
                             server.hostname
                         } </span> &
      ("#osType *")      #> server.osType &
      ("#osFullName *")  #> server.osFullName &
      ("#osVersion *")   #> server.osVersion &
      ("#servicePack *") #> server.servicePack.getOrElse("N/A") &
      ("#lastReport *")  #> reportsRepo.getNewestReportOnNode(server.id).getOrElse(None).map(report =>  DateFormaterService.getFormatedDate(report.executionDate)).getOrElse("never")
      )(lineXml)
>>>>>>> 6a9985b0
    } }
    </tbody>
      </table>
      <div class={tableId +"_pagination"}>
        <div id={tableId +"_paginate_area"}></div>
        <div id={tableId +"_filter_area"}></div>
      </div>
  }

<<<<<<< HEAD
  private[this] def lineXml(serverId:String) =
    <tr>
      <td id="serverName" class="hostnamecurs" jsuuid={serverId.replaceAll("-","")} serverid={serverId}/>
      <td id="machineType"/>
=======
  private[this] val lineXml =
    <tr>
      <td id="serverName" />
      <td id="osType"     />
>>>>>>> 6a9985b0
      <td id="osFullName" />
      <td id="osVersion"  />
      <td id="servicePack"/>
      <td id="lastReport" />
   </tr>
}<|MERGE_RESOLUTION|>--- conflicted
+++ resolved
@@ -108,15 +108,6 @@
    * @return
    */
   def displayAndInit(
-<<<<<<< HEAD
-      servers:Seq[NodeInfo]
-    , tableId:String
-    , callback : String => JsCmd = x => Noop
-    , isGroupPage : Boolean = false
-   ) : NodeSeq = {
-    display(servers, tableId) ++
-    Script(initJs(tableId, callback,isGroupPage))
-=======
       servers:Seq[NodeInfo],
       tableId:String,
       columns:Seq[(Node,NodeInfo => NodeSeq)]=Seq(),
@@ -126,18 +117,13 @@
    ) : NodeSeq = {
     display(servers, tableId, columns) ++
     Script(initJs(tableId, columns, searchable, paginate, callback))
->>>>>>> 6a9985b0
   }
 
   /*
    * Init Javascript for the table with ID 'tableId'
    *
    */
-<<<<<<< HEAD
-  def initJs(tableId:String,callback : String => JsCmd,isGroupPage:Boolean) : JsCmd = {
-=======
   def initJs(tableId:String, columns:Seq[(Node,NodeInfo => NodeSeq)]=Seq(), searchable : Boolean, paginate : Boolean,callback : String => JsCmd) : JsCmd = {
->>>>>>> 6a9985b0
 
     val sizes = if (isGroupPage)
         Seq(210,60,60,60,40,115) //545px width
@@ -167,13 +153,6 @@
             },
             "bJQueryUI": true,
             "aaSorting": [[ 0, "asc" ]],
-<<<<<<< HEAD
-            "aoColumns": [${sizes.map(size => s""" { "sWidth": "${size}" }""").mkString(",")}],
-            "sDom": '<"dataTables_wrapper_top"fl>rt<"dataTables_wrapper_bottom"ip>'
-          });
-          $$('.dataTables_filter input').attr("placeholder", "Search");
-          """
-=======
             "aoColumns": [
               { "sWidth": "200px" },
               { "sWidth": "125px" },
@@ -186,7 +165,6 @@
           });
           $('.dataTables_filter input').attr("placeholder", "Search");
           """.format(tableId,paginate).replaceAll("#table_var#",jsVarNameForId(tableId))
->>>>>>> 6a9985b0
         ) &
 
         initJsCallBack(tableId, callback)
@@ -201,12 +179,6 @@
    */
   def initJsCallBack(tableId:String, callback : (String) => JsCmd) : JsCmd = {
       JsRaw("""$("#serverName", #table_var#.fnGetNodes() ).each( function () {
-<<<<<<< HEAD
-              var td = $(this);
-          td.click( function () {
-              var id = td.attr("serverid");
-              var jsid = td.attr("jsuuid");
-=======
               var td = this;
           $(this.parentNode).click( function () {
               var aPos = #table_var#.fnGetPosition( td );
@@ -214,7 +186,6 @@
               var node = $(aData[aPos[1]]);
               var id = node.attr("serverid");
               var jsid = node.attr("jsuuid");
->>>>>>> 6a9985b0
               var ajaxParam = jsid + "|" + id;
               %s;
           } );
@@ -239,46 +210,21 @@
    *    is the content of the column
    */
 
-<<<<<<< HEAD
-  def display(servers:Seq[NodeInfo], tableId:String) : NodeSeq = {
-=======
   def display(servers:Seq[NodeInfo], tableId:String, columns:Seq[(Node,NodeInfo => NodeSeq)]=Seq()) : NodeSeq = {
->>>>>>> 6a9985b0
     //bind the table
     <table id={tableId} cellspacing="0">
     <thead>
       <tr class="head">
         <th>Node name</th>
-<<<<<<< HEAD
-        <th>Machine type</th>
-        <th>OS name</th>
-        <th>OS version</th>
-        <th>OS SP</th>
-        <th>Last seen</th>
-=======
         <th>OS type</th>
         <th>OS name</th>
         <th>OS version</th>
         <th>OS service pack</th>
         <th>Last report date</th>
->>>>>>> 6a9985b0
       </tr>
     </thead>
     <tbody>
     {servers.map { server =>
-<<<<<<< HEAD
-
-      (("#serverName *") #> ( if (isEmpty(server.name))
-                                s"(Missing name)  ${server.id.value}"
-                              else
-                                server.hostname ) &
-      ("#machineType *") #> server.machineType &
-      ("#osFullName *")  #> S.?(s"os.name.${server.osName}") &
-      ("#osVersion *")   #> server.osVersion &
-      ("#servicePack *") #> server.servicePack.getOrElse("N/A") &
-      ("#lastReport *")  #> reportsRepo.getNewestReportOnNode(server.id).getOrElse(None).map(report =>  DateFormaterService.getFormatedDate(report.executionDate)).getOrElse("Never")
-      )(lineXml(server.id.value))
-=======
       (("#serverName *") #> <span  class="hostnamecurs" jsuuid={server.id.value.replaceAll("-","")} serverid={server.id.value.toString} >
                          { if (isEmpty(server.name))
                              s"(Missing name)  ${server.id.value}"
@@ -291,7 +237,6 @@
       ("#servicePack *") #> server.servicePack.getOrElse("N/A") &
       ("#lastReport *")  #> reportsRepo.getNewestReportOnNode(server.id).getOrElse(None).map(report =>  DateFormaterService.getFormatedDate(report.executionDate)).getOrElse("never")
       )(lineXml)
->>>>>>> 6a9985b0
     } }
     </tbody>
       </table>
@@ -301,17 +246,10 @@
       </div>
   }
 
-<<<<<<< HEAD
-  private[this] def lineXml(serverId:String) =
-    <tr>
-      <td id="serverName" class="hostnamecurs" jsuuid={serverId.replaceAll("-","")} serverid={serverId}/>
-      <td id="machineType"/>
-=======
   private[this] val lineXml =
     <tr>
       <td id="serverName" />
       <td id="osType"     />
->>>>>>> 6a9985b0
       <td id="osFullName" />
       <td id="osVersion"  />
       <td id="servicePack"/>
