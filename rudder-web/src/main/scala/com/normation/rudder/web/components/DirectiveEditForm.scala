--- conflicted
+++ resolved
@@ -98,22 +98,22 @@
     } yield {
       chooseTemplate("component", "popupDependentUpdateForm", xml)
     }) openOr Nil
-    
+
   private def popupRemoveForm =
     (for {
       xml <- Templates("templates-hidden" :: "components" :: "ComponentDirectiveEditForm" :: Nil)
     } yield {
       chooseTemplate("component", "popupRemoveForm", xml)
     }) openOr Nil
-    
-  private def popupDisactivateForm = 
+
+  private def popupDisactivateForm =
     (for {
       xml <- Templates("templates-hidden" :: "components" :: "ComponentDirectiveEditForm" :: Nil)
     } yield {
       chooseTemplate("component", "popupDisactivateForm", xml)
     }) openOr Nil
-    
-  private def crForm = 
+
+  private def crForm =
     (for {
       xml <- Templates("templates-hidden" :: "components" :: "ComponentDirectiveEditForm" :: Nil)
     } yield {
@@ -124,7 +124,7 @@
 /**
  * The form that handles Directive edition (not creation)
  * - update name, description, parameters
- * 
+ *
  * Parameters can not be null.
  */
 class DirectiveEditForm(
@@ -135,21 +135,21 @@
   onSuccessCallback: (Directive) => JsCmd = { (Directive) => Noop },
   onRemoveSuccessCallback: () => JsCmd = { () => Noop },
   onFailureCallback: () => JsCmd = { () => Noop },
-  isADirectiveCreation: Boolean = false 
+  isADirectiveCreation: Boolean = false
 ) extends DispatchSnippet with Loggable {
-  
+
   import DirectiveEditForm._
-  
+
   val currentDirectiveSettingForm = new LocalSnippet[DirectiveEditForm]
 
   private[this] val directiveRepository    = inject[DirectiveRepository]
   private[this] val dependencyService      = inject[DependencyAndDeletionService]
   private[this] val directiveEditorService = inject[DirectiveEditorService]
-  private[this] val asyncDeploymentAgent   = inject[AsyncDeploymentAgent]  
+  private[this] val asyncDeploymentAgent   = inject[AsyncDeploymentAgent]
   private[this] val userPropertyService    = inject[UserPropertyService]
   private[this] val uuidGen                = inject[StringUuidGenerator]
-  
-  
+
+
   private[this] val htmlId_save = htmlId_policyConf + "Save"
   private[this] val parameterEditor = {
     directiveEditorService.get(technique.id, directive.id, directive.parameters) match {
@@ -168,7 +168,7 @@
   }
   private[this] var piCurrentStatusIsActivated = directive.isEnabled
   private[this] var directiveCurrentStatusCreationStatus = isADirectiveCreation
-  
+
   lazy val dependentRules =  dependencyService.directiveDependencies(directive.id).map(_.rules)
 
   // pop-up: their content should be retrieve lazily
@@ -177,21 +177,16 @@
       NodeSeq.Empty
     } else {
       dependentRules match {
-        case e: EmptyBox => 
+        case e: EmptyBox =>
           <div class="error">An error occurred while trying to find dependent item</div>
         case Full(rules) => {
-<<<<<<< HEAD
-          val cmp = new RuleGrid("remove_popup_grid", rules, None, false)
-          cmp.rulesGrid(popup = true,linkCompliancePopup = false)
-=======
           val cmp = new RuleGrid("remove_popup_grid", rules.toSeq, None, false)
           cmp.rulesGrid(linkCompliancePopup = false)
->>>>>>> f187eb49
-        }
-      }
-    }
-  }
-  
+        }
+      }
+    }
+  }
+
   // popup for the list of dependent rules when updating the directives
   lazy val updatePopupGridXml = {
     if (directiveCurrentStatusCreationStatus) {
@@ -201,17 +196,17 @@
         case e: EmptyBox =>
           <div class="error">An error occurred while trying to find dependent item</div>
         case Full(rules) => {
-          val cmp = new RuleGrid("dependent_popup_grid", rules, None, false)
+          val cmp = new RuleGrid("dependent_popup_grid", rules.toSeq, None, false)
           cmp.rulesGrid(popup = true,linkCompliancePopup = false)
         }
       }
     }
   }
 
-  // if directive current inherited status is "activated", the two pop-up (disable and 
+  // if directive current inherited status is "activated", the two pop-up (disable and
   // remove) show the same content. Else, we have to build two different pop-up
   val switchStatusFilter = if (directive.isEnabled) OnlyDisableable else OnlyEnableable
-  
+
   lazy val disablePopupGridXml = {
     if (directiveCurrentStatusCreationStatus) {
       NodeSeq.Empty
@@ -219,34 +214,29 @@
       dependencyService
         .directiveDependencies(directive.id, switchStatusFilter)
         .map(_.rules) match {
-          case e: EmptyBox => 
+          case e: EmptyBox =>
             <div class="error">An error occurred while trying to find dependent item</div>
           case Full(rules) => {
-<<<<<<< HEAD
-            val cmp = new RuleGrid("disable_popup_grid", rules, None, false)
-            cmp.rulesGrid(popup = true,linkCompliancePopup = false)
-=======
             val cmp = new RuleGrid("disable_popup_grid", rules.toSeq, None, false)
             cmp.rulesGrid(linkCompliancePopup = false)
->>>>>>> f187eb49
           }
         }
     }
   }
-  
+
   def dispatch = {
     case "showForm" => { _ => showForm }
   }
-  
+
   def showForm(): NodeSeq = {
-    ( 
+    (
       "#container [id]" #> htmlId_policyConf &
       "#editForm" #> showDirectiveForm() &
       "#removeActionDialog" #> showRemovePopupForm() &
       "#disableActionDialog" #> showDisactivatePopupForm()
     )(body)
   }
-  
+
   def showRemovePopupForm() : NodeSeq = {
     (
        "#removeActionDialog *" #> { (n:NodeSeq) => SHtml.ajaxForm(n) } andThen
@@ -259,10 +249,10 @@
          "#reasonsField" #> f.toForm_!
        } } &
         "#errorDisplay *" #> { updateAndDisplayNotifications(formTrackerRemovePopup) }
-    )(popupRemoveForm) 
-  }
-  
-  def showDisactivatePopupForm() : NodeSeq = {    
+    )(popupRemoveForm)
+  }
+
+  def showDisactivatePopupForm() : NodeSeq = {
     (
       "#disableActionDialog *" #> { (n:NodeSeq) => SHtml.ajaxForm(n) } andThen
       "#dialogDisableTitle" #> { dialogDisableTitle } &
@@ -272,11 +262,11 @@
       "#disableItemDependencies" #> {
         (ClearClearable & "#itemDependenciesGrid" #> disablePopupGridXml)(itemDependencies)
       } &
-      ".reasonsFieldsetPopup" #> { 
+      ".reasonsFieldsetPopup" #> {
         crReasonsDisactivatePopup.map { f =>
           "#explanationMessage" #> <div>{userPropertyService.reasonsFieldExplanation}</div> &
           "#reasonsField" #> f.toForm_!
-        } 
+        }
       } &
       "#errorDisplay *" #> { updateAndDisplayNotifications(formTrackerDisactivatePopup) }
     )(popupDisactivateForm)
@@ -296,13 +286,13 @@
     (
       "#editForm *" #> { (n: NodeSeq) => SHtml.ajaxForm(n) } andThen
       // don't show the action button when we are creating a popup
-      ".topLevelAction" #> ( xml =>  
-        if (directiveCurrentStatusCreationStatus) NodeSeq.Empty 
+      ".topLevelAction" #> ( xml =>
+        if (directiveCurrentStatusCreationStatus) NodeSeq.Empty
         else xml ) andThen
       ClearClearable &
       //activation button: show disactivate if activated
-      "#disactivateButtonLabel" #> { 
-        if (piCurrentStatusIsActivated) "Disable" else "Enable" 
+      "#disactivateButtonLabel" #> {
+        if (piCurrentStatusIsActivated) "Disable" else "Enable"
        } &
        "#removeAction *" #> {
          SHtml.ajaxSubmit("Delete", () => createPopup("removeActionDialog",140,850))
@@ -317,8 +307,8 @@
             ("class", "autoWidthButton twoColumns twoColumnsRight"),("type", "button")
        ) &
        //form and form fields
-      "#techniqueName" #> 
-        <a href={ "/secure/configurationManager/techniqueLibraryManagement/" + 
+      "#techniqueName" #>
+        <a href={ "/secure/configurationManager/techniqueLibraryManagement/" +
           technique.id.name.value }>
           { technique.name }
         </a> &
@@ -337,7 +327,7 @@
       "#notifications *" #> updateAndDisplayNotifications(formTracker) &
       "#isSingle *" #> showIsSingle// &
       //"#editForm [id]" #> htmlId_policyConf
-    )(crForm) ++ 
+    )(crForm) ++
     Script(OnLoad(
       JsRaw("""activateButtonOnFormChange("%s", "%s");  """
         .format(htmlId_policyConf, htmlId_save)) &
@@ -351,14 +341,14 @@
           """.format(htmlId_save)))
     )
   }
-  
+
   private[this] def clone(): JsCmd = {
-    SetHtml(CreateCloneDirectivePopup.htmlId_popup, 
+    SetHtml(CreateCloneDirectivePopup.htmlId_popup,
         newCreationPopup(technique, activeTechnique)) &
     JsRaw(""" createPopup("%s",300,400) """
         .format(CreateCloneDirectivePopup.htmlId_popup))
   }
-  
+
   ////////////// Callbacks //////////////
 
   private[this] def onSuccess(directive: Directive): JsCmd = {
@@ -371,43 +361,43 @@
     onFailureCallback() & Replace("editForm", showDirectiveForm) &
     JsRaw("""scrollToElement("notifications");""")
   }
-  
+
   private[this] def onFailureRemovePopup() : JsCmd = {
     val elemError = error("The form contains some errors, please correct them")
     formTrackerRemovePopup.addFormError(elemError)
-    updateRemoveFormClientSide() & 
+    updateRemoveFormClientSide() &
     onFailureCallback()
   }
-  
+
   private[this] def onFailureDisablePopup() : JsCmd = {
     val elemError = error("The form contains some errors, please correct them")
     formTrackerDisactivatePopup.addFormError(elemError)
-    onFailureCallback() & 
+    onFailureCallback() &
     updateDisableFormClientSide()
   }
-  
+
   private[this] def updateRemoveFormClientSide() : JsCmd = {
     val jsDisplayRemoveDiv = JsRaw("""$("#removeActionDialog").removeClass('nodisplay')""")
-    Replace("removeActionDialog", this.showRemovePopupForm()) & 
+    Replace("removeActionDialog", this.showRemovePopupForm()) &
     jsDisplayRemoveDiv &
     initJs
   }
-  
+
   private[this] def updateDisableFormClientSide() : JsCmd = {
     val jsDisplayDisableDiv = JsRaw("""$("#disableActionDialog").removeClass('nodisplay')""")
-    Replace("disableActionDialog", this.showDisactivatePopupForm()) & 
+    Replace("disableActionDialog", this.showDisactivatePopupForm()) &
     jsDisplayDisableDiv &
     initJs
   }
-  
+
   def createPopup(name:String,height:Int,width:Int) :JsCmd = {
     JsRaw("""createPopup("%s",%s,%s);""".format(name,height,width))
   }
-  
+
   def initJs : JsCmd = {
     JsRaw("correctButtons();")
   }
-  
+
   ///////////// Remove /////////////
 
   private[this] def removeButton: Elem = {
@@ -450,7 +440,7 @@
   ///////////// Enable / disable /////////////
 
   private[this] def disableButton: Elem = {
-    def switchActivation(status: Boolean)(): JsCmd = {      
+    def switchActivation(status: Boolean)(): JsCmd = {
       if(formTrackerDisactivatePopup.hasErrors) {
         onFailureDisablePopup
       } else {
@@ -461,7 +451,7 @@
           } else {
             val changeStatus= if(status) "enabled" else "disabled"
             val defaultReason = Some("Directive %s by user".format(changeStatus))
-            val reason = crReasonsDisactivatePopup.map( _.is).orElse(defaultReason) 
+            val reason = crReasonsDisactivatePopup.map( _.is).orElse(defaultReason)
             saveAndDeployDirective(directive.copy(isEnabled = status), reason)
           }
         }
@@ -474,7 +464,7 @@
       SHtml.ajaxSubmit("Enable", switchActivation(true) _)
     }
   }
-  
+
   private[this] def dialogDisableTitle : String = {
     if (piCurrentStatusIsActivated) {
       "Disable"
@@ -495,10 +485,10 @@
     <span>
       {
         if (technique.isMultiInstance) {
-          { <b>Multi instance</b> } ++ 
+          { <b>Multi instance</b> } ++
           Text(": several Directives derived from that template can be deployed on a given node")
         } else {
-          { <b>Unique</b> } ++ 
+          { <b>Unique</b> } ++
           Text(": an unique Directive derived from that template can be deployed on a given node")
         }
       }
@@ -533,21 +523,21 @@
   private[this] val piPriority = new WBSelectObjField("Priority:",
     (0 to 10).map(i => (i, i.toString)),
     defaultValue = directive.priority) {
-    override val displayHtml = 
+    override val displayHtml =
       <span class="tooltipable greytooltip" title="" tooltipid="priorityId">
         <b>Priority:</b>
         <div class="tooltipContent" id="priorityId">
-          If a node is configured with several Directive derived from that template, 
-          the one with the higher priority will be applied first. If several Directives 
-          have the same priority, the application order between these two will be random. 
-          If the template is unique, only one Directive derived from it may be used at 
-          a given time onone given node. The one with the highest priority is chosen. 
-          If several Directives have the same priority, one of them will be applied at 
+          If a node is configured with several Directive derived from that template,
+          the one with the higher priority will be applied first. If several Directives
+          have the same priority, the application order between these two will be random.
+          If the template is unique, only one Directive derived from it may be used at
+          a given time onone given node. The one with the highest priority is chosen.
+          If several Directives have the same priority, one of them will be applied at
           random. You should always try to avoid that last case.<br/>
           The highest priority is 0.
         </div>
       </span>
-      
+
     override def className = "twoCol"
 
   }
@@ -560,7 +550,7 @@
       case Optionnal => Some(buildReasonField(false, "subContainerReasonField"))
     }
   }
-  
+
   private[this] val crReasonsRemovePopup = {
     import com.normation.rudder.web.services.ReasonBehavior._
     userPropertyService.reasonsFieldBehavior match {
@@ -569,7 +559,7 @@
       case Optionnal => Some(buildReasonField(false, "subContainerReasonField"))
     }
   }
-  
+
   private[this] val crReasonsDisactivatePopup = {
     import com.normation.rudder.web.services.ReasonBehavior._
     userPropertyService.reasonsFieldBehavior match {
@@ -578,11 +568,11 @@
       case Optionnal => Some(buildReasonField(false, "subContainerReasonField"))
     }
   }
-  
+
   def buildReasonField(mandatory:Boolean, containerClass:String = "twoCol") = {
     new WBTextAreaField("Message", "") {
       override def setFilter = notNull _ :: trim _ :: Nil
-      override def inputField = super.inputField  % 
+      override def inputField = super.inputField  %
         ("style" -> "height:8em;")
       override def subContainerClassName = containerClass
       override def validations() = {
@@ -594,17 +584,17 @@
       }
     }
   }
-  
+
   private[this] val formTracker = {
     val l = List(piName, piShortDescription, piLongDescription) ++ crReasons
     new FormTracker(l)
   }
-  
-  private[this] val formTrackerRemovePopup = 
-    new FormTracker(crReasonsRemovePopup.toList) 
-  
-  private[this] val formTrackerDisactivatePopup = 
-    new FormTracker(crReasonsDisactivatePopup.toList) 
+
+  private[this] val formTrackerRemovePopup =
+    new FormTracker(crReasonsRemovePopup.toList)
+
+  private[this] val formTrackerDisactivatePopup =
+    new FormTracker(crReasonsDisactivatePopup.toList)
 
   private[this] def error(msg: String) = <span class="error">{ msg }</span>
 
@@ -619,7 +609,7 @@
       }
     }
   }
-  
+
   private[this] def onSubmit(): JsCmd = {
     parameterEditor.removeDuplicateSections
 
@@ -653,7 +643,7 @@
         case Full(rules) if rules.size == 0 => saveAndDeployDirective(newDirective, crReasons.map(_.is))
         case _ => displayDependenciesPopup(newDirective, crReasons.map(_.is))
       }
-      
+
     }
   }
 
@@ -674,7 +664,7 @@
           case None => // No change, don't launch a deployment
         }
         onSuccess(directive)
-      case Empty => 
+      case Empty =>
         formTracker.addFormError(error("An error occurred while saving the Directive"))
         onFailure
       case Failure(m, _, _) =>
@@ -682,12 +672,12 @@
         onFailure
     }
   }
-  
+
   private[this] def updateAndDisplayNotifications(formTracker : FormTracker) : NodeSeq = {
-    
+
     val notifications = formTracker.formErrors
     formTracker.cleanErrors
-   
+
     if(notifications.isEmpty) {
       NodeSeq.Empty
     }
@@ -697,37 +687,37 @@
       </div>
     }
   }
-    
+
   private[this] def newCreationPopup(
     technique:Technique, activeTechnique:ActiveTechnique) : NodeSeq = {
 
     val popup = new CreateCloneDirectivePopup(
-      technique.name, technique.description, 
+      technique.name, technique.description,
       technique.id.version, directive,
       onSuccessCallback =  onSuccessCallback)
-    
+
     popup.popupContent
   }
-  
+
   private[this] def updateCf3PolicyDraftInstanceSettingFormComponent(
-    technique:Technique, activeTechnique:ActiveTechnique, directive:Directive, 
+    technique:Technique, activeTechnique:ActiveTechnique, directive:Directive,
     isADirectiveCreation : Boolean = false) : Unit = {
-    
+
     val dirEditForm = new DirectiveEditForm(
       DirectiveManagement.htmlId_policyConf, technique, activeTechnique,
-      directive, onSuccessCallback = onSuccessCallback, 
+      directive, onSuccessCallback = onSuccessCallback,
       onRemoveSuccessCallback = onRemoveSuccessCallback,
       isADirectiveCreation = isADirectiveCreation
     )
-    
+
     currentDirectiveSettingForm.set(Full(dirEditForm))
   }
-  
+
   private[this] def showDirectiveDetails() : NodeSeq = {
     currentDirectiveSettingForm.is match {
-      case Failure(m, _, _) => 
+      case Failure(m, _, _) =>
         <div id={DirectiveManagement.htmlId_policyConf} class="error">
-          An error happened when trying to load Directive configuration. 
+          An error happened when trying to load Directive configuration.
           Error message was: {m}
         </div>
       case Empty => <div id={DirectiveManagement.htmlId_policyConf}></div>
@@ -736,10 +726,9 @@
   }
 
   ///////////// success pop-up ///////////////
-  
+
   private[this] def successPopup : JsCmd = {
     JsRaw(""" callPopupWithTimeout(200, "successConfirmationDialog", 100, 350) """)
   }
 
 }
-  