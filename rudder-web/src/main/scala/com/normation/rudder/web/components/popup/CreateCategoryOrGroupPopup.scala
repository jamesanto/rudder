/*
*************************************************************************************
* Copyright 2011 Normation SAS
*************************************************************************************
*
* This program is free software: you can redistribute it and/or modify
* it under the terms of the GNU Affero General Public License as
* published by the Free Software Foundation, either version 3 of the
* License, or (at your option) any later version.
*
* In accordance with the terms of section 7 (7. Additional Terms.) of
* the GNU Affero GPL v3, the copyright holders add the following
* Additional permissions:
* Notwithstanding to the terms of section 5 (5. Conveying Modified Source
* Versions) and 6 (6. Conveying Non-Source Forms.) of the GNU Affero GPL v3
* licence, when you create a Related Module, this Related Module is
* not considered as a part of the work and may be distributed under the
* license agreement of your choice.
* A "Related Module" means a set of sources files including their
* documentation that, without modification of the Source Code, enables
* supplementary functions or services in addition to those offered by
* the Software.
*
* This program is distributed in the hope that it will be useful,
* but WITHOUT ANY WARRANTY; without even the implied warranty of
* MERCHANTABILITY or FITNESS FOR A PARTICULAR PURPOSE. See the
* GNU Affero General Public License for more details.
*
* You should have received a copy of the GNU Affero General Public License
* along with this program. If not, see <http://www.gnu.org/licenses/agpl.html>.
*
*************************************************************************************
*/

package com.normation.rudder.web.components.popup


import com.normation.rudder.domain.nodes._
import com.normation.inventory.domain.NodeId
import org.slf4j.LoggerFactory
import com.normation.rudder.domain.nodes.NodeInfo
import com.normation.rudder.domain.queries.Query
import com.normation.rudder.domain.queries.NodeReturnType
import net.liftweb.http.LocalSnippet
import net.liftweb.http.Templates
import net.liftweb.http.js._
import JsCmds._
import com.normation.utils.StringUuidGenerator
import JE._
import net.liftweb.common._
import net.liftweb.http.{SHtml,S,DispatchSnippet,Templates}
import scala.xml._
import net.liftweb.util.Helpers
import net.liftweb.util.Helpers._
import com.normation.rudder.web.model.{
  WBTextField, FormTracker, WBTextAreaField, WBSelectField, WBRadioField
}
import com.normation.rudder.repository._
import bootstrap.liftweb.LiftSpringApplicationContext.inject
import com.normation.rudder.services.nodes.NodeInfoService
import com.normation.rudder.web.model.CurrentUser
import com.normation.rudder.domain.queries.DitQueryData
import com.normation.rudder.domain.queries.And
import com.normation.inventory.ldap.core.LDAPConstants._
import com.normation.rudder.domain.queries.CriterionLine
<<<<<<< HEAD
import com.normation.rudder.web.services.UserPropertyService
=======
import com.normation.rudder.web.services.CategoryHierarchyDisplayer
>>>>>>> c84e9fc0

/**
 * Create a group or a category
 * This is a popup that allows for the creation of a group or a category, or
 * if a group is passed as an argument, will force the creation of a new group based on the query
 * contained
 */
class CreateCategoryOrGroupPopup(
  groupGenerator : Option[NodeGroup] = None,
  onSuccessCategory : (NodeGroupCategory) => JsCmd,
  onSuccessGroup : (NodeGroup) => JsCmd,
  onSuccessCallback : (String) => JsCmd = { _ => Noop },
  onFailureCallback : () => JsCmd = { () => Noop }
       ) extends DispatchSnippet with Loggable {

  // Load the template from the popup
  def templatePath = List("templates-hidden", "Popup", "createCategoryOrGroup")
  def template() =  Templates(templatePath) match {
     case Empty | Failure(_,_,_) =>
       error("Template for creation popup not found. I was looking for %s.html".format(templatePath.mkString("/")))
     case Full(n) => n
  }
  def popupTemplate = chooseTemplate("groups", "createGroupPopup", template)


  private[this] val nodeGroupRepository = inject[NodeGroupRepository]
  private[this] val groupCategoryRepository = inject[NodeGroupCategoryRepository]
  private[this] val nodeInfoService = inject[NodeInfoService]
  private[this] val categoryHierarchyDisplayer = inject[CategoryHierarchyDisplayer]
  private[this] val uuidGen = inject[StringUuidGenerator]
  private[this] val userPropertyService = inject[UserPropertyService]
  
<<<<<<< HEAD
=======
  var createContainer = false //issue #1190 always create a group by default

  
>>>>>>> c84e9fc0
  def dispatch = {
    case "popupContent" => { _ => popupContent }
  }

  /**
   * If we create a category, the info about the group is hidden (default), otherwise we show it
   */
 private[this] def initJs : JsCmd = {
    JsRaw("""
        correctButtons();
        
        $('#createGroupHiddable').removeClass('nodisplay');
        
        $('input[value="Group"]').click(
          function() {
            $('#createGroupHiddable').removeClass('nodisplay');
          }
        );
        
        $('input[value="Category"]').click(
          function() {
            $('#createGroupHiddable').addClass('nodisplay');
          }
        );
     """)
  }

  def popupContent() : NodeSeq = {
    SHtml.ajaxForm(bind("item", popupTemplate,
      "itemType" -> { 
         groupGenerator match {
           case None => piItemType.toForm_!
           case Some(x) => NodeSeq.Empty
         } 
      },
      "itemName" -> piName.toForm_!,
      "itemContainer" -> piContainer.toForm_!,
      "itemDescription" -> piDescription.toForm_!,
      "notifications" -> updateAndDisplayNotifications(),
      "groupType" -> piStatic.toForm_!,
      "itemReason" -> { piReasons.map { f =>
        <div> 
          <div style="margin:10px 0px 5px 0px; color:#444">
            {userPropertyService.reasonsFieldExplanation}
          </div> 
          {f.toForm_!}
        </div>
      } },
      "cancel" -> SHtml.ajaxButton("Cancel", { () => closePopup() }) % ("tabindex","6"),
      "save" -> SHtml.ajaxSubmit("Save", onSubmit _) % ("id","createCOGSaveButton") % ("tabindex","5")
    )) ++ Script(OnLoad(initJs)) 
  }

  ///////////// fields for category settings ///////////////////
  private[this] val piName = new WBTextField("Name", "") {
    override def setFilter = notNull _ :: trim _ :: Nil
    override def errorClassName = "threeColErrors"
    override def inputField = super.inputField %("onkeydown" , "return processKey(event , 'createCOGSaveButton')") % ("tabindex","2")
    override def validations =
      valMinLen(3, "The name must have at least 3 characters.") _ :: Nil
  }

  private[this] val piDescription = new WBTextAreaField("Description", "") {
    override def setFilter = notNull _ :: trim _ :: Nil
    override def inputField = super.inputField  % ("style" -> "height:5em") % ("tabindex","4")
    override def errorClassName = "threeColErrors"
    override def validations =  Nil

  }

  private[this] val piStatic = new WBRadioField("Group type", Seq("static", "dynamic"), "static", {
    //how to display label ? Capitalize, and with a tooltip
    case "static" => 
      <span title="The list of member nodes is defined at creation and will not change automatically.">
        Static
      </span>
    case "dynamic" => 
      <span title="Nodes will be automatically added and removed so that the list of members always matches this group's search criteria.">Dynamic</span>
  },Some(5)) {
    override def setFilter = notNull _ :: trim _ :: Nil
    override def className = "align-radio-generate-input"
    override def errorClassName = "threeColErrors"
    override def inputField = super.inputField %("onkeydown" , "return processKey(event , 'createCOGSaveButton')")
  }
  
  private[this] val piItemType = {
    new WBRadioField(
      "Item to create", 
      Seq("Group", "Category"), 
      "Group", 
      {case "Group" => 
         <span id="textGroupRadio">Group</span>
       case "Category" => 
         <span id="textCategoryRadio">Category</span>
      }, Some(1)) {
      override def setFilter = notNull _ :: trim _ :: Nil
      override def className = "align-radio-generate-input"
      override def errorClassName = "threeColErrors"
      override def inputField = super.inputField %("onkeydown" , "return processKey(event , 'createCOGSaveButton')")
    }
  }

<<<<<<< HEAD
  private[this] val piContainer = new WBSelectField("Parent category",
      (categories.open_!.map(x => (x.id.value -> x.name))),
      "") {
    override def errorClassName = "threeColErrors"
    override def className = "rudderBaseFieldSelectClassName"
    override def inputField = 
      super.inputField % ("onkeydown" , "return processKey(event , 'createCOGSaveButton')") % 
      ("tabindex","3")
=======
  private[this] val piContainer = new WBSelectField("Parent category: ",
			(categoryHierarchyDisplayer.getCategoriesHierarchy().map { case (id, name) => (id.value -> name)}),
			"") {
    override def className = "twoCol"
>>>>>>> c84e9fc0
  }

  private[this] val formTracker = new FormTracker(piName, piDescription, piContainer, piStatic)

  private[this] var notifications = List.empty[NodeSeq]

  private[this] def error(msg:String) = <span class="error">{msg}</span>


  private[this] def closePopup() : JsCmd = {
    JsRaw(""" $.modal.close();""")
  }
  /**
   * Update the form when something happened
   */
  private[this] def updateFormClientSide() : JsCmd = {
    SetHtml("createGroupContainer", popupContent())
  }

  private[this] def onSubmit() : JsCmd = {
    if(formTracker.hasErrors) {
      onFailure & onFailureCallback()
    } else {
      val createCategory = piItemType.is match { 
        case "Group" => false
        case "Category" => true 
      }
      if (createCategory) {
        groupCategoryRepository.addGroupCategorytoCategory(
            new NodeGroupCategory(
              NodeGroupCategoryId(uuidGen.newUuid),
              piName.is,
              piDescription.is,
              Nil,
              Nil
            )
          , NodeGroupCategoryId(piContainer.is)
          , CurrentUser.getActor
          , piReasons.map(_.is)
        ) match {
          case Full(x) => closePopup() & onSuccessCallback(x.id.value) & onSuccessCategory(x)
          case Empty =>
            logger.error("An error occurred while saving the category")
            formTracker.addFormError(error("An error occurred while saving the category"))
            onFailure & onFailureCallback()
          case Failure(m,_,_) =>
            logger.error("An error occurred while saving the category:" + m)
            formTracker.addFormError(error(m))
            onFailure & onFailureCallback()
        }
      } else {
        // we are creating a group
        lazy val ditQueryData = inject[DitQueryData]("ditQueryData")
        val defaultLine =     CriterionLine(
              objectType = ditQueryData.criteriaMap(OC_NODE)
            , attribute  = ditQueryData.criteriaMap(OC_NODE).criteria(0)
            , comparator = ditQueryData.criteriaMap(OC_NODE).criteria(0).cType.comparators(0)
            , value      = "Linux"
            )
        val query = Some(groupGenerator.flatMap(_.query).getOrElse(Query(NodeReturnType,And,Seq(defaultLine))))

        nodeGroupRepository.createNodeGroup(
          piName.is,
          piDescription.is,
          query,
          {piStatic.is match { case "dynamic" => true ; case _ => false } },
          groupGenerator.map(_.serverList).getOrElse(Set[NodeId]()),
          NodeGroupCategoryId(piContainer.is),
          true,
          CurrentUser.getActor,
          piReasons.map(_.is)
        ) match {
          case Full(x) =>
            closePopup() & 
            onSuccessCallback(x.group.id.value) & onSuccessGroup(x.group)
          case Empty =>
            logger.error("An error occurred while saving the group")
            formTracker.addFormError(error("An error occurred while saving the group"))
            onFailure & onFailureCallback()
          case Failure(m,_,_) =>
            logger.error("An error occurred while saving the group: " + m)
            formTracker.addFormError(error(m))
            onFailure & onFailureCallback()
        }
      }
    }
  }
  
  
  private[this] val piReasons = {
    import com.normation.rudder.web.services.ReasonBehavior._
    userPropertyService.reasonsFieldBehavior match {
      case Disabled => None
      case Mandatory => Some(buildReasonField(true, "subContainerReasonField"))
      case Optionnal => Some(buildReasonField(false, "subContainerReasonField"))
    }
  }
  
  def buildReasonField(mandatory:Boolean, containerClass:String = "twoCol") = {
    new WBTextAreaField("Message", "") {
      override def setFilter = notNull _ :: trim _ :: Nil
      override def inputField = super.inputField  % 
        ("style" -> "height:5em;")
      override def errorClassName = ""
      override def validations() = {
        if(mandatory){
          valMinLen(5, "The reason must have at least 5 characters.") _ :: Nil
        } else {
          Nil
        }
      }
    }
  }
  

  private[this] def onCreateSuccess : JsCmd = {
    notifications ::=  <span class="greenscala">The group was successfully created</span>
    updateFormClientSide
  }
  private[this] def onUpdateSuccess : JsCmd = {
    notifications ::=  <span class="greenscala">The group was successfully updated</span>
    updateFormClientSide
  }

  private[this] def onFailure : JsCmd = {
    updateFormClientSide()
  }


  private[this] def updateAndDisplayNotifications() : NodeSeq = {
    notifications :::= formTracker.formErrors
    formTracker.cleanErrors

    if(notifications.isEmpty) NodeSeq.Empty
    else {
      val html = <div id="notifications" class="notify"><ul>{notifications.map( n => <li>{n}</li>) }</ul></div>
      notifications = Nil
      html
    }
  }
}<|MERGE_RESOLUTION|>--- conflicted
+++ resolved
@@ -63,11 +63,8 @@
 import com.normation.rudder.domain.queries.And
 import com.normation.inventory.ldap.core.LDAPConstants._
 import com.normation.rudder.domain.queries.CriterionLine
-<<<<<<< HEAD
 import com.normation.rudder.web.services.UserPropertyService
-=======
 import com.normation.rudder.web.services.CategoryHierarchyDisplayer
->>>>>>> c84e9fc0
 
 /**
  * Create a group or a category
@@ -100,12 +97,9 @@
   private[this] val uuidGen = inject[StringUuidGenerator]
   private[this] val userPropertyService = inject[UserPropertyService]
   
-<<<<<<< HEAD
-=======
   var createContainer = false //issue #1190 always create a group by default
 
   
->>>>>>> c84e9fc0
   def dispatch = {
     case "popupContent" => { _ => popupContent }
   }
@@ -208,21 +202,14 @@
     }
   }
 
-<<<<<<< HEAD
   private[this] val piContainer = new WBSelectField("Parent category",
-      (categories.open_!.map(x => (x.id.value -> x.name))),
+      (categoryHierarchyDisplayer.getCategoriesHierarchy().map { case (id, name) => (id.value -> name)}),
       "") {
     override def errorClassName = "threeColErrors"
     override def className = "rudderBaseFieldSelectClassName"
     override def inputField = 
       super.inputField % ("onkeydown" , "return processKey(event , 'createCOGSaveButton')") % 
       ("tabindex","3")
-=======
-  private[this] val piContainer = new WBSelectField("Parent category: ",
-			(categoryHierarchyDisplayer.getCategoriesHierarchy().map { case (id, name) => (id.value -> name)}),
-			"") {
-    override def className = "twoCol"
->>>>>>> c84e9fc0
   }
 
   private[this] val formTracker = new FormTracker(piName, piDescription, piContainer, piStatic)
