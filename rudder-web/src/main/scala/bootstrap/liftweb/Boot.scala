/*
*************************************************************************************
* Copyright 2011 Normation SAS
*************************************************************************************
*
* This file is part of Rudder.
*
* Rudder is free software: you can redistribute it and/or modify
* it under the terms of the GNU General Public License as published by
* the Free Software Foundation, either version 3 of the License, or
* (at your option) any later version.
*
* In accordance with the terms of section 7 (7. Additional Terms.) of
* the GNU General Public License version 3, the copyright holders add
* the following Additional permissions:
* Notwithstanding to the terms of section 5 (5. Conveying Modified Source
* Versions) and 6 (6. Conveying Non-Source Forms.) of the GNU General
* Public License version 3, when you create a Related Module, this
* Related Module is not considered as a part of the work and may be
* distributed under the license agreement of your choice.
* A "Related Module" means a set of sources files including their
* documentation that, without modification of the Source Code, enables
* supplementary functions or services in addition to those offered by
* the Software.
*
* Rudder is distributed in the hope that it will be useful,
* but WITHOUT ANY WARRANTY; without even the implied warranty of
* MERCHANTABILITY or FITNESS FOR A PARTICULAR PURPOSE.  See the
* GNU General Public License for more details.
*
* You should have received a copy of the GNU General Public License
* along with Rudder.  If not, see <http://www.gnu.org/licenses/>.

*
*************************************************************************************
*/

package bootstrap.liftweb

import scala.xml._
import net.liftweb.util._
import net.liftweb.http._
import net.liftweb.common._
import net.liftweb.sitemap._
import net.liftweb.sitemap.Loc._
import Helpers._
import javax.servlet.UnavailableException
import LiftSpringApplicationContext.inject
import com.normation.plugins.RudderPluginDef
import com.normation.rudder.repository.EventLogRepository
import com.normation.rudder.domain.eventlog.ApplicationStarted
import com.normation.rudder.web.rest._
import com.normation.eventlog.EventLogDetails
import com.normation.eventlog.EventLog
import com.normation.rudder.web.model.CurrentUser
import com.normation.rudder.authorization._
import com.normation.authorization.AuthorizationType
import com.normation.rudder.domain.logger.ApplicationLogger
import com.normation.utils.StringUuidGenerator
import com.normation.eventlog.ModificationId
import java.util.Locale
/**
 * A class that's instantiated early and run.  It allows the application
 * to modify lift's environment
 */
class Boot extends Loggable {

  val redirection = RedirectState(() => (), "You are not authorized to access that page, please contact your administrator." -> NoticeType.Error )

  def boot {

    // Set locale to English to prevent having localized message in some exception message (like SAXParserException in AppConfigAuth).
    // For now we don't manage locale in Rudder so setting it to English is harmless.
    // If one day we handle it in Rudder we should start from here by modifying code here..
    Locale.setDefault(Locale.ENGLISH)

    LiftRules.early.append( {req: provider.HTTPRequest => req.setCharacterEncoding("UTF-8")})
    LiftRules.ajaxStart = Full(() => LiftRules.jsArtifacts.show("ajax-loader").cmd)
    LiftRules.ajaxEnd = Full(() => LiftRules.jsArtifacts.hide("ajax-loader").cmd)
    LiftRules.ajaxPostTimeout = 30000

    // We don't want to reload the page
    LiftRules.redirectAsyncOnSessionLoss = false;
    //we don't want to retry on ajax timeout, as it may have big consequence
    //when it's (for example) a deploy

    logger.info(LiftRules.resourceServerPath)
    LiftRules.ajaxRetryCount = Full(1)

    // where to search snippet
    LiftRules.addToPackages("com.normation.rudder.web")

    //exclude Rudder doc from context-path rewriting
    LiftRules.excludePathFromContextPathRewriting.default.set(() => (path:String) => {
      val noRedirectPaths= "/rudder-doc" :: "/ncf" :: "/ncf-builder" :: Nil
      noRedirectPaths.exists(path.startsWith)
    })

    // REST API
    LiftRules.statelessDispatch.append(RestStatus)
    LiftRules.statelessDispatch.append(RestAuthentication)
    LiftRules.statelessDispatch.append(RudderConfig.restDeploy)
    LiftRules.statelessDispatch.append(RudderConfig.restDyngroupReload)
    LiftRules.statelessDispatch.append(RudderConfig.restTechniqueReload)
    LiftRules.statelessDispatch.append(RudderConfig.restArchiving)
    LiftRules.statelessDispatch.append(RudderConfig.restGetGitCommitAsZip)
    LiftRules.statelessDispatch.append(RudderConfig.restApiAccounts)
    LiftRules.statelessDispatch.append(RudderConfig.restQuicksearch)
    LiftRules.statelessDispatch.append(RudderConfig.apiDispatcher)

    // Intern API
    LiftRules.statelessDispatch.append(RudderConfig.sharedFileApi)

    // URL rewrites
    LiftRules.statefulRewrite.append {
      case RewriteRequest(ParsePath("secure" :: "administration" :: "techniqueLibraryManagement" :: activeTechniqueId :: Nil, _, _, _), GetRequest, _) =>
        RewriteResponse("secure" :: "administration" :: "techniqueLibraryManagement" :: Nil, Map("techniqueId" -> activeTechniqueId))
      case RewriteRequest(ParsePath("secure"::"nodeManager"::"searchNodes"::nodeId::Nil, _, _, _), GetRequest, _) =>
        RewriteResponse("secure"::"nodeManager"::"searchNodes"::Nil, Map("nodeId" -> nodeId))
      case RewriteRequest(ParsePath("secure"::"utilities"::"changeRequests"::filter::Nil, _, _, _), GetRequest, _) =>
        RewriteResponse("secure"::"utilities"::"changeRequests"::Nil, Map("filter" -> filter))
      case RewriteRequest(ParsePath("secure"::"utilities"::"changeRequest"::crId::Nil, _, _, _), GetRequest, _) =>
        RewriteResponse("secure"::"utilities"::"changeRequest"::Nil, Map("crId" -> crId))
    }

    // Fix relative path to css resources
    LiftRules.fixCSS("style" :: "style" :: Nil, Empty)

    // i18n
    LiftRules.resourceNames = "default" :: "ldapObjectAndAttributes" :: "eventLogTypeNames" :: Nil

    // Content type things : use text/html in place of application/xhtml+xml
    LiftRules.useXhtmlMimeType = false

    /*
     * For development, we override the default local calculator
     * to allow explicit locale switch with just the addition
     * of &locale=en at the end of urls
     */
    import net.liftweb.http.provider.HTTPRequest
    import java.util.Locale
    val DefaultLocale = new Locale("")
    LiftRules.localeCalculator = {(request : Box[HTTPRequest]) => {
      request match {
        case Empty | Failure(_,_,_) => DefaultLocale
        case Full(r) => r.param("locale") match {
          case Nil => DefaultLocale
          case loc::tail => {
            logger.debug("Switch to locale: " + loc)
            loc.split("_").toList match {
              case Nil => DefaultLocale
              case lang::Nil => new Locale(lang)
              case lang::country::tail => new Locale(lang,country)
            }
          }
        }
      }
    }}

    // All the following is related to the sitemap
    val nodeManagerMenu =
      Menu("NodeManagerHome", <i class="fa fa-sitemap"></i> ++ <span>Node management</span>) /
        "secure" / "nodeManager" / "index"  >> TestAccess( ()
            => userIsAllowed("/secure/index",Read("node")) ) submenus (

          Menu("List Nodes", <span>List nodes</span>) /
            "secure" / "nodeManager" / "nodes"
            >> LocGroup("nodeGroup")

        , Menu("SearchNodes", <span>Search nodes</span>) /
            "secure" / "nodeManager" / "searchNodes"
            >> LocGroup("nodeGroup")

        , Menu("ManageNewNode", <span>Accept new nodes</span>) /
            "secure" / "nodeManager" / "manageNewNode"
            >>  LocGroup("nodeGroup")

        , Menu("Groups", <span>Groups</span>) /
            "secure" / "nodeManager" / "groups"
            >> LocGroup("groupGroup")
            >> TestAccess( () => userIsAllowed("/secure/index",Read("group") ) )

        //Menu(Loc("PolicyServers", List("secure", "nodeManager","policyServers"), <span>Rudder server</span>,  LocGroup("nodeGroup"))) ::
        //Menu(Loc("UploadedFiles", List("secure", "nodeManager","uploadedFiles"), <span>Manage uploaded files</span>, LocGroup("filesGroup"))) ::
      )

    def buildManagerMenu(name:String) =
      Menu(name+"ManagerHome", <i class="fa fa-gears"></i> ++ <span>{name.capitalize} policy</span>) /
        "secure" / (name+"Manager") / "index" >> TestAccess ( ()
            => userIsAllowed("/secure/index",Read("configuration")) ) submenus (

          Menu(name+"RuleManagement", <span>Rules</span>) /
            "secure" / (name+"Manager") / "ruleManagement"
            >> LocGroup(name+"Group")
            >> TestAccess( () => userIsAllowed("/secure/index",Read("rule") ) )

        , Menu(name+"DirectiveManagement", <span>Directives</span>) /
            "secure" / (name+"Manager") / "directiveManagement"
            >> LocGroup(name+"Group")
            >> TestAccess( () => userIsAllowed("/secure/index",Read("directive") ) )

        , Menu(name+"ParameterManagement", <span>Parameters</span>) /
            "secure" / (name+"Manager") / "parameterManagement"
            >> LocGroup(name+"Group")
            >> TestAccess( () => userIsAllowed("/secure/index",Read("directive") ) )
      )

    def administrationMenu =
      Menu("AdministrationHome", <i class="fa fa-gear"></i> ++ <span>Settings</span>) /
        "secure" / "administration" / "index" >> TestAccess ( ()
            => userIsAllowed("/secure/index",Read("administration"), Read("technique")) ) submenus (

          Menu("policyServerManagement", <span>General</span>) /
            "secure" / "administration" / "policyServerManagement"
            >> LocGroup("administrationGroup")
            >> TestAccess ( () => userIsAllowed("/secure/index",Read("administration")) )

        , Menu("pluginManagement", <span>Plugins</span>) /
            "secure" / "administration" / "pluginManagement"
            >> LocGroup("administrationGroup")
            >> TestAccess ( () => userIsAllowed("/secure/administration/policyServerManagement",Read("administration")) )

        , Menu("databaseManagement", <span>Reports database</span>) /
            "secure" / "administration" / "databaseManagement"
            >> LocGroup("administrationGroup")
            >> TestAccess ( () => userIsAllowed("/secure/administration/policyServerManagement",Read("administration")) )

        , Menu("TechniqueLibraryManagement", <span>Techniques</span>) /
            "secure" / "administration" / "techniqueLibraryManagement"
            >> LocGroup("administrationGroup")
            >> TestAccess( () => userIsAllowed("/secure/index",Read("technique") ) )
        , Menu("apiManagement", <span>API accounts</span>) /
            "secure" / "administration" / "apiManagement"
            >> LocGroup("administrationGroup")
            >> TestAccess ( () => userIsAllowed("/secure/administration/policyServerManagement",Write("administration")) )
      )

    def utilitiesMenu = {
      // if we can't get the workflow property, default to false
      // (don't give rights if you don't know)
      def workflowEnabled = RudderConfig.configService.rudder_workflow_enabled.getOrElse(false)
<<<<<<< HEAD

      Menu("UtilitiesHome", <i class="fa fa-wrench"></i> ++ <span>Utilities</span>) /
=======
      Menu("UtilitiesHome", <span>Utilities</span>) /
>>>>>>> 0d2af1cc
        "secure" / "utilities" / "index" >>
        TestAccess ( () =>
          if ((workflowEnabled && (CurrentUser.checkRights(Read("validator")) || CurrentUser.checkRights(Read("deployer")))) || CurrentUser.checkRights(Read("administration")) || CurrentUser.checkRights(Read("technique")))
            Empty
          else
             Full(RedirectWithState("/secure/index", redirection))
        ) submenus (

          Menu("archivesManagement", <span>Archives</span>) /
            "secure" / "utilities" / "archiveManagement"
            >> LocGroup("utilitiesGroup")
            >> TestAccess ( () => userIsAllowed("/secure/utilities/eventLogs",Write("administration")) )

        , Menu("changeRequests", <span>Change requests</span>) /
            "secure" / "utilities" / "changeRequests"
            >> LocGroup("utilitiesGroup")
            >> TestAccess ( () =>
              if (workflowEnabled && (CurrentUser.checkRights(Read("validator")) || CurrentUser.checkRights(Read("deployer"))))
                Empty
              else
                Full(RedirectWithState("/secure/utilities/eventLogs", redirection ) )
              )

        , Menu("changeRequest", <span>Change request</span>) /
            "secure" / "utilities" / "changeRequest"
            >> Hidden
            >> TestAccess ( () =>
              if (workflowEnabled && (CurrentUser.checkRights(Read("validator")) || CurrentUser.checkRights(Read("deployer"))))
                Empty
              else
                Full(RedirectWithState("/secure/utilities/eventLogs", redirection) )
              )

        , Menu("eventLogViewer", <span>Event logs</span>) /
            "secure" / "utilities" / "eventLogs"
            >> LocGroup("utilitiesGroup")
            >> TestAccess ( () => userIsAllowed("/secure/index",Read("administration")) )

        , Menu("techniqueEditor", <span>Technique editor</span>) /
            "secure" / "utilities" / "techniqueEditor"
            >> LocGroup("utilitiesGroup")
            >> TestAccess ( () => userIsAllowed("/secure/index",Read("technique")) )
      )
    }

    val rootMenu = List(
        Menu("Dashboard", <i class="fa fa-dashboard"></i> ++ <span>Dashboard</span>) / "secure" / "index"
      , Menu("Login") / "index" >> Hidden
      , Menu("Templates") / "templates" / ** >> Hidden //allows access to html file use by js
      , nodeManagerMenu
      , buildManagerMenu("configuration")
      , utilitiesMenu
      , administrationMenu
    ).map( _.toMenu )

    ////////// import and init modules //////////
    val newSiteMap = initPlugins(rootMenu.map( _.toMenu ))

    //not sur why we are using that ?
    //SiteMap.enforceUniqueLinks = false

    LiftRules.setSiteMapFunc(() => SiteMap(newSiteMap:_*))

    RudderConfig.eventLogRepository.saveEventLog(
        ModificationId(RudderConfig.stringUuidGenerator.newUuid)
      , ApplicationStarted(
            EventLogDetails(
                modificationId = None
              , principal = com.normation.rudder.domain.eventlog.RudderEventActor
              , details = EventLog.emptyDetails
              , reason = None
            )
        )
    ) match {
      case eb:EmptyBox =>
        val e = eb ?~! "Error when trying to save the EventLog for application start"
        ApplicationLogger.error(e.messageChain)
        e.rootExceptionCause.foreach { ex =>
          ApplicationLogger.error("Exception was:", ex)
        }
      case _ => ApplicationLogger.info("Application Rudder started")
    }
  }

  private[this] def initPlugins(menus:List[Menu]) : List[Menu] = {

    //LiftSpringApplicationContext.springContext.refresh
    import scala.collection.JavaConversions._
    val pluginDefs = LiftSpringApplicationContext.springContext.getBeansOfType(classOf[RudderPluginDef]).values

    pluginDefs.foreach { plugin =>
      initPlugin(plugin)
    }

    //return the updated siteMap
    (menus /: pluginDefs){ case (prev, mutator) => mutator.updateSiteMap(prev) }
  }

  private[this] def initPlugin[T <: RudderPluginDef](plugin:T) : Unit = {

    ApplicationLogger.debug("TODO: manage one time initialization for plugin: " + plugin.id)
    ApplicationLogger.info("Initializing plugin '%s' [%s]".format(plugin.name.value, plugin.id))
    plugin.init
    //add the plugin packages to Lift package to look for packages
    LiftRules.addToPackages(plugin.basePackage)
  }

  private[this] def userIsAllowed(redirectTo:String, requiredAuthz:AuthorizationType*) : Box[LiftResponse] =  {
    if (requiredAuthz.exists((CurrentUser.checkRights(_)))) {
      Empty
    } else {
      Full(RedirectWithState(redirectTo, redirection ) )
    }
  }
}<|MERGE_RESOLUTION|>--- conflicted
+++ resolved
@@ -239,12 +239,7 @@
       // if we can't get the workflow property, default to false
       // (don't give rights if you don't know)
       def workflowEnabled = RudderConfig.configService.rudder_workflow_enabled.getOrElse(false)
-<<<<<<< HEAD
-
       Menu("UtilitiesHome", <i class="fa fa-wrench"></i> ++ <span>Utilities</span>) /
-=======
-      Menu("UtilitiesHome", <span>Utilities</span>) /
->>>>>>> 0d2af1cc
         "secure" / "utilities" / "index" >>
         TestAccess ( () =>
           if ((workflowEnabled && (CurrentUser.checkRights(Read("validator")) || CurrentUser.checkRights(Read("deployer")))) || CurrentUser.checkRights(Read("administration")) || CurrentUser.checkRights(Read("technique")))
