--- conflicted
+++ resolved
@@ -355,7 +355,6 @@
   lazy val roAgentRunsRepository : RoReportsExecutionRepository = cachedAgentRunRepository
   lazy val woAgentRunsRepository : WoReportsExecutionRepository = cachedAgentRunRepository
 
-
   //all cache that need to be cleared are stored here
   lazy val clearableCache: Seq[CachedRepository] = Seq(
       cachedAgentRunRepository
@@ -579,8 +578,6 @@
         nodeApiService2
       , restExtractorService
     )
-
-
 
   def nodeApi4Builder(version: Int) = {
     val fixedApiService2 = nodeApiService2.copy(fixedTag = true)
@@ -1163,7 +1160,6 @@
     , gitModificationRepository
   )
 
-<<<<<<< HEAD
   private[this] lazy val globalComplianceModeService : ComplianceModeService =
     new ComplianceModeServiceImpl(
         configService.rudder_compliance_mode_name _
@@ -1179,8 +1175,6 @@
       , configService.rudder_compliance_heartbeatPeriod
     )
 
-=======
->>>>>>> 516f1ce8
   private[this] lazy val systemVariableService: SystemVariableService = new SystemVariableServiceImpl(
       licenseRepository
     , systemVariableSpecService
@@ -1540,7 +1534,6 @@
     , previousMigrationController = Some(controlXmlFileFormatMigration_3_4)
   )
 
-<<<<<<< HEAD
   private[this] lazy val eventLogsMigration_5_6 = new EventLogsMigration_5_6(
       jdbcTemplate
     , new EventLogMigration_5_6(xmlMigration_5_6)
@@ -1557,8 +1550,7 @@
                                     )
     , previousMigrationController = Some(controlXmlFileFormatMigration_4_5)
   )
-=======
->>>>>>> 516f1ce8
+
   /**
    * *************************************************
    * Bootstrap check actions
@@ -1673,7 +1665,6 @@
   /*
    * Agent runs: we use a cache for them.
    */
-<<<<<<< HEAD
   private[this] lazy val cachedAgentRunRepository = {
     val roRepo = new RoReportsExecutionJdbcRepository(jdbcTemplate, pgIn)
     new CachedReportsExecutionRepository(
@@ -1681,12 +1672,6 @@
       , new WoReportsExecutionSquerylRepository(squerylDatasourceProvider, roRepo )
     )
   }
-=======
-
-  private[this] lazy val roReportsExecutionSquerylRepository = new RoReportsExecutionSquerylRepository(squerylDatasourceProvider)
-
-  private[this] lazy  val woReportExecutionsSquerylRepository = new WoReportsExecutionSquerylRepository(squerylDatasourceProvider, roReportsExecutionSquerylRepository )
->>>>>>> 516f1ce8
 
   val updatesEntryJdbcRepository = new StatusUpdateSquerylRepository(squerylDatasourceProvider)
 
