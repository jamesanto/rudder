--- conflicted
+++ resolved
@@ -771,11 +771,8 @@
         , nodeInfoService
         , roNodeGroupRepository
         , reportingService
-<<<<<<< HEAD
+        , roDirectiveRepository
         , globalComplianceModeService.getGlobalComplianceMode _
-=======
-        , roDirectiveRepository
->>>>>>> b929fe42
       )
 
   val complianceApi6 = new ComplianceAPI7(restExtractorService, complianceAPIService, v6compatibility = true)
