--- conflicted
+++ resolved
@@ -1455,11 +1455,8 @@
         , configService.agent_run_start_hour
         , configService.agent_run_start_minute
         , configService.rudder_featureSwitch_directiveScriptEngine
-<<<<<<< HEAD
         , configService.rudder_global_policy_mode
-=======
         , configService.rudder_featureSwitch_directiveNodeProperties
->>>>>>> f2956422
     )}
     val agent = new AsyncDeploymentAgent(
         deploymentService
