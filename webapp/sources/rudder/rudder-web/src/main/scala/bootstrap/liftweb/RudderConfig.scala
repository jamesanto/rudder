--- conflicted
+++ resolved
@@ -1434,7 +1434,6 @@
       , globalAgentRunService
       , reportingServiceImpl
       , rudderCf3PromisesFileWriterService
-<<<<<<< HEAD
       , () => configService.agent_run_interval().toBox
       , () => configService.agent_run_splaytime().toBox
       , () => configService.agent_run_start_hour().toBox
@@ -1444,18 +1443,7 @@
       , () => configService.rudder_generation_compute_dyngroups().toBox
       , () => configService.rudder_generation_max_parallelism().toBox
       , () => configService.rudder_generation_js_timeout().toBox
-=======
-      , configService.agent_run_interval _
-      , configService.agent_run_splaytime _
-      , configService.agent_run_start_hour _
-      , configService.agent_run_start_minute _
-      , configService.rudder_featureSwitch_directiveScriptEngine _
-      , configService.rudder_global_policy_mode _
-      , configService.rudder_generation_compute_dyngroups _
-      , configService.rudder_generation_max_parallelism _
-      , configService.rudder_generation_js_timeout _
-      , configService.rudder_generation_continue_on_error _
->>>>>>> ad4f3bf0
+      , () => configService.rudder_generation_continue_on_error().toBox
       , HOOKS_D
       , HOOKS_IGNORE_SUFFIXES
   )}
