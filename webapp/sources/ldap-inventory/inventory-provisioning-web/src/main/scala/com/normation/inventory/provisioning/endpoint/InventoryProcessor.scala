--- conflicted
+++ resolved
@@ -37,23 +37,18 @@
 
 package com.normation.inventory.provisioning.endpoint
 
-<<<<<<< HEAD
+import java.security.{PublicKey => JavaSecPubKey}
+
 import com.normation.NamedZioLogger
 import com.normation.errors.Chained
 import com.normation.errors.IOResult
 import com.normation.errors.SystemError
-=======
-import java.security.{PublicKey => JavaSecPubKey}
-
->>>>>>> c78fa2f7
 import com.normation.inventory.domain.CertifiedKey
 import com.normation.inventory.domain.InventoryLogger
 import com.normation.inventory.domain.InventoryReport
-<<<<<<< HEAD
 import com.normation.errors._
-=======
+import com.normation.inventory.domain.InventoryError
 import com.normation.inventory.domain.KeyStatus
->>>>>>> c78fa2f7
 import com.normation.inventory.domain.UndefinedKey
 import com.normation.inventory.ldap.core.InventoryDit
 import com.normation.inventory.provisioning.endpoint.FusionReportEndpoint._
@@ -62,12 +57,7 @@
 import com.normation.inventory.services.provisioning.ParsedSecurityToken
 import com.normation.inventory.services.provisioning.ReportSaver
 import com.normation.inventory.services.provisioning.ReportUnmarshaller
-<<<<<<< HEAD
-import com.normation.ldap.sdk.LDAPConnectionProvider
-import com.normation.ldap.sdk.RwLDAPConnection
 import com.normation.zio.ZioRuntime
-=======
->>>>>>> c78fa2f7
 import com.unboundid.ldif.LDIFChangeRecord
 import org.joda.time.Duration
 import zio._
@@ -121,7 +111,7 @@
   , val maxQueueSize: Int
   , repo            : FullInventoryRepository[Seq[LDIFChangeRecord]]
   , digestService   : InventoryDigestServiceV1
-  , checkAliveLdap  : () => Box[Unit]
+  , checkAliveLdap  : () => IOResult[Unit]
   , nodeInventoryDit: InventoryDit
 ) {
 
@@ -147,16 +137,15 @@
 
   // we need something that can produce the stream several time because we are reading the file several time - not very
   // optimized :/
-<<<<<<< HEAD
   def saveInventory(info: SaveInventoryInfo): IOResult[InventoryProcessStatus] = {
 
-    def saveWithSignature(report: InventoryReport, newInventoryStream: () => InputStream, newSignature: () => InputStream): IOResult[InventoryProcessStatus] = {
+    def saveWithSignature(report: InventoryReport, publicKey: JavaSecPubKey, newInventoryStream: () => InputStream, newSignature: () => InputStream): IOResult[InventoryProcessStatus] = {
       ZIO.bracket(Task.effect(newInventoryStream()).mapError(SystemError(s"Error when reading inventory file '${report.name}'", _)))(is => Task.effect(is.close()).run) { inventoryStream =>
         ZIO.bracket(Task.effect(newSignature()).mapError(SystemError(s"Error when reading signature for inventory file '${report.name}'", _)))(is => Task.effect(is.close()).run) { signatureStream =>
+
           for {
             digest  <- digestService.parse(signatureStream)
-            key     <- digestService.getKey(report)
-            checked <- digestService.check(key._1, digest, inventoryStream)
+            checked <- digestService.check(publicKey, digest, inventoryStream)
             saved   <- if (checked) {
                          // Signature is valid, send it to save engine
                          // Set the keyStatus to Certified
@@ -169,60 +158,23 @@
                          InventoryProcessStatus.SignatureInvalid(report).succeed
                        }
            } yield {
-            saved
-          }
+             saved
+           }
         }
-=======
-  def saveInventory(newInventoryStream: () => InputStream, inventoryFileName: String, optNewSignatureStream : Option[() => InputStream]): Box[InventoryProcessStatus] = {
-
-    def saveWithSignature(report: InventoryReport, publicKey: JavaSecPubKey, newSignature: () => InputStream): Box[InventoryProcessStatus] = {
-      val signatureStream = newSignature()
-      val inventoryStream = newInventoryStream()
-      val response = for {
-        digest  <- digestService.parse(signatureStream)
-        checked <- digestService.check(publicKey, digest, inventoryStream)
-        saved   <- if (checked) {
-                     // Signature is valid, send it to save engine
-                     // Set the keyStatus to Certified
-                     // For now we set the status to certified since we want pending inventories to have their inventory signed
-                     // When we will have a 'pending' status for keys we should set that value instead of certified
-                     val certifiedReport = report.copy(node = report.node.copyWithMain(main => main.copy(keyStatus = CertifiedKey)))
-                     checkQueueAndSave(certifiedReport)
-                   } else {
-                     // Signature is not valid, reject inventory
-                     Full(InventoryProcessStatus.SignatureInvalid(report))
-                   }
-       } yield {
-        saved
->>>>>>> c78fa2f7
       }
     }
 
-<<<<<<< HEAD
-    def saveNoSignature(report: InventoryReport): IOResult[InventoryProcessStatus] = {
+    def saveNoSignature(report: InventoryReport, keyStatus: KeyStatus): IOResult[InventoryProcessStatus] = {
       // Check if we need a signature or not
-      digestService.getKey(report).flatMap {
+      (keyStatus match {
         // Status is undefined => We accept unsigned inventory
-        case (_,UndefinedKey) => {
-          checkQueueAndSave(report)
-        }
+        case UndefinedKey => checkQueueAndSave(report)
         // We are in certified state, refuse inventory with no signature
-        case (_,CertifiedKey)  =>
-          InventoryProcessStatus.MissingSignature(report).succeed
-      }.chainError(
+        case CertifiedKey => InventoryProcessStatus.MissingSignature(report).succeed
+      }).chainError(
         // An error occurred while checking inventory key status
         s"Error when trying to check inventory key status for Node '${report.node.main.id.value}'"
       )
-=======
-    def saveNoSignature(report: InventoryReport, keyStatus: KeyStatus): Box[InventoryProcessStatus] = {
-      // Check if we need a signature or not
-      keyStatus match {
-        // Status is undefined => We accept unsigned inventory
-        case UndefinedKey => checkQueueAndSave(report)
-        // We are in certified state, refuse inventory with no signature
-        case CertifiedKey => Full(InventoryProcessStatus.MissingSignature(report))
-      }
->>>>>>> c78fa2f7
     }
 
     def parseSafe(newInventoryStream: () => InputStream, inventoryFileName: String): IOResult[InventoryReport] = {
@@ -238,22 +190,23 @@
       }
     }
 
-    def checkCertificateSubject(inventoryReport: InventoryReport, optSubject: Option[List[(String, String)]]): Box[Unit] = {
+    def checkCertificateSubject(inventoryReport: InventoryReport, optSubject: Option[List[(String, String)]]): IO[InventoryError, Unit] = {
       //format subject
       def formatSubject(list: List[(String, String)]) = list.map(kv => s"${kv._1}=${kv._2}").mkString(",")
+
       optSubject match {
         case None => // OK
-          Full(())
+          UIO.unit
         case Some(list) =>
           // in rudder, we ensure that at list one (k,v) pair is "UID = the node id". If missing, it's an error
 
           list.find { case (k,v) => k == ParsedSecurityToken.nodeidOID } match {
-            case None        => Failure(s"Certificate subject doesn't contain node ID in 'UID' attribute: ${formatSubject(list)}")
+            case None        => InventoryError.SecurityToken(s"Certificate subject doesn't contain node ID in 'UID' attribute: ${formatSubject(list)}").fail
             case Some((k,v)) =>
               if(v.trim.toLowerCase == inventoryReport.node.main.id.value.toLowerCase) {
-                Full(())
+                UIO.unit
               } else {
-                Failure(s"Certificate subject doesn't contain same node ID in 'UID' attribute as inventory node ID: ${formatSubject(list)}")
+                InventoryError.SecurityToken(s"Certificate subject doesn't contain same node ID in 'UID' attribute as inventory node ID: ${formatSubject(list)}").fail
               }
           }
       }
@@ -266,33 +219,21 @@
     val start = System.currentTimeMillis()
 
     val res = for {
-<<<<<<< HEAD
       _            <- logger.debug(s"Start parsing inventory '${info.fileName}'")
       report       <- parseSafe(info.inventoryStream, info.fileName).chainError("Can't parse the input inventory, aborting")
-=======
-      report       <- parseSafe(newInventoryStream, inventoryFileName) ?~! "Can't parse the input inventory, aborting"
-      (tk, status) <- digestService.getKey(report) ?~! s"Error when trying to check inventory key for Node '${report.node.main.id.value}'"
-      parsed       <- digestService.parseSecurityToken(tk)
+      secPair      <- digestService.getKey(report).chainError(s"Error when trying to check inventory key for Node '${report.node.main.id.value}'")
+      parsed       <- digestService.parseSecurityToken(secPair._1)
       _            <- checkCertificateSubject(report, parsed.subject)
->>>>>>> c78fa2f7
       afterParsing =  System.currentTimeMillis()
       _            =  logger.debug(s"Inventory '${report.name}' parsed in ${printer.print(new Duration(afterParsing, System.currentTimeMillis).toPeriod)} ms, now saving")
       saved        <- info.optSignatureStream match { // Do we have a signature ?
                         // Signature here, check it
                         case Some(sig) =>
-<<<<<<< HEAD
-                          saveWithSignature(report, info.inventoryStream, sig).chainError("Error when trying to check inventory signature")
+                          saveWithSignature(report, parsed.publicKey, info.inventoryStream, sig).chainError("Error when trying to check inventory signature")
 
                         // There is no Signature
                         case None =>
-                          saveNoSignature(report).chainError(s"Error when trying to check inventory key status for Node '${report.node.main.id.value}'")
-=======
-                          saveWithSignature(report, parsed.publicKey, sig) ?~! "Error when trying to check inventory signature"
-
-                        // There is no Signature
-                        case None =>
-                          saveNoSignature(report, status)  ?~! s"Error when trying to check inventory key status for Node '${report.node.main.id.value}'"
->>>>>>> c78fa2f7
+                          saveNoSignature(report, secPair._2).chainError(s"Error when trying to check inventory key status for Node '${report.node.main.id.value}'")
                       }
       _            <- logger.debug(s"Inventory '${report.name}' for node '${report.node.main.id.value}' pre-processed in ${printer.print(new Duration(start, System.currentTimeMillis).toPeriod)} ms")
     } yield {
@@ -320,23 +261,10 @@
    * avoid the case where we are telling the use "everything is fine"
    * but just fail after.
    */
-<<<<<<< HEAD
   def checkQueueAndSave(report: InventoryReport): IOResult[InventoryProcessStatus] = {
-    /*
-     * A method that check LDAP health status.
-     * It must be quick and simple.
-     */
-    def checkLdapAlive(ldap: LDAPConnectionProvider[RwLDAPConnection]): IOResult[String] = {
-      for {
-        con <- ldap
-        res <- con.get(nodeInventoryDit.NODES.dn, "1.1")
-      } yield {
-        "ok"
-      }
-    }
 
     (for {
-      _     <- checkLdapAlive(ldap)
+      _     <- checkAliveLdap()
       canDo <- queue.offer(report)
       res   <- if(canDo) {
                  InventoryProcessStatus.Accepted(report).succeed
@@ -348,35 +276,6 @@
     }).catchAll { err =>
       val e = Chained(s"There is an error with the LDAP backend preventing acceptation of inventory '${report.name}'", err)
       InventoryLogger.error(err.fullMsg) *> e.fail
-=======
-  def checkQueueAndSave(report: InventoryReport): Box[InventoryProcessStatus] = {
-    checkAliveLdap() match {
-      case Full(ok) =>
-
-        val canDo = synchronized {
-          if(queueSize.incrementAndGet(1) <= maxQueueSize) {
-            // the decrement will be done by the report processor
-            true
-          } else {
-            // clean the not used increment
-            queueSize.decrement(1)
-            false
-          }
-        }
-
-        if(canDo) {
-          //queue the inventory processing
-          reportProcess.onNext(report)
-          Full(InventoryProcessStatus.Accepted(report))
-        } else {
-          Full(InventoryProcessStatus.QueueFull(report))
-        }
-
-      case eb: EmptyBox =>
-        val e = (eb ?~! s"There is an error with the LDAP backend preventing acceptation of inventory '${report.name}'")
-        logger.error(e.messageChain)
-        e
->>>>>>> c78fa2f7
     }
   }
 
