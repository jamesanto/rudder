--- conflicted
+++ resolved
@@ -419,33 +419,18 @@
 
   "Softwares" should {
     "Find 2 software referenced by nodes with the repository" in {
-<<<<<<< HEAD
       val softwares = readOnlySoftware.getSoftwaresForAllNodes().either.runNow
-      softwares.map(_.size) === Right(2)
+      softwares.map(_.size) must beEqualTo(Right(2))
     }
 
     "Find 3 software in ou=software with the repository" in {
       val softwares = readOnlySoftware.getAllSoftwareIds().either.runNow
-      softwares.map(_.size) === Right(3)
+      softwares.map(_.size) must beEqualTo(Right(3))
     }
 
     "Purge one unreferenced software with the SoftwareService" in {
       val purgedSoftwares = softwareService.deleteUnreferencedSoftware().either.runNow
-      purgedSoftwares.map(_.size) === Right(1)
-=======
-      val softwares = readOnlySoftware.getSoftwaresForAllNodes()
-      softwares.map(_.size) must beEqualTo(Full(2))
-    }
-
-    "Find 3 software in ou=software with the repository" in {
-      val softwares = readOnlySoftware.getAllSoftwareIds()
-      softwares.map(_.size) must beEqualTo(Full(3))
-    }
-
-    "Purge one unreferenced software with the SoftwareService" in {
-      val purgedSoftwares = softwareService.deleteUnreferencedSoftware()
-      purgedSoftwares.map(_.size) must beEqualTo(Full(1))
->>>>>>> df0d726c
+      purgedSoftwares.map(_.size) must beEqualTo(Right(1))
     }
   }
 
