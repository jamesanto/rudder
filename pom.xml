<!--
Copyright 2011 Normation SAS

Licensed under the Apache License, Version 2.0 (the "License");
you may not use this file except in compliance with the License.
You may obtain a copy of the License at

http://www.apache.org/licenses/LICENSE-2.0

Unless required by applicable law or agreed to in writing, software
distributed under the License is distributed on an "AS IS" BASIS,
WITHOUT WARRANTIES OR CONDITIONS OF ANY KIND, either express or implied.
See the License for the specific language governing permissions and
limitations under the License.
-->
<project xmlns="http://maven.apache.org/POM/4.0.0" xmlns:xsi="http://www.w3.org/2001/XMLSchema-instance" xsi:schemaLocation="http://maven.apache.org/POM/4.0.0 http://maven.apache.org/xsd/maven-4.0.0.xsd">
  <modelVersion>4.0.0</modelVersion>
  
  <groupId>com.normation</groupId>
  <artifactId>parent-pom</artifactId>
<<<<<<< HEAD
  <version>2.6.0~alpha6-SNAPSHOT</version>
=======
  <version>2.5.2-SNAPSHOT</version>
>>>>>>> 8a0de814
  <packaging>pom</packaging>
  
  <!-- ====================================  PROJECT INFORMATION  ==================================== -->
  
  <description>
    This is the master parent pom, which knows all common dependencies, generic infos about resources,users.
    For now, it includes (Normation) private resources. 
  </description>
  
  <organization>
    <name>Normation SAS</name>
    <url>http://www.normation.com/</url>
  </organization>

  <developers>
    <developer>
      <id>ncharles</id>
      <name>Nicolas Charles</name>
      <timezone>+1</timezone>
      <email>nicolas.charles [at] normation.com</email>
    </developer>
    <developer>
      <id>fanf42</id>
      <name>Francois Armand</name>
      <timezone>+1</timezone>
    </developer>
    <developer>
      <id>jooooooon</id>
      <name>Jonathan Clarke</name>
      <timezone>+1</timezone>
    </developer>
  </developers>
  
  <!-- ====================================  /PROJECT INFORMATION  ==================================== -->
  
  <!-- ====================================  PROJECT REPOS  ==================================== -->

  <repositories>
    <repository>
      <id>rudder-project</id>
      <url>http://www.rudder-project.org/maven-repo/</url>
      <layout>default</layout>
    </repository>
  </repositories>

  <pluginRepositories>
    <pluginRepository>
      <id>zt-repo</id>
      <name>Zero turnaround repo</name>
      <url>http://repos.zeroturnaround.com/maven2</url>
      <snapshots><enabled>false</enabled></snapshots>
    </pluginRepository>
  </pluginRepositories>

  <!-- ====================================  /PROJECT REPOS  ==================================== -->

  <!-- ====================================  PROJECT BUILD  ==================================== -->

  <distributionManagement>
    <snapshotRepository>
      <id>snapshots.nexus.normation.com</id>
      <name>Normation internal nexus repository for snapshots</name>
      <url>http://nexus.normation.com/nexus/content/repositories/snapshots</url>
    </snapshotRepository>
    <repository>
      <id>releases.nexus.normation.com</id>
      <name>Normation internal nexus repository for release</name>
      <url>http://nexus.normation.com/nexus/content/repositories/releases</url>
    </repository>
  </distributionManagement>

  <reporting>
    <plugins>
      <plugin>
        <groupId>net.alchim31.maven</groupId>
        <artifactId>scala-maven-plugin</artifactId>
        <version>${scala-maven-plugin-version}</version> 
      </plugin>
    </plugins>
  </reporting>

  <build>
    <extensions>
      <extension>
        <groupId>org.apache.maven.wagon</groupId>
        <artifactId>wagon-ssh</artifactId>
        <version>1.0-beta-6</version>
      </extension>
    </extensions>
    <plugins>
      <plugin>

        <groupId>org.codehaus.mojo</groupId>
        <artifactId>cobertura-maven-plugin</artifactId>
        <version>2.5.1</version>

        <configuration>
          <formats>
            <format>html</format>
            <format>xml</format>
          </formats>
        </configuration>
      </plugin>
      <plugin>
        <groupId>org.apache.maven.plugins</groupId>
          <artifactId>maven-war-plugin</artifactId>
          <version>2.1.1</version>
       </plugin>
       <plugin>
        <groupId>net.alchim31.maven</groupId>
        <artifactId>scala-maven-plugin</artifactId>
        <version>${scala-maven-plugin-version}</version>
        <executions>
          <execution>
            <id>scala-compile-first</id>
            <phase>process-resources</phase>
            <goals>
              <goal>add-source</goal>
              <goal>compile</goal>
            </goals>
          </execution>
          <execution>
            <id>scala-test-compile</id>
            <phase>process-test-resources</phase>
            <goals>
              <goal>testCompile</goal>
            </goals>
          </execution>
        </executions>
        <configuration>
          <args>
            <arg>-target:jvm-1.6</arg>
            <arg>-dependencyfile</arg>
            <arg>${basedir}/.scala_dependencies</arg>
          </args>
          <jvmArgs>
            <jvmArg>-server</jvmArg>
          </jvmArgs>
        </configuration>
      </plugin>
      <plugin>
        <groupId>org.zeroturnaround</groupId>
        <artifactId>jrebel-maven-plugin</artifactId>
        <version>1.0.7</version>
        <executions>
          <execution>
            <id>generate-rebel-xml</id>
            <phase>process-resources</phase>
            <goals>
              <goal>generate</goal>
            </goals>
          </execution>
        </executions>
        <dependencies>
          <dependency>
            <groupId>org.codehaus.plexus</groupId>
            <artifactId>plexus-utils</artifactId>
            <version>1.4.1</version>
              <scope>runtime</scope>
          </dependency>
        </dependencies>
      </plugin>
      <plugin>
        <groupId>org.apache.maven.plugins</groupId>
        <artifactId>maven-compiler-plugin</artifactId>
        <version>2.3.2</version>
        <configuration>
          <source>1.6</source>
          <target>1.6</target>
        </configuration>
        <executions>
          <execution>
            <phase>compile</phase>
            <goals>
              <goal>compile</goal>
            </goals>
          </execution>
        </executions>
      </plugin>      
      <plugin>
        <groupId>org.apache.maven.plugins</groupId>
        <artifactId>maven-source-plugin</artifactId>
        <version>2.2.1</version>
        <executions>
          <execution>
            <id>attach-sources</id>
            <phase>verify</phase>
            <goals>
              <goal>jar-no-fork</goal>
            </goals>
          </execution>
        </executions>
      </plugin>
    </plugins>
    <pluginManagement>
    <plugins>
      <plugin>
        <groupId>org.eclipse.m2e</groupId>
        <artifactId>lifecycle-mapping</artifactId>
        <version>1.0.0</version>
        <configuration>
          <lifecycleMappingMetadata>
            <pluginExecutions>
              <pluginExecution>
                <pluginExecutionFilter>
                  <groupId>org.zeroturnaround</groupId>
                  <artifactId>jrebel-maven-plugin</artifactId>
                  <versionRange>[0.1,)</versionRange>
                  <goals>
                    <goal>generate</goal>
                  </goals>
                </pluginExecutionFilter>
                <action>
                  <execute/>
                </action>
              </pluginExecution>
              <pluginExecution>
                <pluginExecutionFilter>
                  <groupId>net.alchim31.maven</groupId>
                  <artifactId>scala-maven-plugin</artifactId>
                  <versionRange>[0.1,)</versionRange>
                  <goals>
                    <goal>add-source</goal>
                    <goal>compile</goal>
                    <goal>testCompile</goal>              
                  </goals>
                </pluginExecutionFilter>
                <action>
                  <configurator>
                    <id>org.maven.ide.eclipse.scala</id>
                  </configurator>                  
                </action>
              </pluginExecution>
            </pluginExecutions>
          </lifecycleMappingMetadata>
        </configuration>
      </plugin>
    </plugins>
    </pluginManagement>
  </build>
  
  <!-- ====================================  /PROJECT BUILD  ==================================== -->
  
  <!-- ==================================== PROJECT PROPERTIES  ==================================== -->
 
  <properties>
    <!-- we use UTF-8 for everything -->
    <project.build.sourceEncoding>UTF-8</project.build.sourceEncoding>

    <!-- Maven plugin version -->
    <scala-maven-plugin-version>3.1.0</scala-maven-plugin-version>

    <!-- Libraries version that MUST be used in all children project -->

<<<<<<< HEAD
    <rudder-version>2.6.0~alpha6-SNAPSHOT</rudder-version>
    <spring-run-dep-version>2.6.0~alpha6-SNAPSHOT</spring-run-dep-version>
=======
    <rudder-version>2.5.2-SNAPSHOT</rudder-version>    
    <spring-run-dep-version>2.5.2-SNAPSHOT</spring-run-dep-version>
>>>>>>> 8a0de814
    
    <scala-version>2.10.1</scala-version>
    <scala-binary-version>2.10</scala-binary-version>
    <lift-version>2.5-RC2</lift-version>
    <slf4j-version>1.6.6</slf4j-version>
    <logback-version>1.0.7</logback-version>
    <junit-version>4.11</junit-version>
    <jodatime-version>2.1</jodatime-version>
    <commons-io-version>2.4</commons-io-version>
    <specs2-version>1.13</specs2-version>
    <spring-version>3.1.1.RELEASE</spring-version>
    <spring-security-version>3.1.0.RELEASE</spring-security-version>
    <squeryl-version>0.9.5-6</squeryl-version>
  </properties>
  
  <!-- ==================================== PROJECT DEPENDENCIES  ==================================== -->
  
  <dependencies>
    <dependency>
      <groupId>org.scala-lang</groupId>
      <artifactId>scala-library</artifactId>
      <version>${scala-version}</version>
    </dependency>
    
    <dependency>
      <groupId>joda-time</groupId>
      <artifactId>joda-time</artifactId>
      <version>${jodatime-version}</version>
    </dependency>
    <!-- 
         The Scala compiler require to be able to find these symbol even if they are not used. 
         So we mark them as needed for compilation, but "provided" so that it does not go into
         the final jars. 
     -->
    <dependency>
      <groupId>org.joda</groupId>
      <artifactId>joda-convert</artifactId>
      <version>1.2</version>
      <scope>provided</scope>
    </dependency>
  
    <dependency>
      <groupId>net.liftweb</groupId>
      <artifactId>lift-common_${scala-binary-version}</artifactId>
      <version>${lift-version}</version>
      <exclusions>
        <exclusion>
          <groupId>org.slf4j</groupId>
          <artifactId>slf4j-log4j12</artifactId>
        </exclusion>
        <exclusion>
          <artifactId>log4j</artifactId>
          <groupId>log4j</groupId>
        </exclusion>
      </exclusions>
    </dependency>
    
    <!--
      We use SLF4J log facade with logback implementation
    -->
    <dependency>
      <groupId>org.slf4j</groupId>
      <artifactId>slf4j-api</artifactId>
      <version>${slf4j-version}</version>
    </dependency>

    <!--  test -->
    <dependency>
      <groupId>junit</groupId>
      <artifactId>junit</artifactId>
      <version>${junit-version}</version>
      <scope>test</scope>
    </dependency>

    <dependency>
      <groupId>org.specs2</groupId>
      <artifactId>specs2_${scala-binary-version}</artifactId>
      <version>${specs2-version}</version>
      <scope>test</scope>
    </dependency>
    
    <!-- 
        included to use slf4j native backend 
        If you want to use another backend, 
        exclude these dependencies from parent
    -->
    <dependency>
      <groupId>ch.qos.logback</groupId>
      <artifactId>logback-core</artifactId>
      <version>${logback-version}</version>
    </dependency>
    <dependency>
      <groupId>ch.qos.logback</groupId>
      <artifactId>logback-classic</artifactId>
      <version>${logback-version}</version>
    </dependency>
    
    <!-- 
        If you need to use Spring, you will HAVE TO include that first dependency 
        or com.normation.spring-run-dependencies pom
    -->
    <!-- 
    <dependency>
      <groupId>org.springframework</groupId>
      <artifactId>spring-context</artifactId>
      <version>${spring-version}</version>
      <exclusions>
        <exclusion>
          <groupId>commons-logging</groupId>
          <artifactId>commons-logging</artifactId>
        </exclusion>
      </exclusions>
    </dependency>
    -->

  </dependencies>
</project><|MERGE_RESOLUTION|>--- conflicted
+++ resolved
@@ -18,11 +18,7 @@
   
   <groupId>com.normation</groupId>
   <artifactId>parent-pom</artifactId>
-<<<<<<< HEAD
   <version>2.6.0~alpha6-SNAPSHOT</version>
-=======
-  <version>2.5.2-SNAPSHOT</version>
->>>>>>> 8a0de814
   <packaging>pom</packaging>
   
   <!-- ====================================  PROJECT INFORMATION  ==================================== -->
@@ -277,13 +273,8 @@
 
     <!-- Libraries version that MUST be used in all children project -->
 
-<<<<<<< HEAD
     <rudder-version>2.6.0~alpha6-SNAPSHOT</rudder-version>
     <spring-run-dep-version>2.6.0~alpha6-SNAPSHOT</spring-run-dep-version>
-=======
-    <rudder-version>2.5.2-SNAPSHOT</rudder-version>    
-    <spring-run-dep-version>2.5.2-SNAPSHOT</spring-run-dep-version>
->>>>>>> 8a0de814
     
     <scala-version>2.10.1</scala-version>
     <scala-binary-version>2.10</scala-binary-version>
