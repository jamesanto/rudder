--- conflicted
+++ resolved
@@ -18,19 +18,7 @@
   
   <groupId>com.normation</groupId>
   <artifactId>parent-pom</artifactId>
-<<<<<<< HEAD
-<<<<<<< HEAD
   <version>3.3.0~alpha1-SNAPSHOT</version>
-=======
-<<<<<<< HEAD
-  <version>3.2.2-SNAPSHOT</version>
-=======
-  <version>3.1.9-SNAPSHOT</version>
->>>>>>> branches/rudder/3.1
->>>>>>> branches/rudder/3.2
-=======
-  <version>3.2.2-SNAPSHOT</version>
->>>>>>> 6f5c0fa3
   <packaging>pom</packaging>
   
   <!-- ====================================  PROJECT INFORMATION  ==================================== -->
