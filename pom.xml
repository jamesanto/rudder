<!--
Copyright 2011 Normation SAS

Licensed under the Apache License, Version 2.0 (the "License");
you may not use this file except in compliance with the License.
You may obtain a copy of the License at

http://www.apache.org/licenses/LICENSE-2.0

Unless required by applicable law or agreed to in writing, software
distributed under the License is distributed on an "AS IS" BASIS,
WITHOUT WARRANTIES OR CONDITIONS OF ANY KIND, either express or implied.
See the License for the specific language governing permissions and
limitations under the License.
-->
<project xmlns="http://maven.apache.org/POM/4.0.0" xmlns:xsi="http://www.w3.org/2001/XMLSchema-instance" xsi:schemaLocation="http://maven.apache.org/POM/4.0.0 http://maven.apache.org/xsd/maven-4.0.0.xsd">
  <modelVersion>4.0.0</modelVersion>

  <groupId>com.normation</groupId>
  <artifactId>parent-pom</artifactId>
  <version>3.1.9-SNAPSHOT</version>
  <packaging>pom</packaging>

  <!-- ====================================  PROJECT INFORMATION  ==================================== -->

  <description>
    This is the master parent pom, which knows all common dependencies, generic infos about resources,users.
    For now, it includes (Normation) private resources.
  </description>

  <organization>
    <name>Normation SAS</name>
    <url>http://www.normation.com/</url>
  </organization>

  <developers>
    <developer>
      <id>ncharles</id>
      <name>Nicolas Charles</name>
      <timezone>+1</timezone>
      <email>nicolas.charles [at] normation.com</email>
    </developer>
    <developer>
      <id>fanf42</id>
      <name>Francois Armand</name>
      <timezone>+1</timezone>
    </developer>
    <developer>
      <id>jooooooon</id>
      <name>Jonathan Clarke</name>
      <timezone>+1</timezone>
    </developer>
  </developers>

  <!-- ====================================  /PROJECT INFORMATION  ==================================== -->

  <!-- ====================================  PROJECT REPOS  ==================================== -->

  <repositories>
    <repository>
      <id>maven_central</id>
      <name>Default maven repository</name>
      <url>http://repo1.maven.org/maven2/</url>
      <snapshots><enabled>true</enabled></snapshots>
    </repository>
    <repository>
      <id>rudder-project</id>
      <url>http://www.rudder-project.org/maven-repo/</url>
      <layout>default</layout>
    </repository>
  </repositories>

  <!-- ====================================  /PROJECT REPOS  ==================================== -->

  <!-- ====================================  PROJECT BUILD  ==================================== -->

  <distributionManagement>
    <snapshotRepository>
      <id>snapshots.nexus.normation.com</id>
      <name>Normation internal nexus repository for snapshots</name>
      <url>http://nexus.normation.com/nexus/content/repositories/snapshots</url>
    </snapshotRepository>
    <repository>
      <id>releases.nexus.normation.com</id>
      <name>Normation internal nexus repository for release</name>
      <url>http://nexus.normation.com/nexus/content/repositories/releases</url>
    </repository>
  </distributionManagement>

  <reporting>
    <plugins>
      <plugin>
        <groupId>net.alchim31.maven</groupId>
        <artifactId>scala-maven-plugin</artifactId>
        <version>${scala-maven-plugin-version}</version>
      </plugin>
    </plugins>
  </reporting>

  <build>
    <extensions>
      <extension>
        <groupId>org.apache.maven.wagon</groupId>
        <artifactId>wagon-ssh</artifactId>
        <version>2.6</version>
      </extension>
    </extensions>
    <plugins>
      <plugin>

        <groupId>org.codehaus.mojo</groupId>
        <artifactId>cobertura-maven-plugin</artifactId>
        <version>2.6</version>

        <configuration>
          <formats>
            <format>html</format>
            <format>xml</format>
          </formats>
        </configuration>
      </plugin>
      <plugin>
        <groupId>org.apache.maven.plugins</groupId>
          <artifactId>maven-war-plugin</artifactId>
          <version>2.4</version>
       </plugin>
       <plugin>
        <groupId>net.alchim31.maven</groupId>
        <artifactId>scala-maven-plugin</artifactId>
        <version>${scala-maven-plugin-version}</version>
        <executions>
          <execution>
            <id>scala-compile-first</id>
            <phase>process-resources</phase>
            <goals>
              <goal>add-source</goal>
              <goal>compile</goal>
            </goals>
          </execution>
          <execution>
            <id>scala-test-compile</id>
            <phase>process-test-resources</phase>
            <goals>
              <goal>testCompile</goal>
            </goals>
          </execution>
        </executions>
        <configuration>
          <scalaCompatVersion>${scala-binary-version}</scalaCompatVersion>
          <args>
            <arg>-target:jvm-1.7</arg>
            <arg>-dependencyfile</arg>
            <arg>${basedir}/.scala_dependencies</arg>
          </args>
          <jvmArgs>
            <jvmArg>-server</jvmArg>
          </jvmArgs>
        </configuration>
      </plugin>
      <plugin>
        <groupId>org.zeroturnaround</groupId>
        <artifactId>jrebel-maven-plugin</artifactId>
        <version>1.1.3</version>
        <executions>
          <execution>
            <id>generate-rebel-xml</id>
            <phase>process-resources</phase>
            <goals>
              <goal>generate</goal>
            </goals>
          </execution>
        </executions>
        <dependencies>
          <dependency>
            <groupId>org.codehaus.plexus</groupId>
            <artifactId>plexus-utils</artifactId>
            <version>1.4.1</version>
              <scope>runtime</scope>
          </dependency>
        </dependencies>
      </plugin>
      <plugin>
        <groupId>org.apache.maven.plugins</groupId>
        <artifactId>maven-compiler-plugin</artifactId>
        <version>3.1</version>
        <configuration>
          <source>1.7</source>
          <target>1.7</target>
        </configuration>
        <executions>
          <execution>
            <phase>compile</phase>
            <goals>
              <goal>compile</goal>
            </goals>
          </execution>
        </executions>
      </plugin>
      <plugin>
        <groupId>org.apache.maven.plugins</groupId>
        <artifactId>maven-source-plugin</artifactId>
        <version>2.2.1</version>
        <executions>
          <execution>
            <id>attach-sources</id>
            <phase>verify</phase>
            <goals>
              <goal>jar-no-fork</goal>
            </goals>
          </execution>
        </executions>
      </plugin>
    </plugins>
    <pluginManagement>
    <plugins>
      <plugin>
        <groupId>org.eclipse.m2e</groupId>
        <artifactId>lifecycle-mapping</artifactId>
        <version>1.0.0</version>
        <configuration>
          <lifecycleMappingMetadata>
            <pluginExecutions>
              <pluginExecution>
                <pluginExecutionFilter>
                  <groupId>org.zeroturnaround</groupId>
                  <artifactId>jrebel-maven-plugin</artifactId>
                  <versionRange>[0.1,)</versionRange>
                  <goals>
                    <goal>generate</goal>
                  </goals>
                </pluginExecutionFilter>
                <action>
                  <execute/>
                </action>
              </pluginExecution>
              <pluginExecution>
                <pluginExecutionFilter>
                  <groupId>net.alchim31.maven</groupId>
                  <artifactId>scala-maven-plugin</artifactId>
                  <versionRange>[0.1,)</versionRange>
                  <goals>
                    <goal>add-source</goal>
                    <goal>compile</goal>
                    <goal>testCompile</goal>
                  </goals>
                </pluginExecutionFilter>
                <action>
                  <configurator>
                    <id>org.maven.ide.eclipse.scala</id>
                  </configurator>
                </action>
              </pluginExecution>
            </pluginExecutions>
          </lifecycleMappingMetadata>
        </configuration>
      </plugin>
    </plugins>
    </pluginManagement>
  </build>

  <!-- ====================================  /PROJECT BUILD  ==================================== -->

  <!-- ==================================== PROJECT PROPERTIES  ==================================== -->

  <properties>
    <!-- we use UTF-8 for everything -->
    <project.build.sourceEncoding>UTF-8</project.build.sourceEncoding>

    <!-- Maven plugin version -->
    <scala-maven-plugin-version>3.1.6</scala-maven-plugin-version>

    <!-- Libraries version that MUST be used in all children project -->

<<<<<<< HEAD
    <rudder-version>3.1.9-SNAPSHOT</rudder-version>
    <spring-run-dep-version>3.1.9-SNAPSHOT</spring-run-dep-version>
    
=======
    <rudder-version>3.0.15-SNAPSHOT</rudder-version>
    <spring-run-dep-version>3.0.15-SNAPSHOT</spring-run-dep-version>

>>>>>>> c699afa0
    <scala-version>2.10.4</scala-version>
    <scala-binary-version>2.10</scala-binary-version>
    <lift-version>2.5.2</lift-version>
    <slf4j-version>1.7.7</slf4j-version>
    <logback-version>1.1.2</logback-version>
    <junit-version>4.11</junit-version>
    <jodatime-version>2.3</jodatime-version>
    <jodaconvert-version>1.6</jodaconvert-version>
    <commons-io-version>2.4</commons-io-version>
    <commons-codec-version>1.9</commons-codec-version>
    <commons-lang-version>2.6</commons-lang-version>
    <specs2-version>2.3.12</specs2-version>
    <spring-version>3.2.9.RELEASE</spring-version>
    <spring-security-version>3.2.4.RELEASE</spring-security-version>
    <squeryl-version>0.9.5-6</squeryl-version>
    <jgit-version>3.4.1.201406201815-r</jgit-version>
    <cglib-version>3.1</cglib-version>
  </properties>

  <!-- ==================================== PROJECT DEPENDENCIES  ==================================== -->

  <dependencies>
    <dependency>
      <groupId>org.scala-lang</groupId>
      <artifactId>scala-library</artifactId>
      <version>${scala-version}</version>
    </dependency>

    <dependency>
      <groupId>joda-time</groupId>
      <artifactId>joda-time</artifactId>
      <version>${jodatime-version}</version>
    </dependency>
    <!--
         The Scala compiler require to be able to find these symbol even if they are not used.
         So we mark them as needed for compilation, but "provided" so that it does not go into
         the final jars.
     -->
    <dependency>
      <groupId>org.joda</groupId>
      <artifactId>joda-convert</artifactId>
      <version>${jodaconvert-version}</version>
      <scope>provided</scope>
    </dependency>

    <dependency>
      <groupId>net.liftweb</groupId>
      <artifactId>lift-common_${scala-binary-version}</artifactId>
      <version>${lift-version}</version>
      <exclusions>
        <exclusion>
          <groupId>org.slf4j</groupId>
          <artifactId>slf4j-log4j12</artifactId>
        </exclusion>
        <exclusion>
          <artifactId>log4j</artifactId>
          <groupId>log4j</groupId>
        </exclusion>
      </exclusions>
    </dependency>

    <!--
      We use SLF4J log facade with logback implementation
    -->
    <dependency>
      <groupId>org.slf4j</groupId>
      <artifactId>slf4j-api</artifactId>
      <version>${slf4j-version}</version>
    </dependency>

    <!--  test -->
    <dependency>
      <groupId>junit</groupId>
      <artifactId>junit</artifactId>
      <version>${junit-version}</version>
      <scope>test</scope>
    </dependency>

    <dependency>
      <groupId>org.specs2</groupId>
      <artifactId>specs2_${scala-binary-version}</artifactId>
      <version>${specs2-version}</version>
      <scope>test</scope>
      <exclusions>
        <exclusion>
          <groupId>org.ow2.asm</groupId>
          <artifactId>*</artifactId>
        </exclusion>
      </exclusions>
    </dependency>

    <!--
        included to use slf4j native backend
        If you want to use another backend,
        exclude these dependencies from parent
    -->
    <dependency>
      <groupId>ch.qos.logback</groupId>
      <artifactId>logback-core</artifactId>
      <version>${logback-version}</version>
    </dependency>
    <dependency>
      <groupId>ch.qos.logback</groupId>
      <artifactId>logback-classic</artifactId>
      <version>${logback-version}</version>
    </dependency>

    <!--
        If you need to use Spring, you will HAVE TO include that first dependency
        or com.normation.spring-run-dependencies pom
    -->
    <!--
    <dependency>
      <groupId>org.springframework</groupId>
      <artifactId>spring-context</artifactId>
      <version>${spring-version}</version>
      <exclusions>
        <exclusion>
          <groupId>commons-logging</groupId>
          <artifactId>commons-logging</artifactId>
        </exclusion>
      </exclusions>
    </dependency>
    -->

  </dependencies>
</project><|MERGE_RESOLUTION|>--- conflicted
+++ resolved
@@ -271,15 +271,9 @@
 
     <!-- Libraries version that MUST be used in all children project -->
 
-<<<<<<< HEAD
     <rudder-version>3.1.9-SNAPSHOT</rudder-version>
     <spring-run-dep-version>3.1.9-SNAPSHOT</spring-run-dep-version>
-    
-=======
-    <rudder-version>3.0.15-SNAPSHOT</rudder-version>
-    <spring-run-dep-version>3.0.15-SNAPSHOT</spring-run-dep-version>
-
->>>>>>> c699afa0
+
     <scala-version>2.10.4</scala-version>
     <scala-binary-version>2.10</scala-binary-version>
     <lift-version>2.5.2</lift-version>
